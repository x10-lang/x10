help=""
time=""
verbose=""
extra_cp=""
extra_lib=""
mx=""
defs=""
dev=""
java_args=""
args=""

while [ -n "$1" ]; do
    case "$1" in
        -h|-help|--help) help="1"; break;;
        -v|-verbose|--verbose) verbose="1";;
        -t|-time) time="time ";;
        -mx) shift; mx="$1";;
        -D*) if [[ "${1##-D}" = java.library.path=* ]]; then
                 echo >&2 "Error: Cannot reset java.library.path, use -libpath instead"
                 exit 1
             fi
             # TODO: add tests for more system properties above
             defs="${defs} $1";;
        -classpath|-cp) shift; extra_cp="$1";;
        -libpath) shift; extra_lib="$1";;
        -config) shift; config="$1.cfg";;
        -dev) dev="true";;
        -J*) java_args="${java_args} '${1##-J}'";;
        -*=*) java_args="${java_args} -Dx10.${1##-}";;
        -*) java_args="${java_args} -Dx10.${1##-}=true";;
#        *.x10) args="$args '${1%%.x10}\$Main'"; shift; args="$args $*"; break;;
        *.jar) args="$args -jar '$1'"; shift; args="$args $*"; break;;
        *) args="$args '$1\$Main'"; shift; args="$args $*"; break;;
    esac
    shift
done

if [ -n "$help" -o -z "$args" ]; then
    cat << EOF
Usage: x10 [options] <main-class> [arg0 arg1 ...]
Usage: x10 [options] <jar-file>.jar [arg0 arg1 ...]
where [options] includes:
    -t -time                 display execution time
    -v -verbose --verbose    print verbose debugging information
    -h -help --help          print this message
    -mx <size>               set max heap size, e.g., -mx 200M
    -D<name>=<value>         set system property <name> to <value>
    -classpath <path>        search path for class files
    -libpath <path>          search path for native libraries
    -config <conf>           (IGNORED) read configuration from etc${FILE_SEP}<conf>.cfg
    -dev                     developer mode (use unpackaged X10 libraries)
    -J<arg>                  [USE WITH CAUTION] pass <arg> directly to java.
        e.g., use -J-verbose to make java execution verbose.
    -NUMBER_OF_LOCAL_PLACES=<number>  set number of places in the system (default: 4)
    -INIT_THREADS=<number>   set number of threads to allocate in the thread pool (default: # of cores)
    -STATIC_THREADS          disable creating additional threads while blocking
    -NO_STEALS               disable steals
EOF
    exit 1
fi


CONFIG_DIR="${TOP}${FILE_SEP}etc"
LIB_DIR="${TOP}${FILE_SEP}lib"

[ -n "$config" ] && config="-Dx10.configuration=\"${CONFIG_DIR}${FILE_SEP}${config}\""

classpath=""
[ -n "$dev" ] && classpath="${TOP}${FILE_SEP}..${FILE_SEP}x10.runtime${FILE_SEP}classes${PATH_SEP}"
classpath=".${PATH_SEP}${classpath}${LIB_DIR}${FILE_SEP}x10.jar${PATH_SEP}${LIB_DIR}${FILE_SEP}${MATH_JAR}"

if [ -n "$extra_cp" ]; then
   classpath="$extra_cp${PATH_SEP}$classpath"
fi

# Note: user class path is not part of java.library.path
#externpath="${classpath}${PATH_SEP}${LIB_DIR}${PATH_SEP}${TOP}${FILE_SEP}lib${FILE_SEP}${X10_PLATFORM}"
externpath="${LIB_DIR}${PATH_SEP}${TOP}${FILE_SEP}lib${FILE_SEP}${X10_PLATFORM}"
if [ -n "$extra_lib" ]; then
   externpath="$extra_lib${PATH_SEP}$externpath"
fi

# TODO adding x10 classes in bootstrap class path made static initialization failed. reverted for now.
# Note: use bootstrap class path instead of user class path to make it visible from jar file
java_args="-Djava.library.path=\"$externpath\" -ea -classpath \"$classpath\" ${java_args}"
#java_args="-Djava.library.path=\"$externpath\" -ea -Xbootclasspath/a:\"$classpath\" ${java_args}"

if [ -n "$mx" ]; then
   java_args="-Xmx$mx $java_args"
fi

if [ -n "$X10_NTHREADS" ]; then
   java_args="-Dx10.INIT_THREADS=$X10_NTHREADS $java_args"
fi

if [ -n "$X10_STATIC_THREADS" ]; then
   java_args="-Dx10.STATIC_THREADS=true $java_args"
fi

java_args="${java_args} ${defs}"

command="\"$JAVA\" $java_args $config $args"

[ -n "$verbose" ] && echo "$command"
<<<<<<< HEAD

if [ -z "$X10_SINGLE_JVM" ]; then 
    launcher="${TOP}${FILE_SEP}bin${FILE_SEP}X10Launcher"
    eval "$time$launcher $command"
else 
    eval "$time$command"
fi
exit $?
=======
eval "$time$command"

exit $?
>>>>>>> b8d70d6d
<|MERGE_RESOLUTION|>--- conflicted
+++ resolved
@@ -102,7 +102,7 @@
 command="\"$JAVA\" $java_args $config $args"
 
 [ -n "$verbose" ] && echo "$command"
-<<<<<<< HEAD
+eval "$time$command"
 
 if [ -z "$X10_SINGLE_JVM" ]; then 
     launcher="${TOP}${FILE_SEP}bin${FILE_SEP}X10Launcher"
@@ -110,9 +110,4 @@
 else 
     eval "$time$command"
 fi
-exit $?
-=======
-eval "$time$command"
-
-exit $?
->>>>>>> b8d70d6d
+exit $?