#!/bin/bash

# Dave Grove
# Robert M. Fuhrer

# Following are the platforms for which we need to build a platform-specific tarball
# for use with the X10DT. These tarballs are only used for "local" builds, i.e., on
# the same host as the one running the X10DT. So we only need such tarballs for
# platforms that the X10DT supports.
# For more info on what machines can be used to build for each platform, see
#  http://xj.watson.ibm.com/twiki/bin/view/Main/XtenTestMachines

# Mac OS/x86 + x86_64:
# This host needs to have Xcode and must be configured so that the default g++ is
# the right version (currently, 4.2 or higher). For now, it should be a 32-bit
# Leopard host, so that the build works on both 32- and 64-bit Macs running
# Leopard (10.5) or Snow Leopard (10.6).
macX86Host=condor

# Linux/x86_64:
# This host needs to have g++ version 4.2 or higher.
linuxX86_64Host=triloka3

# Linux/x86 (32-bit):
# This host needs to have g++ version 4.2 or higher.
linuxX86Host="bellatrix"

# Cygwin/x86:
# This host needs to have cygwin 1.7 (for gcc to work right).
cygwinHost=nashira

# We don't presently support Linux/Power as a development host for the X10DT
# Linux/Power:
linuxPowerHost=""

# We don't presently support AIX as a development host for the X10DT
# AIX/power:
aixPowerHost=""

hosts="$macX86Host $linuxX86_64Host $linuxX86Host $cygwinHost $linuxPowerHost $aixPowerHost"

noClean=""
userID="$USER"

usageMsg="Usage: $0 [--no-clean] [--platforms platformList] [--hosts hostList] [--user remoteUserID] [--show-hosts] [--show-platforms] [--no-transfer]"

while [ $# != 0 ]; do
  case $1 in
    --hosts)
        hosts=$2
	shift
        ;;

    --user)
        userID=$2
	shift
        ;;

    --platforms)
        platforms="$2"
        hosts=""
        for platform in $platforms; do
            case $platform in
                macosx)
                    host="$macX86Host"
                    ;;
                linux-x86)
                    host="$linuxX86Host"
                    ;;
                linux-x86_64)
                    host="$linuxX86_64Host"
                    ;;
                cygwin)
                    host="$cygwinHost"
                    ;;
                *)
                    echo "No such platform: $platform"
                    exit 1
                    ;;
            esac
            hosts="$hosts $host"
        done
        shift
        ;;

    --show-platforms)
        echo "macosx linux-x86 linux-x86_64 cygwin"
        exit 0
        ;;

    --show-hosts)
        echo "Host list: $hosts"
        echo "Mac OS x86 host:   $macX86Host"
        echo "Linux x86 host:    $linuxX86Host"
        echo "Linux x86_64 host: $linuxX86_64Host"
        echo "Cygwin host:       $cygwinHost"
        echo "Linux/Power:       unsupported"
        echo "AIX/Power:         unsupported"
        exit 0
        ;;

    --no-clean)
        noClean="-noclean"
        ;;

    --no-transfer)
        noTransfer="true"
        ;;

    -h)
        echo "$usageMsg"
        exit 0
        ;;

    -*)
        echo "$usageMsg"
        exit 1
        ;;
    esac
    shift
done

branchName="x10-tools-integration"
tibURL="http://x10.svn.sourceforge.net/svnroot/x10/branches/${branchName}/"
tarballDest=/var/www/localhost/htdocs/x10dt/x10-builds
remoteTmpDir=/tmp/x10-tib-$userID

#############################################################################
# Make sure we can get to all the remote hosts without a password challenge #
#############################################################################
echo "Testing prompt-free host access via ssh..."
hostsWithErrors=""
for host in $hosts orquesta
do
    echo -n "  Testing $host... "
    ssh -o 'BatchMode=yes' ${userID}@${host} "echo ok"
    if [[ $? != 0 ]]; then
        hostsWithErrors="$hostsWithErrors $host"
    fi
done

if [[ ! -z "$hostsWithErrors" ]]; then
    echo "Errors when attempting to log onto$hostsWithErrors; aborting."
    exit 1
fi

###########################################
# Determine the right SVN revision to use #
###########################################
echo "Determining current revision of ${branchName}..."

rev=$(svn info $tibURL | grep 'Last Changed Rev' | sed -E 's/Last Changed Rev: ([0-9]+)/\1/')

if [[ -z "$rev" ]]; then
    echo "Error: Unable to determine revision from 'svn info' on URL $tibURL"
    exit 1
fi

echo "Using revision $rev"
echo "Building on hosts: $hosts"
echo "Using user ID $userID"

<<<<<<< HEAD
=======
########################
# Now do the real work #
########################

>>>>>>> ec9c028a
ssh ${userID}@orquesta.watson.ibm.com "mkdir -p $tarballDest/$rev; chmod go+rx $tarballDest/$rev"

for host in $hosts
do
    logFile=/tmp/x10-tib-$host.log
    echo "=================================================="
    echo "=== Launching buildToolIntegration.sh on $host ==="
    echo "=== Log is in ${logFile} ==="
    echo "=================================================="
    (
    scp buildToolIntegration.sh ${userID}@$host:/tmp 
    ssh ${userID}@$host "bash -l -c 'cd /tmp; ./buildToolIntegration.sh ${noClean} -dir $remoteTmpDir -rev $rev'"
    rc=$?
    ssh ${userID}@$host "(cd /tmp; rm ./buildToolIntegration.sh)"
    if [[ $rc == 0 && -z "$noTransfer" ]]; then
        echo "Transferring file from $host to localhost..."
        scp "${userID}@$host:$remoteTmpDir/x10/x10.dist/x10-tib*.tgz" .
        echo "Transferring from localhost to orquesta..."
        scp x10-tib_*.tgz ${userID}@orquesta.watson.ibm.com:$tarballDest/$rev
	echo "Transfer complete."
	echo -n "Setting tarball permissions..."
	ssh ${userID}@orquesta.watson.ibm.com "chmod go+r $tarballDest/$rev/*.tgz"
	echo "done."
        rm x10-tib_*.tgz
        #ssh $host rm -rf $remoteTmpDir
    fi ) > ${logFile} 2>&1 &
done
wait<|MERGE_RESOLUTION|>--- conflicted
+++ resolved
@@ -160,13 +160,10 @@
 echo "Building on hosts: $hosts"
 echo "Using user ID $userID"
 
-<<<<<<< HEAD
-=======
 ########################
 # Now do the real work #
 ########################
 
->>>>>>> ec9c028a
 ssh ${userID}@orquesta.watson.ibm.com "mkdir -p $tarballDest/$rev; chmod go+rx $tarballDest/$rev"
 
 for host in $hosts
