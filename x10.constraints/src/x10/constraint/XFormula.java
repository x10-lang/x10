/*
 *  This file is part of the X10 project (http://x10-lang.org).
 *
 *  This file is licensed to You under the Eclipse Public License (EPL);
 *  You may not use this file except in compliance with the License.
 *  You may obtain a copy of the License at
 *      http://www.opensource.org/licenses/eclipse-1.0.php
 *
 *  (C) Copyright IBM Corporation 2006-2010.
 */

package x10.constraint;

import x10.util.CollectionFactory;

import java.util.ArrayList;
import java.util.HashMap;
import java.util.List;
import java.util.Map;

/**
 * A representation of an atomic formula op(t1,..., tn).
 * 
 * @author vijay
 *
 */
public class XFormula extends XTerm {
	    public final XName op;
	    public final XName asExprOp;
	    public List<XTerm> arguments;

	    /**
	     * Create a formula with the given op and given list of arguments.
	     * @param op
	     * @param args
	     */
	    public XFormula(XName op, XName opAsExpr, List<XTerm> args) {

	    	  this.op = op;
	    	  this.asExprOp = opAsExpr;
	        this.arguments = args;
	    }
	    public XFormula(XName op, XName opAsExpr, XTerm... args) {
	        this.op = op;
	        this.asExprOp = opAsExpr;
	        this.arguments = new ArrayList<XTerm>(args.length);
	        for (XTerm arg : args) {
	            this.arguments.add(arg);
	        }
	    }
	    public XTermKind kind() { return XTermKind.FN_APPLICATION;}
	    public List<XEQV> eqvs() {
	        List<XEQV> eqvs = new ArrayList<XEQV>();
	        for (XTerm arg : arguments) {
	            eqvs.addAll(arg.eqvs());
	        }
	        return eqvs;
	    }

	    @Override
	    public XTerm subst(XTerm y, XVar x, boolean propagate) {
	        List<XTerm> newArgs = new ArrayList<XTerm>(this.arguments().size());
	        boolean changed = false;
	        for (XTerm arg: this.arguments()) {
	        	if (arg == null)
	        		assert arg != null : "Argument to a formula cannot be null.";
	            XTerm a = arg.subst(y, x, propagate);
	            if (a != arg)
	                changed = true;
	            newArgs.add(a);
	        }
	        XFormula n = (XFormula) super.subst(y, x, propagate);
	        if (! changed)
	            return n;
	        if (n == this) n = (XFormula) clone();
	        n.arguments = newArgs;
	        return n;
	    }

	    public XName operator() {
	        return op;
	    }
	    
	    public XName asExprOperator() {
	        return asExprOp;
	    }

	    public boolean isUnary() {
	        return arguments.size() == 1;
	    }
	    public boolean isBinary() {
	        return arguments.size() == 2;
	    }
	    public XTerm unaryArg() {
	        if (isUnary())
	            return arguments.get(0);
	        return null;
	    }
	    public XTerm left() {
	        if (isBinary())
	            return arguments.get(0);
	        return null;
	    }
	    public XTerm right() {
	        if (isBinary())
	            return arguments.get(1);
	        return null;
	    }

	    public List<XTerm> arguments() { return arguments; }

	    public boolean hasVar(XVar v) {
	        for (XTerm arg : arguments) {
	            if (arg.hasVar(v))
	                return true;
	        }
	        return false;
	    }

	    public XPromise internIntoConstraint(XConstraint c, XPromise last) throws XFailure {
	        assert last == null;
	        // Evaluate left == right, if both are literals.
	        XPromise result = c.lookup(this);
	        if (result != null) // this term has already been interned.
	            return result;
<<<<<<< HEAD
	        HashMap<XName, XPromise> fields = CollectionFactory.newHashMap();
=======
	        Map<XName, XPromise> fields = CollectionFactory.newHashMap();
>>>>>>> 23d41c93
	        for (int i = 0; i < arguments.size(); i++) {
	            XTerm arg = arguments.get(i);
	            if (arg == null) {
	            	// System.err.println("XFormula_c: null arg in " + this);
	            	continue;
	            }
	            	
	            XPromise child = c.intern(arg);
	            fields.put(new XNameWrapper<Integer>(i), child);
	        }
	        // C_Local_c v = new C_Local_c(op);
	        XTerm v = this;
	        // fields.put(new C_NameWrapper<Integer>(-1), c.intern(v));
	        // create a new promise and return it.
	        XPromise p = new XPromise_c(fields, v);
	        c.addPromise(v, p);
	        result = p;
	        return result;
	    }

	    public String toString() {
	        StringBuilder sb = new StringBuilder();
	        sb.append(op);
	        sb.append("(");
	        String sep = "";
	        for (XTerm arg : arguments) {
	            sb.append(sep);
	            sep = ", ";
	            sb.append(arg);
	        }
	        sb.append(")");
	        return sb.toString();
	    }

	    public int hashCode() {
	        int hash = 29;
	        for (XTerm arg: arguments) {
	        	if (arg != null)
	            hash += arg.hashCode();
	        }
	        return hash;
	    }
	    
	    public boolean hasEQV() {
	        for (XTerm arg: arguments) {
	            if (arg.hasEQV())
	                return true;
	        }
	        return false;
	    }

	    /**
	     * An XFormula is equal t another object if it is == to it, or the other object
	     * is an XFormula with equal ops and equal args.
	     */
	    public boolean equals(Object o) {
	        if (this == o)
	            return true;
	        if (o instanceof XFormula) {
	            XFormula c = (XFormula) o;
	            if (! c.op.equals(op))
	            	return false;
	            if (c.arguments().size() == arguments().size()) {
	                for (int i = 0; i < arguments().size(); i++) {
	                    XTerm ti = arguments().get(i);
	                    XTerm ci = c.arguments().get(i);
	                    if (! ti.equals(ci))
	                        return false;
	                }
	                return true;
	            }
	        }
	        return false;
	    }

	    public XPromise toPromise() {
	        throw new Error("Not implemented yet.");
	    }
}<|MERGE_RESOLUTION|>--- conflicted
+++ resolved
@@ -123,11 +123,7 @@
 	        XPromise result = c.lookup(this);
 	        if (result != null) // this term has already been interned.
 	            return result;
-<<<<<<< HEAD
-	        HashMap<XName, XPromise> fields = CollectionFactory.newHashMap();
-=======
 	        Map<XName, XPromise> fields = CollectionFactory.newHashMap();
->>>>>>> 23d41c93
 	        for (int i = 0; i < arguments.size(); i++) {
 	            XTerm arg = arguments.get(i);
 	            if (arg == null) {
