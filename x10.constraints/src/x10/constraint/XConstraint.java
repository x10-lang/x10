--- conflicted
+++ resolved
@@ -16,728 +16,9 @@
 
 import x10.constraint.visitors.XGraphVisitor;
 
-<<<<<<< HEAD
 public interface XConstraint {
-	public boolean consistent(); 
+    public boolean consistent(); 
     public boolean valid(); 
-=======
-/**
- * 
- *  A constraint solver for the following constraint system. Note terms in this 
- *  constraint system are untyped.
- * <pre>
- * t ::= x                  -- variable
- *       | t.f              -- field access
- *       | g(t1,..., tn)    -- uninterpreted function symbol
- *       
- * c ::= t == t             -- equality
- *       | t != t           -- dis-equality
- *       | c,c              -- conjunction
- *       | p(t1,..., tn)    -- atomic formula
- * </pre>  
- * 
- * The constraint system implements the usual congruence rules for equality. 
- * That is, if <code>s1,...,sn</code> and 
- * <code>t1,...,tn</code> are terms, and <code> s1 == t1,..., sn == tn</code>, 
- * then 
- * <code>g(s1,..., sn) == g(s1,...,sn)</code>, and 
- * <code>p(t1,..., tn) == p(t1,...,tn)</code>. Further, 
- * <uline>
- *   <li> <code>s equals t</code> implies <code>t equals s</code>
- *   <li> <code>s equals t</code> and <code>t equals u</code> implies <code> s 
- *   equals u</code>
- *   <li> it is always the case that <code>s equals s</code>
- * </uline>
- * <p>Terms are created using the static API in XTerms. The <code>==</code> 
- * relation on terms at the level of the constraint system is translated into 
- * the <code>equals</code> relation on the Java representation of the terms.
- * 
- * <p>A constraint is implemented as a graph whose nodes are XPromises. Two 
- * different constraints will not share @link{XPromise}. See the description of 
- * @link{XPromise} for more information about the structure of a promise.
- * 
- * <p>This representation is a bit different from the Nelson-Oppen and 
- * Shostak congruence closure algorithms described, e.g. in Cyrluk, Lincoln and 
- * Shankar "On Shostak's Decision Procedure for Combination of Theories", 
- * CADE 96.
- * 
- * <p>
- * <bf>TODO:</bf>
- * Use Shostak's congruence procedure. Treat <tt>t.f</tt> as the term 
- * <tt>f(t)</tt>, i.e. each field is regarded as a unary function symbol. 
- * This will be helpful in implementing Nelson-Oppen integration of 
- * decision procedures.
- * 
- * <p> Additional Notes.
- * This constraint system and its implementation knows nothing about X10 or 
- * internal compiler structures. Specifically it knows nothing about X10 types.
- * The package x10.types.constraints contains an extension of this type system 
- * that is aware of a this variable, a self variable and other compiler-related 
- * data-structures.
- * 
- * @author vj
- *
- */
-public class XConstraint implements Cloneable {
-    protected Map<XTerm, XPromise> roots;
-    protected boolean consistent = true;
-    protected boolean valid = true;
-
-    public XConstraint() {}
-    
-    public Map<XTerm, XPromise> roots() { return roots;}
-    
-    /**
-	 * Return the list of existentially quantified variables in this constraint.
-	 * @return
-	 */
-    public List<XVar> eqvs() {
-    	List<XVar> xvars = new LinkedList<XVar>();
-    	if (roots==null) return xvars;
-    	for (XTerm xt : roots.keySet()) {
-    		if (xt.isEQV()) xvars.add((XVar) xt);
-    	}
-    	return xvars;
-    }
-
-    /**
-     * Return the set of terms occurring in this constraint.
-     * @return
-     */
-    public Set<XTerm> rootTerms() {
-    	return roots == null ? Collections.<XTerm> emptySet() : roots.keySet();
-    }
-   
-  
-    /*
-    private void addTerm(XTerm term, Set<XVar> result) {
-        if (term==null)
-            return;
-        if (term instanceof XFormula) {
-            XFormula form = (XFormula) term;
-            for (XTerm arg : form.arguments())
-                addTerm(arg, result);
-            return;
-        } 
-        if (term instanceof XVar)
-            addVar((XVar) term, result);
-    }
-    private void addVar(XVar var, Set<XVar> result) {
-        if (var == null)
-            return;
-        result.add(var);
-        if (var instanceof XField) {
-            addVar(((XField)var).receiver(), result);
-        }
-    }
-    public Set<XVar> vars() {
-        List<XTerm> terms = constraints();
-        Set <XVar> result = CollectionFactory.newHashSet();
-        for (XTerm term : terms) {
-           addTerm(term, result);
-        }
-        return result;   
-    }
-    */
-    /**
-     * Copy this constraint. Implemented via a graph traversal.
-     */
-    public XConstraint copy() {
-        XConstraint result = new XConstraint();
-	    result.addIn(this);
-	    return result;
-       // return copyInto(new XConstraint());
-    }
-    public void addIn(XConstraint c) {
-        if (c== null) return;
-        if (! c.consistent()) {
-            setInconsistent();
-            return;
-        }
-        if (c.valid()) return;
-        AddInVisitor v  = new AddInVisitor(true, false, this);
-        // hideFake==false to permit the "place checking" to work.
-        // This ensures that multiple objects created at the same place
-        // e.g. GlobalRef's, are treated as being at the same place by the 
-        // type-checker.
-        c.visit(v);
-        // vj: What about thisVar for c? Should that be added?
-        // thisVar = getThisVar(this, c);
-        return;
-    }
-
-    /**
-     * Return the result of copying this into c.  
-     * TODO: Do this with an XGraphVisitor.
-     * @param c
-     * @return
-     */
- /*   protected <T extends XConstraint> T copyInto(T c)  {
-        c.consistent = consistent;
-        c.valid = valid;
-        if (roots !=null) {
-            c.roots = CollectionFactory.<XTerm, XPromise>newHashMap(roots.size());
-            Map<XPromise, XPromise> redirects =  CollectionFactory.<XPromise, XPromise>newHashMap(roots.size());
-            for (Map.Entry<XTerm, XPromise> entry : roots.entrySet()) {
-                XTerm xt = entry.getKey();
-                XPromise p = entry.getValue();
-                XPromise np = p.cloneShallow();
-                c.roots.put(xt, np);
-                redirects.put(p, np);
-            }
-            for (XPromise p : roots.values()) {
-                p.transfer(redirects);
-            }
-        }
-        return c;
-    }
-*/
-    
-
-    
-	/**
-	 * Return the term v is bound to in this constraint, and null
-	 * if there is no such term. This term will be distinct from v.
-	 * */
-    public XVar bindingForVar(XVar v) {
-    	XPromise p = v.nfp(this);
-    	if (p != null && p.term() instanceof XVar && ! p.term().equals(v)) {
-    		return (XVar) p.term().nf(this);
-    	}
-    	return null;
-    }
-    
-    protected XTerm bindingForRootField(XVar root, Object field) {
-    	XTerm term = new XField<Object>(root, field);
-    	XPromise p = term.nfp(this);
-    	if (p == null) return null;
-    	return p.term();
-    }
-
-	/**
-	 * Return the list of atoms (atomic formulas) in this constraint.
-	 * @return
-	 */
-    public List<XFormula<?>> atoms() {
-    	List<XFormula<?>> r = new LinkedList<XFormula<?>>();
-    	if (roots == null) return r;
-    	for (XTerm t : roots.keySet()) {
-    		if (t instanceof XFormula<?>) {
-    			r.add((XFormula<?>) t);
-    		}
-    	}
-    	return r;
-    }
-    /**
-     * Return the set of XVars mentioned in this constraint.
-     * @return
-     */
-    public Set<XVar> vars() {
-        Set <XVar> result = CollectionFactory.newHashSet();
-        for (XTerm term : constraints()) addTerm(term, result);
-        return result;   
-    }
-    private void addTerm(XTerm term, Set<XVar> result) {
-        if (term==null) return;
-        if (term instanceof XFormula) {
-            XFormula<?> form = (XFormula<?>) term;
-            for (XTerm arg : form.arguments()) addTerm(arg, result);
-            return;
-        } 
-        if (term instanceof XVar) addVar((XVar) term, result);
-    }
-    private void addVar(XVar var, Set<XVar> result) {
-        if (var == null) return;
-        result.add(var);
-        if (var instanceof XField) addVar(((XField)var).receiver(), result);
-    }
-   
-    /**
-	 * Is the constraint consistent? That is, does it have a solution?
-	 * Implementation Note: In the body of XConstraint, we build in that consistent()
-	 * returns the field consistent.
-	 * @return true iff the constraint is consistent.
-     */
-    public boolean consistent() { return consistent; }
-
-    /** Is the constraint valid? i.e. is it satisfied by every solution?
-     * 
-     */
-    public boolean valid() { return consistent && valid;}
-
-    private boolean flatten(boolean isEq, XTerm left, XTerm right)  {
-
-        // handle several special cases:
-        // (X==Y)==true     ---> X==Y
-        // (X!=Y)==true     ---> X!=Y
-        // (X==Y)==false    ---> X!=Y
-        // (X!=Y)==false    ---> X==Y
-        XTerm boolLit = XTerms.isBoolean(left) ? left : XTerms.isBoolean(right) ? right : null;
-        if (boolLit!=null) {
-            XTerm other = boolLit==left ? right : left;
-            boolean isEquals = other instanceof XEquals;
-            boolean isDisEquals = other instanceof XDisEquals;
-            if (isEquals || isDisEquals) {
-                XFormula<?> formula = (XFormula<?>) other;
-                List<XTerm> args = formula.arguments();
-                assert args.size()==2;
-                left = args.get(0);
-                right = args.get(1);
-                boolean isLitTrue = boolLit==XTerms.TRUE;
-                if (isLitTrue==isEquals) {}           // ok
-                else isEq = !isEq;
-                if (isEq) addBinding(left, right);
-                else  addDisBinding(left, right);
-                return true;
-            }
-        }
-        return false;
-    }
-    /**
-     * Add t1=t2 to the constraint, unless it is inconsistent. 
-     * Note: constraint is modified in place.
-     * @param nodeLabel -- t1
-     * @param val -- t2
-     */
-    public void addBinding(XTerm left, XTerm right)  {
-    	assert left != null;
-        assert right != null;
-
-        if (flatten(true,left, right)) return;
-        if (!consistent) return;
-        if (roots == null) roots = CollectionFactory.<XTerm, XPromise> newHashMap();
-
-        XPromise p1 = intern(left);
-        if (p1==null) { setInconsistent(); return;}
-        XPromise p2 = intern(right);
-        if (p2 == null) { setInconsistent();return;}
-        try {
-            valid &= ! p1.bind(p2, this);
-        } catch (XFailure z) {
-            setInconsistent();
-        }
-       
-    }
-
-    /**
-	 * Add t1 != t2 to the constraint.
-	 * Note: Constraint is updated in place.
-	 * @param nodeLabel
-	 * @param t
-	 */
-    public void addDisBinding(XTerm left, XTerm right)  {
-    	assert left != null;
-    	assert right !=null;
-
-        if (flatten(false,left, right)) return;
-    	if (! consistent) return;
-    	if (roots == null) roots = CollectionFactory.<XTerm,XPromise> newHashMap();
-    	XPromise p1 = intern(left);
-    	if (p1 == null)    {setInconsistent();return;}
-    	XPromise p2 = intern(right);
-    	if (p2 == null)    {setInconsistent();return;}
-    	if (p1.equals(p2)) {setInconsistent();return;}
-    	try {
-    	    valid &= ! p1.disBind(p2);
-    	    if (left instanceof XField<?> && right instanceof XField<?>) {
-    	    	XField<?> lf = (XField<?>) left, rf = (XField<?>) right;
-    	    	if (lf.field()==rf.field()) addDisBinding(lf.receiver(), rf.receiver()); 	    	
-    	    }
-    	} catch (XFailure z) {
-    	    setInconsistent();
-    	}
-        
-    }
-
-
-	/**
-	 * Add an atomic formula to the constraint.
-	 * Note: Constraint is modified in place.
-	 * @param term
-	 * @return
-	 * @throws XFailure
-	 */
-    public void addAtom(XTerm t) throws XFailure {
-        if (!consistent) return;
-        valid = false;
-        if (roots == null) roots = CollectionFactory.<XTerm,XPromise> newHashMap();
-        XPromise p = t.nfp(this);
-        if (p != null) return;           // nothing to do    
-        p = intern(t);
-    }
-    /**
-	 * Does this entail constraint other?
-	 * 
-	 * @param t
-	 * @return
-	 */
-    public boolean entails(XConstraint other)  {
-        if (!consistent) return true;
-        if (other == null || other.valid()) return true;
-        EntailsVisitor ev = new EntailsVisitor(true, false, this);
-        other.visit(ev);
-        return ev.result();
-    }
-    
-    public void setInconsistent() { this.consistent = false; }  
-   
-    /**
-	 * Return the least upper bound of this and other. That is, the resulting 
-	 * constraint has precisely the constraints entailed by both this and other.
-	 * (Note: An inconsistent constraint entails every constraint, and 
-	 * a valid constraint entails only those constraints such as x=x that 
-	 * every constraint entails.)
-	 * @param other
-	 * @return
-	 */
-    public XConstraint leastUpperBound(XConstraint other) {
-        if (! consistent)         return other;
-        if (! other.consistent()) return this;
-        if (valid)                return this;
-        if (other.valid())        return other;
-       	XConstraint result = new XConstraint();
-       	for (XTerm term : other.constraints()) {
-       		try {
-       			if (entails(term)) result.addTerm(term);
-       		} catch (XFailure z) {
-       		    result.setInconsistent();
-       		}
-       	}
-       	return result;
-       }
-    
-    /**
-     * Return those subset of constraints in the base set of other that are 
-     * <em>not</em> implied by this. That is, return the residue
-     * r such that (r and this) implies other.
-     * @param other -- must be checked for consistency before call is made
-     * @return
-     */
-    public XConstraint residue(XConstraint other) {
-        assert other.consistent();
-        XConstraint result = new XConstraint();
-        if (! consistent) return result;
-        for (XTerm term : other.constraints()) {
-            try {
-                if (! entails(term)) result.addTerm(term);
-            } catch (XFailure z) {
-                // since other is consistent, result must be.
-                result.setInconsistent();
-            }
-        }
-        return result;
-    }
-
-    
-    /**
-	 * Return a list of bindings t1-> t2 equivalent to the current
-	 * constraint. Equivalent to constraints(new ArrayList()).
-	 * 
-	 * @return
-	 */
-    public List<XTerm> constraints() {
-        if (roots == null) return new ArrayList<XTerm>(0);
-        ConstraintGenerator cg = new ConstraintGenerator(true, false);
-        visit(cg);
-        return cg.result();
-    }
-    
-
-	/**
-	 * Return a list of bindings t1-> t2 equivalent to the current
-	 * constraint except that equalities involving only EQV variables are 
-	 * ignored if dumpEQV is false, an equalities involving only fake fields
-	 * are ignored if hideFake is true.
-	 * 
-	 * @return
-	 */
-
-    protected void visit( XGraphVisitor xg) {
-        if (roots == null) return;
-        Collection<XPromise> values = roots.values();
-        for (XPromise p : values) {
-        	boolean result = p.visit(null, xg, this);
-            if (! result ) return;
-        }
-    }
-    
-   
-    /**
-     * Return a list of bindings t1-> t2 equivalent to 
-     * the current constraint except that equalities involving EQV variables 
-     * are ignored.
-     * 
-     * @return
-     */
-    public List<XTerm> extConstraints() {
-        ConstraintGenerator cg = new ConstraintGenerator(true, false);
-        visit(cg);
-        return cg.result();
-    }
-    public List<XTerm> extConstraintsHideFake() {
-        ConstraintGenerator cg = new ConstraintGenerator(true, true);
-        visit(cg);
-        return cg.result();
-    }
-
-	/**
-	 * Does this entail a != b?
-	 * @param a
-	 * @param b
-	 * @return this |- a != b
-	 */
-    public boolean disEntails(XTerm t1, XTerm t2)  {
-    	if (! consistent) return true;
-    	XPromise p1 = t1.nfp(this);
-    	if (p1 == null) return false; // this constraint knows nothing about t1.
-    	XPromise p2 = t2.nfp(this);
-    	if (p2 == null) return false;
-    	if (p1.isDisBoundTo(p2)) return true;
-    	Map<Object, XPromise> p1f = p1.fields();
-    	if (p1f !=null) {
-    		Map<Object, XPromise> p2f = p2.fields();
-    		if (p2f != null) 
-    			for (Map.Entry<Object, XPromise> me : p1f.entrySet()) {
-    				Object field = me.getKey();
-    				XPromise r1 = me.getValue().lookup();
-    				XPromise r2 = p2f.get(field).lookup();
-    				if (r1.isDisBoundTo(r2)) return true;
-    			}
-    	}
-    	return false;
-    	
-    	
-    }
-  
-	/**
-	 * Does this entail a==b? 
-	 * @param a
-	 * @param b
-	 * @return true iff this |- a==b
-	 */
-    public boolean entails(XTerm t1, XTerm t2)  {
-        if (!consistent) return true;
-        XPromise p1 = t1.nfp(this);
-        XPromise p2 = t2.nfp(this);
-        return p1 == p2 || p1.term().equals(p2.term());
-    }
-    
-	/**
-	 * Does this entail c, and c entail this? 
-	 * 
-	 * @param other -- null is treated as a valid constraint
-	 * @return
-	 */
-    public boolean equiv(XConstraint other) throws XFailure {
-        boolean result = entails(other);
-        if (result) result =  other == null ? valid : other.entails(this);
-        return result;
-    }
-
-    /** Return true if this constraint entails t. */
-    public boolean entails(XTerm t) {
-        if (t instanceof XEquals) {
-            XEquals f = (XEquals) t;
-            XTerm left = f.left();
-            XTerm right = f.right();
-            
-            if (entails(left, right)) return true;
-            if (right instanceof XEquals) {
-            	XEquals r = (XEquals) right;
-            	if (entails(r.left(), r.right())) return entails(left, XTerms.TRUE);
-            	if (disEntails(r.left(), r.right())) {
-            		return entails(left, XTerms.FALSE);
-            	}
-            }
-            if (right instanceof XDisEquals) {
-            	XDisEquals r = (XDisEquals) right;
-            	if (entails(r.left(), r.right())) return entails(left, XTerms.FALSE);
-            	if (disEntails(r.left(), r.right())) return entails(left, XTerms.TRUE);
-            }
-            
-        } else if (t instanceof XDisEquals) {
-            XDisEquals f = (XDisEquals) t;
-            XTerm left = f.left();
-            XTerm right = f.right();
-            if (disEntails(left, right)) return true;
-        }
-        else if (t instanceof XFormula) {
-        	XFormula<?> f = (XFormula<?>) t;
-        	Object op = f.operator();
-        	List<XTerm> args = f.arguments();
-        	int n = args.size();
-        	for (XFormula<?> x : atoms()) {
-        		if (x.operator().equals(op)) {
-        			List<XTerm> xargs = x.arguments();
-        			if (n!= xargs.size()) continue;
-        			int i=0;
-        			while(i < n && entails(args.get(i), xargs.get(i))) i++;
-        			if (i==n) return true;
-        		}
-        	}
-        	return false;
-        }
-        return false;
-    }
-
-
-    public String toString() {
-        XConstraint c = this;
-        if (! c.consistent) return "{inconsistent}";
-        String str ="";
-        final boolean exists_toString = false;
-        if (exists_toString) {
-            List<XVar> eqvs = eqvs();
-            if (!eqvs.isEmpty()) {
-                String temp = eqvs.toString();
-                str = "exists " + temp.substring(1, temp.length() - 1) + ".";
-            }
-            String constr = c.constraints().toString();
-            str += constr.substring(1, constr.length() - 1);
-        }
-        else {
-        	List<XTerm> l = c.extConstraintsHideFake();
-            String constr = l.toString();
-            String ls = constr.substring(1, constr.length() - 1);
-            if (ls !=null)
-            	str += ls;
-        }
-        return "{" + str + "}";
-    }
-
-    
-    /**
-	 * Perform substitute y for x for every binding x -> y in bindings.
-	 * 
-	 */
-    public XConstraint substitute(Map<XVar, XTerm> subs) throws XFailure {
-        XConstraint c = this;
-        for (Map.Entry<XVar,XTerm> e : subs.entrySet()) {
-            XVar x = e.getKey();
-            XTerm y = e.getValue();
-            c = c.substitute(y, x);            
-        }
-        return c;
-    }
-    
-    /**
-	 * If y equals x, or x does not occur in this, return this, else copy
-	 * the constraint and return it after performing applySubstitution(y,x).
-	 * 
-	 * 
-	 */
-    public XConstraint substitute(XTerm y, XVar x) throws XFailure {
-        return substitute(new XTerm[] { y }, new XVar[] { x });
-    }
-     public XConstraint substitute(XTerm[] ys, XVar[] xs, boolean propagate) throws XFailure {
-    	return substitute(ys, xs);
-    }
-    
-	/**
-	 * xs and ys must be of the same length. Perform substitute(ys[i],
-	 * xs[i]) for each i < xs.length.
-	 */
-
-    public XConstraint substitute(XTerm[] ys, XVar[] xs) throws XFailure {
-    	assert (ys != null && xs != null);
-    	assert xs.length == ys.length;
-    	
-    	boolean eq = true;
-		for (int i = 0; i < ys.length; i++) {
-			XTerm y = ys[i];
-			XVar x = xs[i];
-
-			if (! y.equals(x)) eq = false;
-		}
-		if (eq) return this;
-    	if (! consistent) return this;
-    	
-    	// Don't do the quick occurrence check; x might occur in a self constraint.
-    	//		XPromise last = lookupPartialOk(x);
-    	//		if (last == null) return this; 	// x does not occur in this
-    	
-    	XConstraint result = new XConstraint();
-    	
-    	for (XTerm term : constraints()) {
-    		XTerm t = term;
-    		
-    		// if term is y==x.f, the subst will produce y==y.f, which is a cycle--bad!
-    		//		    if (term instanceof XEquals_c) {
-    		//		        XEquals_c eq = (XEquals_c) term;
-    		//		        XTerm l = eq.left();
-    		//		        XTerm r = eq.right();
-    		//		        if (y.equals(l) || y.equals(r))
-    		//		            continue;
-    		//		    }
-    		for (int i = 0; i < ys.length; i++) {
-    			XTerm y = ys[i];
-    			XVar x = xs[i];
-    			t = t.subst(y, x, true);
-    		}
-    		
-    		// t = t.subst(result.self(), self(), true);
-
-    		try {
-    			result.addTerm(t);
-    		} catch (XFailure z) { throw z;}
-    	}
-    	//		XConstraint_c result = clone();
-    	//		result.valid = true;
-    	//		result.applySubstitution(y,x);
-    	return result;
-    }
-
-    /**
-	 * Does this constraint contain occurrences of the variable v?
-	 * 
-	 * @param v
-	 * @return true iff v is a root variable of this.
-	 */
-    public boolean hasVar(XVar v) { return roots != null && roots.keySet().contains(v);}
-
-  
-	/**
-	 * Add the binding term=true to the constraint.
-	 * 
-	 * @param term -- must be of type Boolean.
-	 * @return new constraint with term=true added.
-	 * @throws SemanticException
-	 */
-    // FIXME: need to convert f(g(x)) into \exists y. f(y) && g(x) = y when f and g both atoms
-    // This is needed for Nelson-Oppen to work correctly.
-    // Each atom should be a root.
-    public void addTerm(XTerm term) throws XFailure {
-        if (term.isAtomicFormula())    addAtom(term);
-        else if (term instanceof XVar) addBinding(term, XTerms.TRUE);
-        /*else if (term instanceof XNot) {
-            XNot t = (XNot) term;
-            if (t.unaryArg() instanceof XVar)
-                addBinding(t.unaryArg(), XTerms.FALSE);
-            if (t.unaryArg() instanceof XNot)
-                addTerm(((XNot) t.unaryArg()).unaryArg());
-        }*/
-        else if (term instanceof XAnd) {
-            XAnd t = (XAnd) term;
-            addTerm(t.left());
-            addTerm(t.right());
-        }
-        else if (term instanceof XEquals) {
-            XEquals eq = (XEquals) term;
-            XTerm left = eq.left();
-            XTerm right = eq.right();
-            addBinding(left, right);
-        } else if (term instanceof XDisEquals) {
-        	XDisEquals dq = (XDisEquals) term;
-        	   XTerm left = dq.left();
-               XTerm right = dq.right();
-               addDisBinding(left, right);
-        }
-        else {
-            throw new XFailure("Unexpected term |" + term + "|");
-        }
-    }
->>>>>>> a471d699
-    
     public void addBinding(XTerm left, XTerm right);
     public void addDisBinding(XTerm left, XTerm right);
     public void addAtom(XTerm t) throws XFailure;
