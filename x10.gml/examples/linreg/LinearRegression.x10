/*
 *  This file is part of the X10 project (http://x10-lang.org).
 *
 *  This file is licensed to You under the Eclipse Public License (EPL);
 *  You may not use this file except in compliance with the License.
 *  You may obtain a copy of the License at
 *      http://www.opensource.org/licenses/eclipse-1.0.php
 *
 *  (C) Copyright IBM Corporation 2011-2016.
 *  (C) Copyright Sara Salem Hamouda 2014.
 */

import x10.matrix.Vector;
import x10.matrix.ElemType;
import x10.regionarray.Dist;
import x10.util.Timer;
import x10.util.ArrayList;
import x10.util.HashMap;
import x10.matrix.distblock.DistBlockMatrix;
import x10.matrix.distblock.DupVector;
import x10.matrix.distblock.DistVector;
import x10.matrix.util.Debug;
import x10.util.Team;
import x10.util.resilient.PlaceManager.ChangeDescription;
import x10.util.resilient.localstore.Cloneable;
import x10.util.resilient.localstore.Snapshottable;
import x10.util.resilient.iterative.*;


/**
 * Parallel linear regression using a conjugate gradient solver
 * over distributed dense/sparse matrix
 * @see Elgohary et al. (2016). "Compressed linear algebra for large-scale
 *      machine learning". http://dx.doi.org/10.14778/2994509.2994515
 */
public class LinearRegression implements SPMDResilientIterativeApp {
	static val VERBOSE = System.getenv("LINREG_DEBUG") != null && System.getenv("LINREG_DEBUG").equals("1");
	
    public static val MAX_SPARSE_DENSITY = 0.1f;
    public val lambda:Float; // regularization parameter
    public val tolerance:Float;
    
    /** Matrix of training examples */
    public val X:DistBlockMatrix;
    /** Vector of training regression targets */
    public val y:DistVector(X.M);
    /** Learned model weight vector, used for future predictions */    
    public val d_w:DupVector(X.N);
    
    public val maxIterations:Long;
    
    val d_p:DupVector(X.N);
    val Xp:DistVector(X.M);
    
    val d_r:DupVector(X.N);
    val d_q:DupVector(X.N);
    
    var lastCheckpointNorm:ElemType;
    
    //----Profiling-----
    public var parCompT:Long=0;
    public var seqCompT:Long=0;
    public var commT:Long;
    private val nzd:Float;
    private val root:Place;

    private val executor:SPMDResilientIterativeExecutor;
    private var appTempDataPLH:PlaceLocalHandle[AppTempData];
    var team:Team;
    var places:PlaceGroup;
    
<<<<<<< HEAD
    public def this(X:DistBlockMatrix, y:DistVector(X.M), it:Long, executor:SPMDResilientIterativeExecutor,
                    sparseDensity:Float, regularization:Float) {
=======
    public def this(X:DistBlockMatrix, y:DistVector(X.M), it:Long, tolerance:Float, chkpntIter:Long, sparseDensity:Float, regularization:Float, places:PlaceGroup, team:Team, resilientStore:Store[Cloneable]) {
        this.X = X;
        this.y = y;
>>>>>>> 8ec8db55
        if (it > 0) {
            this.maxIterations = it;
        } else {
            this.maxIterations = X.N; // number of features
        }
        this.tolerance = tolerance;
        this.lambda = regularization;
        this.executor = executor;
        this.places = executor.activePlaces();
        this.team = executor.team();
        
        Xp = DistVector.make(X.M, X.getAggRowBs(), places, team);
        
        d_r  = DupVector.make(X.N, places, team);
        d_p= DupVector.make(X.N, places, team);
        
        d_q= DupVector.make(X.N, places, team);
        
        d_w = DupVector.make(X.N, places, team);  

        nzd = sparseDensity;
        root = here;
    }
    
    public def isFinished_local() {
        return appTempDataPLH().iter >= maxIterations
            || appTempDataPLH().norm_r2 <= appTempDataPLH().norm_r2_target;
    }
    
    //startTime parameter added to account for the time taken by RunLinReg to initialize the input data
    public def run(startTime:Long) {
        val start = (startTime != 0)?startTime:Timer.milliTime();  
        assert (X.isDistVertical()) : "dist block matrix must have vertical distribution";
        appTempDataPLH = PlaceLocalHandle.make[AppTempData](places, ()=>new AppTempData());
        
        init();
        
        executor.run(this, start);
        
        return d_w.local();
    }
    
    public def init() {
        finish ateach(Dist.makeUnique(places)) {
             team.barrier();
            // 4: r = -(t(X) %*% y);
            d_r.mult_local(root, y, X);
            d_r.scale_local(-1.0 as ElemType);
            
            val r = d_r.local(); 
        
            // 5: norm_r2 = sum(r * r); p = -r;
            r.copyTo(d_p.local());
            d_p.scale_local(-1.0 as ElemType);
            val norm_r2_initial = r.dot(r);

            appTempDataPLH().norm_r2 = norm_r2_initial;
            appTempDataPLH().norm_r2_initial = norm_r2_initial;
            appTempDataPLH().norm_r2_target = norm_r2_initial * tolerance * tolerance;

            if (root == here) {
                Console.OUT.println("||r|| initial value = " + Math.sqrt(norm_r2_initial)
                 + ",  target value = " + Math.sqrt(appTempDataPLH().norm_r2_target));
            }
        }
    }
    
    public def getResult() = d_w.local();
    
    public def step_local() {
        // compute conjugate gradient
        // 9: q = ((t(X) %*% (X %*% p)) + lambda * p);

        //////Global view step:  d_q.mult(Xp.mult(X, d_p), X);
        Xp.mult_local(X, d_p);
        d_q.mult_local(root, Xp, X);
        
        // Replicated Computation at each place
        var ct:Long = Timer.milliTime();
        val p = d_p.local();
        val q = d_q.local();
        val r = d_r.local(); 
        q.scaleAdd(lambda, p);
        q(q.M-1) -= lambda * p(q.M-1); // don't regularize intercept!

        // 11: alpha = norm_r2 / sum(p * q);
        val alpha = appTempDataPLH().norm_r2 / p.dotProd(q);

        // update model and residuals
        // 13: w = w + alpha * p;
        d_w.local().scaleAdd(alpha, p);
            
        // 14: r = r + alpha * q;
        r.scaleAdd(alpha, q);

        // 15: old_norm_r2 = norm_r2;
        val old_norm_r2 = appTempDataPLH().norm_r2;

        // 16: norm_r2 = sum(r^2);
        appTempDataPLH().norm_r2 = r.dot(r);

        // 17: p = -r + norm_r2/old_norm_r2 * p;
        p.scale(appTempDataPLH().norm_r2/old_norm_r2).cellSub(r);

        if (root == here) {
            Console.OUT.println("Iteration " + appTempDataPLH().iter
             + ":  ||r|| / ||r init|| = "
                 + Math.sqrt(appTempDataPLH().norm_r2 / appTempDataPLH().norm_r2_initial));
        }
       
        appTempDataPLH().iter++;        
    }
   
    public def getCheckpointData_local():HashMap[String,Cloneable] {
    	val map = new HashMap[String,Cloneable]();
    	if (appTempDataPLH().iter == 0) {    		
    		map.put("X", X.makeSnapshot_local());
    	}
    	map.put("d_p", d_p.makeSnapshot_local());
    	map.put("d_q", d_q.makeSnapshot_local());
    	map.put("d_r", d_r.makeSnapshot_local());
    	map.put("d_w", d_w.makeSnapshot_local());
    	map.put("app", appTempDataPLH().makeSnapshot_local());
    	if (VERBOSE) Console.OUT.println(here + "Checkpointing at iter ["+appTempDataPLH().iter+"] norm["+appTempDataPLH().norm_r2+"] ...");
    	return map;
    }
    
    public def restore_local(restoreDataMap:HashMap[String,Cloneable], lastCheckpointIter:Long) {
    	X.restoreSnapshot_local(restoreDataMap.getOrThrow("X"));
    	d_p.restoreSnapshot_local(restoreDataMap.getOrThrow("d_p"));
        d_q.restoreSnapshot_local(restoreDataMap.getOrThrow("d_q"));
        d_r.restoreSnapshot_local(restoreDataMap.getOrThrow("d_r"));
        d_w.restoreSnapshot_local(restoreDataMap.getOrThrow("d_w"));
        appTempDataPLH().restoreSnapshot_local(restoreDataMap.getOrThrow("app"));        
        if (VERBOSE) Console.OUT.println(here + "Restore succeeded. Restarting from iteration["+appTempDataPLH().iter+"] norm["+appTempDataPLH().norm_r2+"] ...");
    }
    
    public def remake(changes:ChangeDescription, newTeam:Team) {
        this.team = newTeam;
        this.places = changes.newActivePlaces;
        val newRowPs = changes.newActivePlaces.size();
        val newColPs = 1;
        //remake all the distributed data structures
        if (nzd < MAX_SPARSE_DENSITY) {
            X.remakeSparse(newRowPs, newColPs, nzd, changes.newActivePlaces, changes.addedPlaces);
        } else {
            X.remakeDense(newRowPs, newColPs, changes.newActivePlaces, changes.addedPlaces);
        }
        d_p.remake(changes.newActivePlaces, newTeam, changes.addedPlaces);
        d_q.remake(changes.newActivePlaces, newTeam, changes.addedPlaces);
        d_r.remake(changes.newActivePlaces, newTeam, changes.addedPlaces);
        d_w.remake(changes.newActivePlaces, newTeam, changes.addedPlaces);
        Xp.remake(X.getAggRowBs(), changes.newActivePlaces, newTeam, changes.addedPlaces);
        for (sparePlace in changes.addedPlaces){
    		if (VERBOSE) Console.OUT.println("Adding place["+sparePlace+"] to appTempDataPLH ...");
    		PlaceLocalHandle.addPlace[AppTempData](appTempDataPLH, sparePlace, ()=>new AppTempData());
    	}
    }
    
    class AppTempData implements Cloneable, Snapshottable {
        public var norm_r2:ElemType = 1.0 as ElemType;
        public var norm_r2_initial:ElemType;
        public var norm_r2_target:ElemType = 0.0 as ElemType;
        public var iter:Long;
        
        public def this() { }
        
        def this(norm_r2:ElemType, norm_r2_initial:ElemType, norm_r2_target:ElemType, iter:Long) {
    	    this.norm_r2 = norm_r2;
    	    this.norm_r2_initial = norm_r2_initial;
    	    this.norm_r2_target = norm_r2_target;
    	    this.iter = iter;
        }
        
        public def clone():Cloneable {
        	return new AppTempData(norm_r2, norm_r2_initial, norm_r2_target, iter);
        }
        
        public def makeSnapshot_local() = this;
        
        public def restoreSnapshot_local(o:Cloneable) {
        	val other = o as AppTempData;
        	this.norm_r2 = other.norm_r2;
    	    this.norm_r2_initial = other.norm_r2_initial;
    	    this.norm_r2_target = other.norm_r2_target;
    	    this.iter = other.iter;
        }
    }
}<|MERGE_RESOLUTION|>--- conflicted
+++ resolved
@@ -69,14 +69,9 @@
     var team:Team;
     var places:PlaceGroup;
     
-<<<<<<< HEAD
-    public def this(X:DistBlockMatrix, y:DistVector(X.M), it:Long, executor:SPMDResilientIterativeExecutor,
-                    sparseDensity:Float, regularization:Float) {
-=======
-    public def this(X:DistBlockMatrix, y:DistVector(X.M), it:Long, tolerance:Float, chkpntIter:Long, sparseDensity:Float, regularization:Float, places:PlaceGroup, team:Team, resilientStore:Store[Cloneable]) {
+    public def this(X:DistBlockMatrix, y:DistVector(X.M), it:Long, tolerance:Float, sparseDensity:Float, regularization:Float, executor:SPMDResilientIterativeExecutor) {
         this.X = X;
         this.y = y;
->>>>>>> 8ec8db55
         if (it > 0) {
             this.maxIterations = it;
         } else {
