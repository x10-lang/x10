--- conflicted
+++ resolved
@@ -18,7 +18,6 @@
 import x10.matrix.util.VerifyTool;
 
 import x10.matrix.distblock.DistBlockMatrix;
-import x10.util.Team;
 import x10.util.resilient.localstore.ResilientStore;
 
 /**
@@ -76,44 +75,31 @@
         
         val mG = opts("m", (20000*Math.sqrt(placesCount*5)) as Long );
         
-<<<<<<< HEAD
         Console.OUT.printf("G: rows/cols %d iterations: %d\n", mG, iterations);
         if ((mG<=0) || sparePlaces < 0 || sparePlaces >= Place.numPlaces())
-=======
-        Console.OUT.printf("G: rows/cols %d density: %.3e (non-zeros: %d) iterations: %d\n",
-                            mG, nonzeroDensity, (nonzeroDensity*mG*mG) as Long, iterations);
-	    if ((mG<=0) || nonzeroDensity <= 0.0 || sparePlaces < 0 || sparePlaces >= Place.numPlaces())
->>>>>>> a24e8070
             Console.OUT.println("Error in settings");
         else {
             val startTime = Timer.milliTime();
             var resilientStore:ResilientStore = null;
             var placesVar:PlaceGroup = Place.places();
-            var team:Team = Team.WORLD;
             if (x10.xrx.Runtime.RESILIENT_MODE > 0 && sparePlaces > 0) {
-            	resilientStore = ResilientStore.make(sparePlaces);
-            	placesVar = resilientStore.getActivePlaces();
-            	team = new Team(placesVar);
+                resilientStore = ResilientStore.make(sparePlaces);
+                placesVar = resilientStore.getActivePlaces();
             }
             val places = placesVar;
             
             val rowBlocks = opts("r", places.size());
             val colBlocks = opts("c", 1);
 
-<<<<<<< HEAD
             val paraPR:PageRank;
             if (nonzeroDensity > 0.0f) {
-                paraPR = PageRank.makeRandom(mG, nonzeroDensity, iterations, tolerance, rowBlocks, colBlocks, checkpointFreq, places);
+                paraPR = PageRank.makeRandom(mG, nonzeroDensity, iterations, tolerance, rowBlocks, colBlocks, checkpointFreq, places, resilientStore);
                 Console.OUT.printf("random edge graph (uniform distribution) density: %.3e non-zeros: %d\n",
                             nonzeroDensity, (nonzeroDensity*mG*mG) as Long);
             } else {
-                paraPR = PageRank.makeLogNormal(mG, iterations, tolerance, rowBlocks, colBlocks, checkpointFreq, places);
+                paraPR = PageRank.makeLogNormal(mG, iterations, tolerance, rowBlocks, colBlocks, checkpointFreq, places, resilientStore);
                 Console.OUT.println("log-normal edge graph (mu=4.0, sigma=1.3) total non-zeros: " + paraPR.G.getTotalNonZeroCount());
             }
-=======
-            val paraPR = PageRank.make(mG, nonzeroDensity, iterations, tolerance, rowBlocks, colBlocks, checkpointFreq, places, team, resilientStore);
-
->>>>>>> a24e8070
 /*
             // toy example copied from Spark (users/followers)
             val M = 6;
@@ -126,7 +112,7 @@
             G(4,5) = 1.0;
             G(5,4) = 1.0;
             G(5,2) = 1.0;
-            val paraPR = new PageRank(G, iterations, tolerance, 1.0f, 0, Place.places(), Team.WORLD);
+            val paraPR = new PageRank(G, iterations, tolerance, 1.0f, 0, Place.places());
             Console.OUT.println("P = " + paraPR.P);
 */
 
@@ -146,7 +132,7 @@
                 //paraPR.U.copyTo(localU);
                 
                 val seqPR = new SeqPageRank(g.toDense(), iterations, tolerance);
-		        Debug.flushln("Start sequential PageRank");
+                Debug.flushln("Start sequential PageRank");
                 val seqP = seqPR.run();
                 if (print) {
                     Console.OUT.println("Seq output vector P\n" + seqP);
