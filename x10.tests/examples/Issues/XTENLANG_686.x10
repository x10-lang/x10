/*
 *  This file is part of the X10 project (http://x10-lang.org).
 *
 *  This file is licensed to You under the Eclipse Public License (EPL);
 *  You may not use this file except in compliance with the License.
 *  You may obtain a copy of the License at
 *      http://www.opensource.org/licenses/eclipse-1.0.php
 *
 *  (C) Copyright IBM Corporation 2006-2010.
 */

import harness.x10Test;

/**

 */

class XTENLANG_686 extends x10Test {

<<<<<<< HEAD
	static class A(a:Int) {
		  def this() : A{1==self.a}{property(1);} // ok
		  //def this(a:Int{self==this.a}) {property(a);} // Semantic Error: This or super cannot be used (implicitly or explicitly) in a constructor formal type.	 Formals: [val a: x10.lang.Int{self==FordesemiFoo#this.a}]
=======
	static class A(a:Long) {
		  def this() : A{1==this.a}{property(1);} // ok
		  //def this(a:Long{self==this.a}) {property(a);} // Semantic Error: This or super cannot be used (implicitly or explicitly) in a constructor formal type.	 Formals: [val a: x10.lang.Long{self==FordesemiFoo#this.a}]
>>>>>>> 02199390
		}
	


	public def run(): boolean {
		new A();
		//new A(1);
		return true;
	}

    public static def main(Rail[String]) {
        new XTENLANG_686().execute();
    }
}<|MERGE_RESOLUTION|>--- conflicted
+++ resolved
@@ -17,15 +17,9 @@
 
 class XTENLANG_686 extends x10Test {
 
-<<<<<<< HEAD
-	static class A(a:Int) {
+	static class A(a:Long) {
 		  def this() : A{1==self.a}{property(1);} // ok
-		  //def this(a:Int{self==this.a}) {property(a);} // Semantic Error: This or super cannot be used (implicitly or explicitly) in a constructor formal type.	 Formals: [val a: x10.lang.Int{self==FordesemiFoo#this.a}]
-=======
-	static class A(a:Long) {
-		  def this() : A{1==this.a}{property(1);} // ok
 		  //def this(a:Long{self==this.a}) {property(a);} // Semantic Error: This or super cannot be used (implicitly or explicitly) in a constructor formal type.	 Formals: [val a: x10.lang.Long{self==FordesemiFoo#this.a}]
->>>>>>> 02199390
 		}
 	
 
