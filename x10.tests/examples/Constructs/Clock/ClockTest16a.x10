/*
 *  This file is part of the X10 project (http://x10-lang.org).
 *
 *  This file is licensed to You under the Eclipse Public License (EPL);
 *  You may not use this file except in compliance with the License.
 *  You may obtain a copy of the License at
 *      http://www.opensource.org/licenses/eclipse-1.0.php
 *
 *  (C) Copyright IBM Corporation 2006-2010.
 */

import harness.x10Test;

/**
 * OLD SEMANTICS:
 * The x10 compiler must conservatively check if an activity can
 * potentially pass a clock it already dropped, to a subactivity.
 * If so, it must report a compile time error.
 * TODO: rename to ClockTest16a and check for exception
 *
 * Language clarification needed on disambiguation
 * algorithm to use.
 * Compiler analysis may not be possible in many cases, such
 * as async's invoked in library methods and indirectly called methods.
 *
 * NEW SEMANTICS: Clock Use Exception such as
 *
 *  'Transmission of c (to a child) requires that I am registered with c'
 *  'Transmission of c requires that I am not between c.resume() and a next'
 *  'The immediate body of finish  can never transmit any clocks'
 *
 * are now caught at run time. The compiler
 * can remove the run time checks using static techniques,
 * and can issue warnings when it is statically detected that
 * clock use exceptions will
 * definitely occur, or will likely occur.
 *
 * Hence this file is renamed as *MustFailRun.x10
 *
 * @author kemal 5/2005
 */
public class ClockTest16a extends x10Test {

	public def run(): boolean = {
		try {
		val x = new X();
		finish async {
			val c0 = Clock.make();
			val c1 = Clock.make();
<<<<<<< HEAD
			val ca  = [c0,c1];
=======
			val ca: Rail[Clock]! = Rail.make([c0,c1]);
>>>>>>> 9c816e75
			(ca(0)).drop();

			// Question:
			// Can an activity ever pass a dropped clock to a
			// subactivity of itself, in statement async(cx) S?

			// Compiler answer: NO, actual runtime answer: NO
			// no compiler error
			{
				val cx: Clock = ca(1);
				async clocked(cx) { // no clock use error
					next;
				}
			}

			// Compiler: MAYBE, actual: NO
			// must have a compiler error
			{
				val cx: Clock = ca(x.one());
				async clocked(cx) { //no clock use error
					next;
				}
			}

			val f0 = new foo() {
				public def apply(): void = {
					val cx: Clock = ca(x.zero());// DYNAMIC_CHECK
					async clocked(cx) { //clock use error
						next;
					}
				}
			};

			val f1  = new foo() {
				public def apply(): void = {
					val cx: Clock = ca(x.one());// DYNAMIC_CHECK
					async clocked(cx) { // no clock use error
						next;
					}
				}
			};

<<<<<<< HEAD
			val fooArray  = [f0 as foo, f1 as foo];
=======
			val fooArray: Rail[foo!]! = Rail.make([f0,f1]);
>>>>>>> 9c816e75

			// Compiler: MAYBE, actual: NO
			// must have a compiler error
			Y.test(fooArray(x.one()));

			x10.io.Console.OUT.println("point #1");
			// Compiler: MAYBE, actual: YES
			// must have a compiler error
			Y.test(fooArray(x.zero()));

			x10.io.Console.OUT.println("point #2");
			// Compiler: MAYBE, actual: YES
			// must have a compiler error
			{
				val cx: Clock = ca(x.zero());
				async clocked(cx) { // clock use error
					next;
				}
			}

			x10.io.Console.OUT.println("point #3");
			// Compiler: YES, actual: YES
			// must have a compiler error
			{
				val cx: Clock = ca(0);
				async clocked(cx) { // clock use error
					next;
				}
			}
		}
		} catch (e: ClockUseException) {
			return true;
		}
		return false;
	}

	public static def main(var args: Rail[String]): void = {
		new ClockTest16a().execute();
	}

	/**
	 * A class to invoke a 'function pointer' that may do an async
	 */
	static class Y {
		static def test(val f: foo): void = {
			{
				f.apply(); // it is hard to determine f does an async clocked(c) S,
				//where the current activity is not registered on c
				next;
			}
		}
	}

	/**
	 * An interface to use like a simple 'function pointer'
	 *
	 * foo f1 = new foo() { public void apply() S1 }; //assign body S1 to f1
	 *
	 * // values of free final variables of S1 are also captured in f1
	 *
	 * f1.apply(); // invoke S1 indirectly using its captured
	 *
	 * // free variables
	 */
	static interface foo {
		public  def apply(): void;
	}

	/**
	 * Dummy class to make static memory disambiguation difficult
	 * for a typical compiler
	 */
	static class X {
<<<<<<< HEAD
		public val z = Rail.make[int]([1,0]);
=======
		public val z: Rail[int]! = Rail.make([1,0]);
>>>>>>> 9c816e75
		def zero(): int = { return z(z(z(1))); }
		def one(): int = { return z(z(z(0))); }
		def modify(): void = { z(0) += 1; }
	}
}<|MERGE_RESOLUTION|>--- conflicted
+++ resolved
@@ -47,11 +47,7 @@
 		finish async {
 			val c0 = Clock.make();
 			val c1 = Clock.make();
-<<<<<<< HEAD
-			val ca  = [c0,c1];
-=======
-			val ca: Rail[Clock]! = Rail.make([c0,c1]);
->>>>>>> 9c816e75
+			val ca: Rail[Clock] = Rail.make([c0,c1]);
 			(ca(0)).drop();
 
 			// Question:
@@ -94,11 +90,7 @@
 				}
 			};
 
-<<<<<<< HEAD
-			val fooArray  = [f0 as foo, f1 as foo];
-=======
-			val fooArray: Rail[foo!]! = Rail.make([f0,f1]);
->>>>>>> 9c816e75
+			val fooArray: Rail[foo] = Rail.make([f0,f1]);
 
 			// Compiler: MAYBE, actual: NO
 			// must have a compiler error
@@ -172,11 +164,7 @@
 	 * for a typical compiler
 	 */
 	static class X {
-<<<<<<< HEAD
 		public val z = Rail.make[int]([1,0]);
-=======
-		public val z: Rail[int]! = Rail.make([1,0]);
->>>>>>> 9c816e75
 		def zero(): int = { return z(z(z(1))); }
 		def one(): int = { return z(z(z(0))); }
 		def modify(): void = { z(0) += 1; }
