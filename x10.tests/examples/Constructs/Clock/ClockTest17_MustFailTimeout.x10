--- conflicted
+++ resolved
@@ -69,11 +69,7 @@
 			}
 		};
 
-<<<<<<< HEAD
-		val fooArray  = [f0 as foo,f1 as foo];  // FIXME: should be Rail[foo!]!
-=======
-		val fooArray: Rail[foo!]! = Rail.make([f0,f1]);
->>>>>>> 9c816e75
+		val fooArray: Rail[foo] = Rail.make([f0,f1]);
 
 		// This is invoking Y.test(f0) but not clear to a compiler
 		Y.test(fooArray(x.zero()));
@@ -130,11 +126,7 @@
 	 * for a typical compiler
 	 */
 	static class X {
-<<<<<<< HEAD
-		public val z  = Rail.make[int]([1,0]);
-=======
-		public val z:Rail[Int]! = Rail.make([1,0]);
->>>>>>> 9c816e75
+		public val z:Rail[Int] = Rail.make([1,0]);
 		def zero(): int = { return z(z(z(1))); }
 		def one(): int = { return z(z(z(0))); }
 		def modify(): void = { z(0) += 1; }
