--- conflicted
+++ resolved
@@ -55,7 +55,19 @@
     /**
      * The region of this array.
      */
-    region:Region{self != null}
+    region:Region{self != null},
+
+    /**
+     * The number of points/data values in the array.
+     * Will always be equal to region.size(), but cached here to make it available as a property.
+     */
+     size:Int,
+
+    /**
+     * Is this array's region a "rail" (one-dimensional, rect, and zero-based)?
+     * Cached in the Array for efficient acccess at runtime in optimize apply/set methods
+     */
+    rail:Boolean
 )  implements (Point(region.rank))=>T,
               Iterable[Point(region.rank)] {
 
@@ -78,12 +90,6 @@
      */
     public property zeroBased: boolean = region.zeroBased;
 
-    /**
-     * Is this array's region a "rail" (one-dimensional, rect, and zero-based)?
-     */
-    public property rail: boolean = region.rail;
-
-
     private global val raw:IndexedMemoryChunk[T];
     private global val rawLength:int;
     private val layout:RectLayout!{self!=null};
@@ -95,8 +101,7 @@
     /**
      * Return the IndexedMemoryChunk[T] that is providing the backing storage for the array.
      * This method is primarily intended to be used to interface with native libraries 
-     * (eg BLAS, ESSL) and to support user-defined copyTo/copyFrom idioms until the proper
-     * copyTo/copyFrom methods are added to the Array API as first class operations.<p>
+     * (eg BLAS, ESSL). <p>
      * 
      * This method should be used sparingly, since it may make client code dependent on the layout
      * algorithm used to map Points in the Array's Region to indicies in the backing IndexedMemoryChunk.
@@ -120,7 +125,7 @@
      * @param reg The region over which to construct the array.
      */
     public def this(reg:Region):Array[T]{self.region==reg} {
-	property(reg);
+	property(reg, reg.size(), reg.rail);
 
         layout = new RectLayout(reg.min(), reg.max());
         val n = layout.size();
@@ -137,7 +142,7 @@
      * @param init The function to use to initialize the array.
      */    
     public def this(reg:Region, init:(Point(reg.rank))=>T):Array[T]{self.region==reg} {
-        property(reg);
+        property(reg, reg.size(), reg.rail);
 
         layout = new RectLayout(reg.min(), reg.max());
         val n = layout.size();
@@ -158,7 +163,7 @@
      * @param init The function to use to initialize the array.
      */    
     public def this(reg:Region, init:T):Array[T]{self.region==reg} {
-        property(reg);
+        property(reg, reg.size(), reg.rail);
 
         layout = new RectLayout(reg.min(), reg.max());
         val n = layout.size();
@@ -180,13 +185,13 @@
 
 
     /**
-     * Construct Array over the region 0..rail.length-1 whose
+     * Construct Array over the region 0..aRail.length-1 whose
      * values are initialized to the corresponding values in the 
      * argument Rail.
      *
      */    
-    public def this(rail:Rail[T]!):Array[T]{self.rank==1,rect,zeroBased} {
-	this(Region.makeRectangular(0, rail.length-1), ((i):Point(1)) => rail(i));
+    public def this(aRail:Rail[T]!):Array[T]{rank==1,rect,zeroBased,self.rail} {
+	this(Region.makeRectangular(0, aRail.length-1), ((i):Point(1)) => aRail(i));
     }
 
 
@@ -200,8 +205,8 @@
      *       can't refer to "T" in a static context, which is complete nonsense
      *       since this is a constructor.
      */    
-    public def this(rail:ValRail[T]!):Array[T]{self.rank==1,rect,zeroBased} {
-	this(Region.makeRectangular(0, rail.length-1), ((i):Point(1)) => rail(i));
+    public def this(aRail:ValRail[T]!):Array[T]{rank==1,rect,zeroBased,self.rail} {
+	this(Region.makeRectangular(0, aRail.length-1), ((i):Point(1)) => aRail(i));
     }
 
 
@@ -210,7 +215,7 @@
      * in future releases of X10, this method will only be callable if sizeof(T) bytes 
      * of zeros is a valid value of type T. 
      */    
-    public def this(size:int):Array[T]{self.rank==1,rect,zeroBased} {
+    public def this(size:int):Array[T]{rank==1,rect,zeroBased,self.rail} {
 	this(Region.makeRectangular(0, size-1));
     }
 
@@ -222,7 +227,7 @@
      * @param reg The region over which to construct the array.
      * @param init The function to use to initialize the array.
      */    
-    public def this(size:int, init:(Point(1))=>T):Array[T]{self.rank==1,rect,zeroBased} {
+    public def this(size:int, init:(Point(1))=>T):Array[T]{rank==1,rect,zeroBased,self.rail} {
 	this(Region.makeRectangular(0, size-1), init);
     }
 
@@ -234,7 +239,7 @@
      * @param reg The region over which to construct the array.
      * @param init The function to use to initialize the array.
      */    
-    public def this(size:int, init:T):Array[T]{self.rank==1,rect,zeroBased} {
+    public def this(size:int, init:T):Array[T]{rank==1,rect,zeroBased,self.rail} {
 	this(Region.makeRectangular(0, size-1), init);
     }
 
@@ -247,7 +252,6 @@
      * @see x10.lang.Iterable[T]#iterator()
      */
     public def iterator():Iterator[Point(rank)] = region.iterator() as Iterator[Point(rank)];
-
 
     /**
      * Return the element of this array corresponding to the given index.
@@ -260,10 +264,17 @@
      * @see #set(T, Int)
      */
     public safe @Header @Inline def apply(i0:int){rank==1}:T {
-        if (checkBounds() && !region.contains(i0)) {
-            raiseBoundsError(i0);
-        }
-        return raw(layout.offset(i0));
+	if (rail) {
+            if (checkBounds() && !((i0 as UInt) < (size as UInt))) {
+                raiseBoundsError(i0);
+            }
+            return raw(i0);
+        } else {
+            if (checkBounds() && !region.contains(i0)) {
+                raiseBoundsError(i0);
+            }
+            return raw(layout.offset(i0));
+       }
     }
 
     /**
@@ -353,10 +364,17 @@
      * @see #set(T, Point)
      */
     public safe @Header @Inline def set(v:T, i0:int){rank==1}:T {
-        if (checkBounds() && !region.contains(i0)) {
-            raiseBoundsError(i0);
-        }
-        raw(layout.offset(i0)) = v;
+	if (rail) {
+            if (checkBounds() && !((i0 as UInt) < (size as UInt))) {
+                raiseBoundsError(i0);
+            }
+            raw(i0) = v;
+        } else {
+            if (checkBounds() && !region.contains(i0)) {
+                raiseBoundsError(i0);
+            }
+            raw(layout.offset(i0)) = v;
+        }
         return v;
     }
 
@@ -608,11 +626,7 @@
      * @see #map((T)=>U)
      * @see #reduce((U,T)=>U,U)
      */
-<<<<<<< HEAD
-    public def scan(op:(T,T)=>T, unit:T): Array[T](region)! = scan(new Array[T](region), op, unit); // TODO: private constructor to avoid useless zeroing
-=======
     public def scan[U](op:(U,T)=>U, unit:U) = scan(new Array[U](region), op, unit); // TODO: private constructor to avoid useless zeroing
->>>>>>> b91a9d3f
 
 
     /**
@@ -638,19 +652,211 @@
         return dst;
     }
 
-    private @NoInline @NoReturn def raiseBoundsError(i0:int) {
+
+    /**
+     * Copy all of the values from this Array to the destination Array.
+     * The two arrays must be defined over the same Region.
+     * If the destination Array is in a different place, then this copy
+     * is performed asynchronously and the resulting activity will be 
+     * registered with the dynamically enclosing finish.</p>
+     *
+     * Warning: This method is only intended to be used on Arrays containing
+     *   non-Object data elements.  The elements are actually copied via an
+     *   optimized DMA operation if available.  Therefore object-references will
+     *   not be properly transferred. Ideally, future versions of the X10 type
+     *   system would enable this restriction to be checked statically.</p>
+     *
+     * @param dst the destination array.  May be local or remote
+     */
+    public def copyTo(dst:Array[T](this.region)) {
+	copyTo(dst,false);
+    }
+
+    /**
+     * Copy all of the values from this Array to the destination Array.
+     * The two arrays must be defined over the same Region.
+     * If the destination Array is in a different place, then this copy
+     * is performed asynchronously. Depending on the value of the 
+     * uncounted parameter, the resulting activity will either be 
+     * registered with the dynamically enclosing finish or
+     * treated as if it was annotated with @Uncounted (not registered with any finish).</p>
+     *
+     * Warning: This method is only intended to be used on Arrays containing
+     *   non-Object data elements.  The elements are actually copied via an
+     *   optimized DMA operation if available.  Therefore object-references will
+     *   not be properly transferred. Ideally, future versions of the X10 type
+     *   system would enable this restriction to be checked statically.</p>
+     *
+     * @param dst the destination array.  May be local or remote
+     * @param uncounted Should the spawned activity be treated as if it were annotated @Uncounted
+     */
+    public def copyTo(dst:Array[T](this.region), uncounted:boolean) {
+        raw.copyTo(0, dst.home, dst.raw, 0, rawLength, uncounted);
+    }
+
+
+    /**
+     * Copy the specified values from this Array to the destination Array.
+     * The two arrays must be of Rank(1).
+     * If the destination Array is in a different place, then this copy
+     * is performed asynchronously and the resulting activity will be 
+     * registered with the dynamically enclosing finish.</p>
+     *
+     * Warning: This method is only intended to be used on Arrays containing
+     *   non-Object data elements.  The elements are actually copied via an
+     *   optimized DMA operation if available.  Therefore object-references will
+     *   not be properly transferred. Ideally, future versions of the X10 type
+     *   system would enable this restriction to be checked statically.</p>
+     *
+     * @param srcIndex the first element to copy from in the source array
+     * @param dst the destination array.  May be local or remote
+     * @param dstIndex the first element to copy to in the destination array
+     * @param numElems the number of elements to copy
+     */
+    public def copyTo(srcIndex:int, dst:Array[T](1), dstIndex:int, numElems:int){rank==1} {
+        copyTo(srcIndex, dst, dstIndex, numElems, false);
+    }
+
+    /**
+     * Copy the specified values from this Array to the destination Array.
+     * The two arrays must be of Rank(1).
+     * If the destination Array is in a different place, then this copy
+     * is performed asynchronously. Depending on the value of the 
+     * uncounted parameter, the resulting activity will either be 
+     * registered with the dynamically enclosing finish or
+     * treated as if it was annotated with @Uncounted (not registered with any finish).</p>
+     *
+     * Warning: This method is only intended to be used on Arrays containing
+     *   non-Object data elements.  The elements are actually copied via an
+     *   optimized DMA operation if available.  Therefore object-references will
+     *   not be properly transferred. Ideally, future versions of the X10 type
+     *   system would enable this restriction to be checked statically.</p>
+     *
+     * @param srcIndex the first element to copy from in the source array
+     * @param dst the destination array.  May be local or remote
+     * @param dstIndex the first element to copy to in the destination array
+     * @param numElems the number of elements to copy
+     * @param uncounted Should the spawned activity be treated as if it were annotated @Uncounted
+     */
+    public def copyTo(srcIndex:int, dst:Array[T](1), dstIndex:int, numElems:int, uncounted:boolean){rank==1} {
+        if (checkBounds()) {
+	    if (!region.contains(srcIndex)) raiseBoundsError(srcIndex);
+            if (!region.contains(srcIndex+numElems-1)) raiseBoundsError(srcIndex+numElems-1);
+            if (!dst.region.contains(dstIndex)) raiseBoundsError(dstIndex);
+            if (!dst.region.contains(dstIndex+numElems-1)) dst.raiseBoundsError(dstIndex+numElems-1);
+        }
+
+        raw.copyTo(srcIndex-region.min()(0), dst.home, dst.raw, dstIndex-dst.region.min()(0), numElems, uncounted);
+    }
+
+
+    /**
+     * Copy all of the values from the source array into this Array.
+     * The two arrays must be defined over the same Region.
+     * If the source Array is in a different place, then this copy
+     * is performed asynchronously and the resulting activity will be 
+     * registered with the dynamically enclosing finish.</p>
+     *
+     * Warning: This method is only intended to be used on Arrays containing
+     *   non-Object data elements.  The elements are actually copied via an
+     *   optimized DMA operation if available.  Therefore object-references will
+     *   not be properly transferred. Ideally, future versions of the X10 type
+     *   system would enable this restriction to be checked statically.</p>
+     *
+     * @param src the source array.  May be local or remote
+     */
+    public def copyFrom(src:Array[T](this.region)) {
+        copyFrom(src, false);
+    }
+
+    /**
+     * Copy all of the values from the source array into this Array.
+     * The two arrays must be defined over the same Region.
+     * If the source Array is in a different place, then this copy
+     * is performed asynchronously. Depending on the value of the 
+     * uncounted parameter, the resulting activity will either be 
+     * registered with the dynamically enclosing finish or
+     * treated as if it was annotated with @Uncounted (not registered with any finish).</p>
+     *
+     * Warning: This method is only intended to be used on Arrays containing
+     *   non-Object data elements.  The elements are actually copied via an
+     *   optimized DMA operation if available.  Therefore object-references will
+     *   not be properly transferred. Ideally, future versions of the X10 type
+     *   system would enable this restriction to be checked statically.</p>
+     *
+     * @param src the source array.  May be local or remote
+     */
+    public def copyFrom(src:Array[T](this.region), uncounted:boolean) {
+	raw.copyFrom(0, src.home, src.raw, 0, rawLength, uncounted);
+    }
+
+
+    /**
+     * Copy the specified values from the source Array to this Array.
+     * The two arrays must be of Rank(1).
+     * If the source Array is in a different place, then this copy
+     * is performed asynchronously and the resulting activity will be 
+     * registered with the dynamically enclosing finish.</p>
+     *
+     * Warning: This method is only intended to be used on Arrays containing
+     *   non-Object data elements.  The elements are actually copied via an
+     *   optimized DMA operation if available.  Therefore object-references will
+     *   not be properly transferred. Ideally, future versions of the X10 type
+     *   system would enable this restriction to be checked statically.</p>
+     *
+     * @param dstIndex the first element to copy to in the destination array
+     * @param src the destination array.  May be local or remote
+     * @param srcIndex the first element to copy from in the source array
+     * @param numElems the number of elements to copy
+     */
+    public def copyFrom(dstIndex:int, src:Array[T](1), srcIndex:int, numElems:int){rank==1} {
+        copyFrom(dstIndex, src, srcIndex, numElems, false);
+    }
+
+    /**
+     * Copy the specified values from the source Array to this Array.
+     * The two arrays must be of Rank(1).
+     * If the source Array is in a different place, then this copy
+     * is performed asynchronously. Depending on the value of the 
+     * uncounted parameter, the resulting activity will either be 
+     * registered with the dynamically enclosing finish or
+     * treated as if it was annotated with @Uncounted (not registered with any finish).</p>
+     *
+     * Warning: This method is only intended to be used on Arrays containing
+     *   non-Object data elements.  The elements are actually copied via an
+     *   optimized DMA operation if available.  Therefore object-references will
+     *   not be properly transferred. Ideally, future versions of the X10 type
+     *   system would enable this restriction to be checked statically.</p>
+     *
+     * @param dstIndex the first element to copy to in the destination array
+     * @param src the destination array.  May be local or remote
+     * @param srcIndex the first element to copy from in the source array
+     * @param numElems the number of elements to copy
+     */
+    public def copyFrom(dstIndex:int, src:Array[T](1), srcIndex:int, numElems:int, uncounted:boolean){rank==1} {
+        if (checkBounds()) {
+	    if (!src.region.contains(srcIndex)) raiseBoundsError(srcIndex);
+            if (!src.region.contains(srcIndex+numElems-1)) raiseBoundsError(srcIndex+numElems-1);
+            if (!region.contains(dstIndex)) raiseBoundsError(dstIndex);
+            if (!region.contains(dstIndex+numElems-1)) raiseBoundsError(dstIndex+numElems-1);
+        }
+
+        raw.copyFrom(dstIndex-region.min()(0), src.home, src.raw, srcIndex-src.region.min()(0), numElems, uncounted);
+    }
+
+    private static @NoInline @NoReturn def raiseBoundsError(i0:int) {
         throw new ArrayIndexOutOfBoundsException("point (" + i0 + ") not contained in array");
     }    
-    private @NoInline @NoReturn def raiseBoundsError(i0:int, i1:int) {
+    private static @NoInline @NoReturn def raiseBoundsError(i0:int, i1:int) {
         throw new ArrayIndexOutOfBoundsException("point (" + i0 + ", "+i1+") not contained in array");
     }    
-    private @NoInline @NoReturn def raiseBoundsError(i0:int, i1:int, i2:int) {
+    private static @NoInline @NoReturn def raiseBoundsError(i0:int, i1:int, i2:int) {
         throw new ArrayIndexOutOfBoundsException("point (" + i0 + ", "+i1+", "+i2+") not contained in array");
     }    
-    private @NoInline @NoReturn def raiseBoundsError(i0:int, i1:int, i2:int, i3:int) {
+    private static @NoInline @NoReturn def raiseBoundsError(i0:int, i1:int, i2:int, i3:int) {
         throw new ArrayIndexOutOfBoundsException("point (" + i0 + ", "+i1+", "+i2+", "+i3+") not contained in array");
     }    
-    private @NoInline @NoReturn def raiseBoundsError(pt:Point(rank)) {
+    private static @NoInline @NoReturn def raiseBoundsError(pt:Point) {
         throw new ArrayIndexOutOfBoundsException("point " + pt + " not contained in array");
     }    
 
