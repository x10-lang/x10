--- conflicted
+++ resolved
@@ -355,11 +355,6 @@
      */
     @Native("cuda", "(#0).raw[#1]")
     public @Header @Inline def apply(i0:int){rank==1}:T {
-<<<<<<< HEAD
-	if (CompilerFlags.useUnsigned() && cachedRail) {
-            if (CompilerFlags.checkBounds() && !((i0 as UInt) < (size as UInt))) {
-                raiseBoundsError(i0);
-=======
         if (cachedRail) {
             if (CompilerFlags.checkBounds()) {
                 if (CompilerFlags.useUnsigned()) {
@@ -371,7 +366,6 @@
                         raiseBoundsError(i0);
                     }
                 }
->>>>>>> c6b069ee
             }
             return raw(i0);
         } else {
@@ -470,11 +464,6 @@
      */
     @Native("cuda", "(#0).raw[#2] = (#1)")
     public @Header @Inline def set(v:T, i0:int){rank==1}:T {
-<<<<<<< HEAD
-	if (CompilerFlags.useUnsigned() && cachedRail) {
-            if (CompilerFlags.checkBounds() && !((i0 as UInt) < (size as UInt))) {
-                raiseBoundsError(i0);
-=======
         if (cachedRail) {
             if (CompilerFlags.checkBounds()) {
                 if (CompilerFlags.useUnsigned()) {
@@ -486,7 +475,6 @@
                         raiseBoundsError(i0);
                     }
                 }
->>>>>>> c6b069ee
             }
             raw(i0) = v;
         } else {
