package x10.compiler.ws;

import x10.compiler.Abort;
import x10.compiler.Header;
import x10.compiler.Inline;
import x10.compiler.Uninitialized;
import x10.util.Stack;

abstract public class FinishFrame extends Frame {
    @Uninitialized public var asyncs:Int;
    @Uninitialized public var redirect:FinishFrame;
    @Uninitialized transient public var stack:Stack[Throwable];

    @Header public def this(up:Frame) {
        super(up);
        this.stack = NULL[Stack[Throwable]]();
        this.redirect = NULL[FinishFrame]();
    }

    public def this(Int, o:FinishFrame) {
        super(o.up.realloc());
        this.asyncs = 1;
<<<<<<< HEAD
        this.stack = NULL[Stack[Throwable]](); // stack is eventually copied by the victim
=======
        this.stack = NULL[Stack[Throwable]]();
>>>>>>> d7a37d93
    }

    public abstract def remap():FinishFrame;

    public def realloc() {
        if (!isNULL(redirect)) return redirect;
        val tmp = remap();
        tmp.redirect = tmp;
        redirect = tmp;
        return tmp;
    }

    public def wrapBack(worker:Worker, frame:Frame) {
        if (!isNULL(frame.throwable)) {
            Runtime.atomicMonitor.lock();
            caught(frame.throwable);
            Runtime.atomicMonitor.unlock();
<<<<<<< HEAD
=======
        }
    }

    public def wrapResume(worker:Worker) {
        var n:Int;
        Runtime.atomicMonitor.lock(); n = --asyncs; Runtime.atomicMonitor.unlock();
        if (0 != n) throw Abort.ABORT;
        throwable = MultipleExceptions.make(stack);
    }

    @Inline public final def append(s:Stack[Throwable]) {
        if (!isNULL(s)) {
            Runtime.atomicMonitor.lock();
            if (isNULL(stack)) stack = new Stack[Throwable]();
            while (!s.isEmpty()) stack.push(s.pop());
            Runtime.atomicMonitor.unlock();
>>>>>>> d7a37d93
        }
    }

    @Inline public final def caught(t:Throwable) {
        if (isNULL(stack)) stack = new Stack[Throwable]();
        stack.push(t);
    }

    @Inline public final def rethrow() {
        if (!(isNULL(stack))) throw new MultipleExceptions(stack);
<<<<<<< HEAD
        return;
    }

    public def wrapResume(worker:Worker) {
        var n:Int;
        Runtime.atomicMonitor.lock(); n = --asyncs; Runtime.atomicMonitor.unlock();
        if (0 != n) throw Abort.ABORT;
        throwable = MultipleExceptions.make(stack);
=======
    }

    @Inline public final def check() {
        if (!(isNULL(stack))) {
            while (!stack.isEmpty()) {
                Runtime.pushException(stack.pop());
            }
        }
>>>>>>> d7a37d93
    }
}<|MERGE_RESOLUTION|>--- conflicted
+++ resolved
@@ -20,11 +20,7 @@
     public def this(Int, o:FinishFrame) {
         super(o.up.realloc());
         this.asyncs = 1;
-<<<<<<< HEAD
-        this.stack = NULL[Stack[Throwable]](); // stack is eventually copied by the victim
-=======
         this.stack = NULL[Stack[Throwable]]();
->>>>>>> d7a37d93
     }
 
     public abstract def remap():FinishFrame;
@@ -42,8 +38,6 @@
             Runtime.atomicMonitor.lock();
             caught(frame.throwable);
             Runtime.atomicMonitor.unlock();
-<<<<<<< HEAD
-=======
         }
     }
 
@@ -60,7 +54,6 @@
             if (isNULL(stack)) stack = new Stack[Throwable]();
             while (!s.isEmpty()) stack.push(s.pop());
             Runtime.atomicMonitor.unlock();
->>>>>>> d7a37d93
         }
     }
 
@@ -71,16 +64,6 @@
 
     @Inline public final def rethrow() {
         if (!(isNULL(stack))) throw new MultipleExceptions(stack);
-<<<<<<< HEAD
-        return;
-    }
-
-    public def wrapResume(worker:Worker) {
-        var n:Int;
-        Runtime.atomicMonitor.lock(); n = --asyncs; Runtime.atomicMonitor.unlock();
-        if (0 != n) throw Abort.ABORT;
-        throwable = MultipleExceptions.make(stack);
-=======
     }
 
     @Inline public final def check() {
@@ -89,6 +72,5 @@
                 Runtime.pushException(stack.pop());
             }
         }
->>>>>>> d7a37d93
     }
 }