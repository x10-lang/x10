/*
 *  This file is part of the X10 project (http://x10-lang.org).
 *
 *  This file is licensed to You under the Eclipse Public License (EPL);
 *  You may not use this file except in compliance with the License.
 *  You may obtain a copy of the License at
 *      http://www.opensource.org/licenses/eclipse-1.0.php
 *
 *  (C) Copyright IBM Corporation 2006-2010.
 */

package x10.lang;

import x10.compiler.*;

import x10.util.HashMap;
import x10.util.Pair;
import x10.util.Stack;
import x10.util.concurrent.atomic.AtomicInteger;
import x10.io.CustomSerialization;
import x10.io.SerialData;

abstract class FinishState {
    abstract def notifySubActivitySpawn(place:Place):void;
    abstract def notifyActivityCreation():void;
    abstract def notifyActivityTermination():void;
    abstract def pushException(t:Throwable):void;
    abstract def waitForFinish(safe:Boolean):void;

    static def deref[T](root:GlobalRef[FinishState]) = (root as GlobalRef[FinishState]{home==here})() as T;

    // a finish with local asyncs only
    static class LocalFinish extends FinishState {
        @Embed private val count = @Embed new AtomicInteger(1);
        @Embed private val latch = @Embed new SimpleLatch();
        private var exceptions:Stack[Throwable]; // lazily initialized
        public def notifySubActivitySpawn(place:Place) {
            assert place.id == Runtime.hereInt();
            count.getAndIncrement();
        }
        public def notifyActivityCreation() {}
        public def notifyActivityTermination() {
            if (count.decrementAndGet() == 0) latch.release();
        }
        public def pushException(t:Throwable) {
            latch.lock();
            if (null == exceptions) exceptions = new Stack[Throwable]();
            exceptions.push(t);
            latch.unlock();
        }
        public def waitForFinish(safe:Boolean) {
            notifyActivityTermination();
            if (!Runtime.NO_STEALS && safe) Runtime.worker().join(latch);
            latch.await();
            val t = MultipleExceptions.make(exceptions);
            if (null != t) throw t;
        }
    }

    // a finish without nested remote asyncs in remote asyncs
    static class FinishSPMD extends FinishSkeleton implements CustomSerialization {
        def this() {
            super(new RootFinishSPMD());
        }
        protected def this(ref:GlobalRef[FinishState]) {
            super(ref);
        }
        private def this(data:SerialData) {
            super(data.data as GlobalRef[FinishState]);
            if (ref.home.id == Runtime.hereInt()) {
                me = (ref as GlobalRef[FinishState]{home==here})();
            } else {
                me = new RemoteFinishSPMD(ref);
            }
        }
    }

    static class RootFinishSPMD extends RootFinishSkeleton {
        @Embed protected val latch = @Embed new SimpleLatch();
        @Embed private val count = @Embed new AtomicInteger(1);
        private var exceptions:Stack[Throwable]; // lazily initialized
        public def notifySubActivitySpawn(place:Place) {
            count.incrementAndGet();
        }
        public def notifyActivityTermination() {
            if (count.decrementAndGet() == 0) latch.release();
        }
        public def pushException(t:Throwable) {
            latch.lock();
            if (null == exceptions) exceptions = new Stack[Throwable]();
            exceptions.push(t);
            latch.unlock();
        }
        public def waitForFinish(safe:Boolean) {
            notifyActivityTermination();
            if (!Runtime.NO_STEALS && safe) Runtime.worker().join(latch);
            latch.await();
            val t = MultipleExceptions.make(exceptions);
            if (null != t) throw t;
        }
    }

    static class RemoteFinishSPMD extends RemoteFinishSkeleton {
        @Embed private val count = @Embed new AtomicInteger(1);
        private var exceptions:Stack[Throwable]; // lazily initialized
        @Embed private val lock = @Embed new Lock();
        def this(ref:GlobalRef[FinishState]) {
            super(ref);
        }
        public def notifySubActivitySpawn(place:Place) {
            assert place.id == Runtime.hereInt();
            count.getAndIncrement();
        }
        public def notifyActivityCreation() {}
        public def notifyActivityTermination() {
            if (count.decrementAndGet() == 0) {
                val t = MultipleExceptions.make(exceptions);
                val ref = this.ref();
                val closure:()=>void;
                if (null != t) {
                    closure = ()=>@RemoteInvocation {
                        deref[FinishState](ref).pushException(t);
                        deref[FinishState](ref).notifyActivityTermination();
                    };
                } else {
                    closure = ()=>@RemoteInvocation {
                        deref[FinishState](ref).notifyActivityTermination();
                    };
                }
                Runtime.runClosureAt(ref.home.id, closure);
                Runtime.dealloc(closure);
            }
        }
        public def pushException(t:Throwable) {
            lock.lock();
            if (null == exceptions) exceptions = new Stack[Throwable]();
            exceptions.push(t);
            lock.unlock();
        }
    }

    // a finish guarding a unique async
    static class FinishAsync extends FinishSkeleton implements CustomSerialization {
        def this() {
            super(new RootFinishAsync());
        }
        protected def this(ref:GlobalRef[FinishState]) {
            super(ref);
        }
        private def this(data:SerialData) {
            super(data.data as GlobalRef[FinishState]);
            if (ref.home.id == Runtime.hereInt()) {
                me = (ref as GlobalRef[FinishState]{home==here})();
            } else {
                me = new RemoteFinishAsync(ref);
            }
        }
    }

    static class RootFinishAsync extends RootFinishSkeleton{
        @Embed protected val latch = @Embed new SimpleLatch();
        protected var exception:Throwable = null;
        public def notifySubActivitySpawn(place:Place):void {}
        public def notifyActivityTermination():void {
            latch.release();
        }
        public def pushException(t:Throwable):void {
            exception = t;
        }
        public def waitForFinish(safe:Boolean):void {
            if (!Runtime.NO_STEALS && safe) Runtime.worker().join(latch);
            latch.await();
            val t = MultipleExceptions.make(exception);
            if (null != t) throw t;
        }
    }

    static class RemoteFinishAsync extends RemoteFinishSkeleton {
        protected var exception:Throwable;
        def this(ref:GlobalRef[FinishState]) {
            super(ref);
        }
        public def notifyActivityCreation():void {}
        public def notifySubActivitySpawn(place:Place):void {}
        public def pushException(t:Throwable):void {
            exception = t;
        }
        public def notifyActivityTermination():void {
            val t = MultipleExceptions.make(exception);
            val ref = this.ref();
            val closure:()=>void;
            if (null != t) {
                closure = ()=>@RemoteInvocation {
                    deref[FinishState](ref).pushException(t);
                    deref[FinishState](ref).notifyActivityTermination();
                };
            } else {
                closure = ()=>@RemoteInvocation {
                    deref[FinishState](ref).notifyActivityTermination();
                };
            }
            Runtime.runClosureAt(ref.home.id, closure);
            Runtime.dealloc(closure);
        }
    }

    // a finish ignoring remote events
    static class FinishHere extends FinishSkeleton implements CustomSerialization {
        def this() {
            super(new RootFinishSPMD());
        }
        protected def this(ref:GlobalRef[FinishState]) {
            super(ref);
        }
        private def this(data:SerialData) { 
            super(data.data as GlobalRef[FinishState]);
            if (ref.home.id == Runtime.hereInt()) {
                me = (ref as GlobalRef[FinishState]{home==here})();
            } else {
                me = UNCOUNTED_FINISH;
            }
        }
    }

    // a pseudo finish used to implement @Uncounted async
    static class UncountedFinish extends FinishState {
        public def notifySubActivitySpawn(place:Place) {}
        public def notifyActivityCreation() {}
        public def notifyActivityTermination() {}
        public def pushException(t:Throwable) {
            Runtime.println("Uncaught exception in uncounted activity");
            t.printStackTrace();
        }
        public final def waitForFinish(safe:Boolean) { assert false; }
    }
    
    static UNCOUNTED_FINISH = new UncountedFinish();

    // a mapping from finish refs to local finish objects
    static class FinishStates {
        private val map = new HashMap[GlobalRef[FinishState],FinishState]();
        @Embed private val lock = @Embed new Lock();

        // find or make the local finish for the finish ref
        public def apply(root:GlobalRef[FinishState], factory:()=>FinishState):FinishState{
            lock.lock();
            var f:FinishState = map.getOrElse(root, null);
            if (null != f) {
                lock.unlock();
                return f;
            }
            f = factory();
            map.put(root, f);
            lock.unlock();
            return f;
        }

        // remove finish ref from table
        public def remove(root:GlobalRef[FinishState]) {
            lock.lock();
            map.remove(root);
            lock.unlock();
        }
    }

    // the top of the root finish hierarchy
    abstract static class RootFinishSkeleton extends FinishState implements Runtime.Mortal {
        private val xxxx = GlobalRef[FinishState](this);
        def ref() = xxxx;
        public def notifyActivityCreation():void {}
    }

    // the top of the remote finish hierarchy
    abstract static class RemoteFinishSkeleton extends FinishState {
        private val xxxx:GlobalRef[FinishState];
        def this(root:GlobalRef[FinishState]) {
            xxxx = root;
        }
        def ref() = xxxx;
        public def waitForFinish(safe:Boolean) { assert false; }
    }

    // the top of the finish hierarchy
    abstract static class FinishSkeleton(ref:GlobalRef[FinishState]) extends FinishState {
        protected transient var me:FinishState; // local finish object
        protected def this(root:RootFinishSkeleton) {
            property(root.ref());
            me = root;
        }
        protected def this(ref:GlobalRef[FinishState]) {
            property(ref);
            me = null;
        }
        public def serialize():SerialData = new SerialData(ref, null);
        public def notifySubActivitySpawn(place:Place) { me.notifySubActivitySpawn(place); }
        public def notifyActivityCreation() { me.notifyActivityCreation(); }
        public def notifyActivityTermination() { me.notifyActivityTermination(); }
        public def pushException(t:Throwable) { me.pushException(t); }
        public def waitForFinish(safe:Boolean) { me.waitForFinish(safe); }
    }

    // the default finish implementation
    static class Finish extends FinishSkeleton implements CustomSerialization {
        protected def this(root:RootFinish) {
            super(root);
        }
        def this(latch:SimpleLatch) {
            this(new RootFinish(latch));
        }
        def this() {
            this(new RootFinish());
        }
        protected def this(ref:GlobalRef[FinishState]) {
            super(ref);
        }
        private def this(data:SerialData) { 
            super(data.data as GlobalRef[FinishState]);
            if (ref.home.id == Runtime.hereInt()) {
                me = (ref as GlobalRef[FinishState]{home==here})();
            } else {
                me = Runtime.runtime().finishStates.apply(ref, ()=>new RemoteFinish(ref));
            }
        }
    }

    static class RootFinish extends RootFinishSkeleton {
<<<<<<< HEAD
        protected transient val latch:SimpleLatch;
=======
        @Embed protected val latch:SimpleLatch;
>>>>>>> 89ece34f
        protected var count:Int = 1;
        protected var exceptions:Stack[Throwable]; // lazily initialized
        protected var counts:Rail[Int];
        protected var seen:Rail[Boolean];
        def this() {
            latch = @Embed new SimpleLatch();
        }
        def this(latch:SimpleLatch) {
            this.latch = latch;
        }
        public def notifySubActivitySpawn(place:Place):void {
            val p = place.parent(); // CUDA
            latch.lock();
            if (p == ref().home) {
                count++;
                latch.unlock();
                return;
            }
            if (null == counts) {
                counts = Rail.make[Int](Place.MAX_PLACES, 0);
                seen = Rail.make[Boolean](Place.MAX_PLACES, false);
            }
            counts(p.id)++;
            latch.unlock();
        }
        public def notifyActivityTermination():void {
            latch.lock();
            if (--count != 0) {
                latch.unlock();
                return;
            }
            if (null != counts) {
                for(var i:Int=0; i<Place.MAX_PLACES; i++) {
                    if (counts(i) != 0) {
                        latch.unlock();
                        return;
                    }
                }
            }
            latch.unlock();
            latch.release();
        }
        public def process(t:Throwable):void {
            if (null == exceptions) exceptions = new Stack[Throwable]();
            exceptions.push(t);
        }
        public def pushException(t:Throwable):void {
            latch.lock();
            process(t);
            latch.unlock();
        }
        public def waitForFinish(safe:Boolean):void {
            notifyActivityTermination();
            if (!Runtime.NO_STEALS && safe) Runtime.worker().join(latch);
            latch.await();
            if (null != counts) {
                val root = ref();
                val closure = ()=>@RemoteInvocation { Runtime.runtime().finishStates.remove(root); };
                seen(Runtime.hereInt()) = false;
                for(var i:Int=0; i<Place.MAX_PLACES; i++) {
                    if (seen(i)) Runtime.runClosureAt(i, closure);
                }
                Runtime.dealloc(closure);
            }
            val t = MultipleExceptions.make(exceptions);
            if (null != t) throw t;
        }

        protected def process(rail:Rail[Int]) {
            counts(ref().home.id) = -rail(ref().home.id);
            count += rail(ref().home.id);
            var b:Boolean = count == 0;
            for(var i:Int=0; i<Place.MAX_PLACES; i++) {
                counts(i) += rail(i);
                seen(i) |= counts(i) != 0;
                if (counts(i) != 0) b = false;
            }
            if (b) latch.release();
        }

        def notify(rail:Rail[Int]):void {
            latch.lock();
            process(rail);
            latch.unlock();
        }

        protected def process(rail:Rail[Pair[Int,Int]]):void {
            for(var i:Int=0; i<rail.length; i++) {
                counts(rail(i).first) += rail(i).second;
                seen(rail(i).first) = true;
            }
            count += counts(ref().home.id);
            counts(ref().home.id) = 0;
            if (count != 0) return;
            for(var i:Int=0; i<Place.MAX_PLACES; i++) {
                if (counts(i) != 0) return;
            }
            latch.release();
        }

        def notify(rail:Rail[Pair[Int,Int]]):void {
            latch.lock();
            process(rail);
            latch.unlock();
        }

        def notify(rail:Rail[Int], t:Throwable):void {
            latch.lock();
            process(t);
            process(rail);
            latch.unlock();
        }

        def notify(rail:Rail[Pair[Int,Int]], t:Throwable):void {
            latch.lock();
            process(t);
            process(rail);
            latch.unlock();
        }
    }

    static class RemoteFinish extends RemoteFinishSkeleton {
        protected var exceptions:Stack[Throwable];
<<<<<<< HEAD
        protected transient var lock:Lock = new Lock();
=======
        @Embed protected val lock = @Embed new Lock();
>>>>>>> 89ece34f
        protected var count:Int = 0;
        protected var counts:Rail[Int];
        protected var places:Rail[Int];
        protected var length:Int = 1;
        @Embed protected val local = @Embed new AtomicInteger(0);
        def this(ref:GlobalRef[FinishState]) {
            super(ref);
        }
        public def notifyActivityCreation():void {
            local.getAndIncrement();
        }
        public def notifySubActivitySpawn(place:Place):void {
            val id = Runtime.hereInt();
            lock.lock();
            if (place.id == id) {
                count++;
                lock.unlock();
                return;
            }
            if (null == counts) {
                counts = Rail.make[Int](Place.MAX_PLACES, 0);
                places = Rail.make[Int](Place.MAX_PLACES, 0);
                places(0) = id;
            }
            if (counts(place.id)++ == 0 && id != place.id) {
                places(length++) = place.id;
            }
            lock.unlock();
        }
        public def pushException(t:Throwable):void {
            lock.lock();
            if (null == exceptions) exceptions = new Stack[Throwable]();
            exceptions.push(t);
            lock.unlock();
        }
        public def notifyActivityTermination():void {
            lock.lock();
            count--;
            if (local.decrementAndGet() > 0) {
                lock.unlock();
                return;
            }
            val t = MultipleExceptions.make(exceptions);
            val ref = this.ref();
            val closure:()=>void;
            if (null != counts) {
                counts(Runtime.hereInt()) = count;
                if (2*length > Place.MAX_PLACES) {
                    val message = Rail.make[Int](counts.length, 0, counts);
                    if (null != t) {
                        closure = ()=>@RemoteInvocation { deref[RootFinish](ref).notify(message, t); };
                    } else {
                        closure = ()=>@RemoteInvocation { deref[RootFinish](ref).notify(message); };
                    }
                } else {
                    val message = Rail.make[Pair[Int,Int]](length, (i:Int)=>Pair[Int,Int](places(i), counts(places(i))));
                    if (null != t) {
                        closure = ()=>@RemoteInvocation { deref[RootFinish](ref).notify(message, t); };
                    } else {
                        closure = ()=>@RemoteInvocation { deref[RootFinish](ref).notify(message); };
                    }
                }
                counts.reset(0);
                length = 1;
            } else {
                val message = Rail.make[Pair[Int,Int]](1, Pair[Int,Int](Runtime.hereInt(), count));
                if (null != t) {
                    closure = ()=>@RemoteInvocation { deref[RootFinish](ref).notify(message, t); };
                } else {
                    closure = ()=>@RemoteInvocation { deref[RootFinish](ref).notify(message); };
                }
            }
            count = 0;
            exceptions = null;
            lock.unlock();
            Runtime.runClosureAt(ref.home.id, closure);
            Runtime.dealloc(closure);
        }
    }

    static class StatefulReducer[T] {
        val reducer:Reducible[T];
        var result:T;
        var resultRail:Rail[T];
        var workerFlag:Rail[Boolean] = Rail.make[Boolean](Runtime.MAX_WORKERS, false);
        def this(r:Reducible[T]) {
            reducer = r;
            val zero = reducer.zero();
            result = zero;
            resultRail = Rail.make[T](Runtime.MAX_WORKERS, zero);
        }
        def accept(t:T) {
            result = reducer(result, t);
        }
        def accept(t:T, id:Int) {
            if ((id >= 0) && (id < Runtime.MAX_WORKERS)) {
                resultRail(id) = reducer(resultRail(id), t);
                workerFlag(id) = true;
            }
        }
        def placeMerge() {
            for(var i:Int=0; i<Runtime.MAX_WORKERS; i++) {
                if (workerFlag(i)) {
                    result = reducer(result, resultRail(i));
                    resultRail(i) = reducer.zero();
                }
            }
        }
        def result() = result;
        def reset() {
            result = reducer.zero();
        }
    }

    static interface CollectingFinishState[T] {
        def accept(t:T, id:Int):void;
    }

    static class CollectingFinish[T] extends Finish implements CollectingFinishState[T],CustomSerialization {
        val reducer:Reducible[T];
        def this(reducer:Reducible[T]) {
            super(new RootCollectingFinish(reducer));
            this.reducer = reducer;
        }
        private def this(data:SerialData) { 
            super(data.superclassData.data as GlobalRef[FinishState]);
            reducer = data.data as Reducible[T];
            if (ref.home.id == Runtime.hereInt()) {
                me = (ref as GlobalRef[FinishState]{home==here})();
            } else {
                me = Runtime.runtime().finishStates.apply(ref, ()=>new RemoteCollectingFinish[T](ref, reducer));
            }
        }
        public def serialize():SerialData = new SerialData(reducer, super.serialize());
        public def accept(t:T, id:Int) { (me as CollectingFinishState[T]).accept(t, id); }
        public def waitForFinishExpr(safe:Boolean) = (me as RootCollectingFinish[T]).waitForFinishExpr(safe);
    }

    static class RootCollectingFinish[T] extends RootFinish implements CollectingFinishState[T] {
        val sr:StatefulReducer[T];
        def this(reducer:Reducible[T]) {
           super();
           sr = new StatefulReducer[T](reducer);
        }
        public def accept(t:T, id:Int) {
           sr.accept(t, id);
        }
        def notifyValue(rail:Rail[Int], v:T):void {
            latch.lock();
            sr.accept(v);
            process(rail);
            latch.unlock();
        }
        def notifyValue(rail:Rail[Pair[Int,Int]], v:T):void {
            latch.lock();
            sr.accept(v);
            process(rail);
            latch.unlock();
        }
        final public def waitForFinishExpr(safe:Boolean):T {
            waitForFinish(safe);
            sr.placeMerge();
            val result = sr.result();
            sr.reset();
            return result;
        }
    }

    static class RemoteCollectingFinish[T] extends RemoteFinish implements CollectingFinishState[T] {
        val sr:StatefulReducer[T];
        def this(ref:GlobalRef[FinishState], reducer:Reducible[T]) {
            super(ref);
            sr = new StatefulReducer[T](reducer);
        }
        public def accept(t:T, id:Int) {
            sr.accept(t, id);
        }
        public def notifyActivityTermination():void {
            lock.lock();
            count--;
            if (local.decrementAndGet() > 0) {
                lock.unlock();
                return;
            }
            val t = MultipleExceptions.make(exceptions);
            val ref = this.ref();
            val closure:()=>void;
            sr.placeMerge();
            val result = sr.result();
            sr.reset();
            if (null != counts) {
                counts(Runtime.hereInt()) = count;
                if (2*length > Place.MAX_PLACES) {
                    val message = Rail.make[Int](counts.length, 0, counts);
                    if (null != t) {
                        closure = ()=>@RemoteInvocation { deref[RootCollectingFinish[T]](ref).notify(message, t); };
                    } else {
                        closure = ()=>@RemoteInvocation { deref[RootCollectingFinish[T]](ref).notifyValue(message, result); };
                    }
                } else {
                    val message = Rail.make[Pair[Int,Int]](length, (i:Int)=>Pair[Int,Int](places(i), counts(places(i))));
                    if (null != t) {
                        closure = ()=>@RemoteInvocation { deref[RootCollectingFinish[T]](ref).notify(message, t); };
                    } else {
                        closure = ()=>@RemoteInvocation { deref[RootCollectingFinish[T]](ref).notifyValue(message, result); };
                    }
                }
                counts.reset(0);
                length = 1;
            } else {
                val message = Rail.make[Pair[Int,Int]](1, Pair[Int,Int](Runtime.hereInt(), count));
                if (null != t) {
                    closure = ()=>@RemoteInvocation { deref[RootCollectingFinish[T]](ref).notify(message, t); };
                } else {
                    closure = ()=>@RemoteInvocation { deref[RootCollectingFinish[T]](ref).notifyValue(message, result); };
                }
            }
            count = 0;
            exceptions = null;
            lock.unlock();
            Runtime.runClosureAt(ref.home.id, closure);
            Runtime.dealloc(closure);
        }
    }
}

// vim:shiftwidth=4:tabstop=4:expandtab<|MERGE_RESOLUTION|>--- conflicted
+++ resolved
@@ -324,11 +324,7 @@
     }
 
     static class RootFinish extends RootFinishSkeleton {
-<<<<<<< HEAD
-        protected transient val latch:SimpleLatch;
-=======
-        @Embed protected val latch:SimpleLatch;
->>>>>>> 89ece34f
+        @Embed protected transient var latch:SimpleLatch;
         protected var count:Int = 1;
         protected var exceptions:Stack[Throwable]; // lazily initialized
         protected var counts:Rail[Int];
@@ -452,11 +448,7 @@
 
     static class RemoteFinish extends RemoteFinishSkeleton {
         protected var exceptions:Stack[Throwable];
-<<<<<<< HEAD
-        protected transient var lock:Lock = new Lock();
-=======
-        @Embed protected val lock = @Embed new Lock();
->>>>>>> 89ece34f
+        @Embed protected transient var lock:Lock = @Embed new Lock();
         protected var count:Int = 0;
         protected var counts:Rail[Int];
         protected var places:Rail[Int];
