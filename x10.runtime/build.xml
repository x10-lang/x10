--- conflicted
+++ resolved
@@ -305,8 +305,8 @@
             <antcall target="dist-cpp-no-x10rt"/>
         </parallel>
     </target>
-<<<<<<< HEAD
     <target name="x10-jar">
+        <tstamp/>
         <jar jarfile="${gen}/${jar}">
             <fileset dir="${basedir}/src-x10" includes="x10/**" excludes="${jar}"/>
         </jar>
@@ -315,10 +315,6 @@
         </copy>
     </target>
     <target name="jar" depends="build-xrx,x10-jar">
-=======
-    <target name="jar" depends="build-xrx">
-        <tstamp/>
->>>>>>> 02199390
         <jar jarfile="${gen}/${jar}">
             <fileset dir="${build}" includes="x10/**/*.class" excludes="${jar}"/>
             <fileset dir="${basedir}/src-x10" includes="x10/**" excludes="${jar}"/>
