/*
 *  This file is part of the X10 project (http://x10-lang.org).
 *
 *  This file is licensed to You under the Eclipse Public License (EPL);
 *  You may not use this file except in compliance with the License.
 *  You may obtain a copy of the License at
 *      http://www.opensource.org/licenses/eclipse-1.0.php
 *
 *  (C) Copyright IBM Corporation 2006-2010.
 */

package x10.rtt;


<<<<<<< HEAD
import x10.x10rt.X10JavaDeserializer;
import x10.x10rt.X10JavaSerializable;
import x10.x10rt.X10JavaSerializer;

import java.io.IOException;

public class CharType extends RuntimeType<Character>implements X10JavaSerializable {

	private static final long serialVersionUID = 1L;
    private static final int _serialization_id = x10.x10rt.DeserializationDispatcher.addDispatcher(CharType.class.getName());
=======
public class CharType extends RuntimeType<x10.core.Char> {

    private static final long serialVersionUID = 1L;

    // make sure deserialized RTT object is not duplicated
    private Object readResolve() throws java.io.ObjectStreamException {
        return Types.CHAR;
    }
>>>>>>> 49071308

    public CharType() {
        super(x10.core.Char.class,
              new Type[] {
                  new ParameterizedType(Types.COMPARABLE, UnresolvedType.THIS),
                  new ParameterizedType(x10.util.Ordered.$RTT, UnresolvedType.THIS),
                  Types.STRUCT
              });
    }
    
    @Override
    public String typeName() {
        return "x10.lang.Char";
    }

    // for shortcut 
    @Override
    public boolean instanceof$(Object o) {
        return o instanceof x10.core.Char;
    }

    @Override
    public Object makeArray(int length) {
        return new char[length];
    }
    
    @Override
    public Object makeArray(Object... elem) {
        char[] arr = new char[elem.length];
        for (int i = 0; i < elem.length; i++) {
            arr[i] = ((Character)elem[i]).charValue();
        }
        return arr;
    }
    
    @Override
    public x10.core.Char getArray(Object array, int i) {
        return x10.core.Char.$box(((char[]) array)[i]);
    }
    
//    @Override
//    public Character setArray(Object array, int i, x10.core.Char v) {
//        ((char[]) array)[i] = x10.core.Char.$unbox(v);
//        return v;
//    }
    @Override
    public void setArray(Object array, int i, x10.core.Char v) {
        ((char[]) array)[i] = x10.core.Char.$unbox(v);
    }
    
    @Override
    public int arrayLength(Object array) {
    	return ((char[]) array).length;
    }

    public void _serialize(X10JavaSerializer serializer) throws IOException {
    }

    public int _get_serialization_id() {
        return _serialization_id;
    }

    public static X10JavaSerializable _deserializer(X10JavaDeserializer deserializer) throws IOException {
		return _deserialize_body(null, deserializer);
	}

    public static X10JavaSerializable _deserialize_body(CharType t, X10JavaDeserializer deserializer) throws IOException {
        CharType charType = new CharType();
        deserializer.record_reference(charType);
        return charType;
    }

}<|MERGE_RESOLUTION|>--- conflicted
+++ resolved
@@ -12,27 +12,22 @@
 package x10.rtt;
 
 
-<<<<<<< HEAD
 import x10.x10rt.X10JavaDeserializer;
 import x10.x10rt.X10JavaSerializable;
 import x10.x10rt.X10JavaSerializer;
 
 import java.io.IOException;
 
-public class CharType extends RuntimeType<Character>implements X10JavaSerializable {
+public class CharType extends RuntimeType<x10.core.Char>implements X10JavaSerializable {
 
-	private static final long serialVersionUID = 1L;
-    private static final int _serialization_id = x10.x10rt.DeserializationDispatcher.addDispatcher(CharType.class.getName());
-=======
-public class CharType extends RuntimeType<x10.core.Char> {
 
     private static final long serialVersionUID = 1L;
+    private static final int _serialization_id = x10.x10rt.DeserializationDispatcher.addDispatcher(CharType.class.getName());
 
     // make sure deserialized RTT object is not duplicated
     private Object readResolve() throws java.io.ObjectStreamException {
         return Types.CHAR;
     }
->>>>>>> 49071308
 
     public CharType() {
         super(x10.core.Char.class,
