/*
 *  This file is part of the X10 project (http://x10-lang.org).
 *
 *  This file is licensed to You under the Eclipse Public License (EPL);
 *  You may not use this file except in compliance with the License.
 *  You may obtain a copy of the License at
 *      http://www.opensource.org/licenses/eclipse-1.0.php
 *
 *  (C) Copyright IBM Corporation 2006-2010.
 */

package x10.rtt;


<<<<<<< HEAD
import x10.x10rt.X10JavaDeserializer;
import x10.x10rt.X10JavaSerializable;
import x10.x10rt.X10JavaSerializer;

import java.io.IOException;

public class IntType extends RuntimeType<Integer> implements X10JavaSerializable {

	private static final long serialVersionUID = 1L;
    private static final int _serialization_id = x10.x10rt.DeserializationDispatcher.addDispatcher(IntType.class.getName());
=======
public class IntType extends RuntimeType<x10.core.Int> {

    private static final long serialVersionUID = 1L;

    // make sure deserialized RTT object is not duplicated
    private Object readResolve() throws java.io.ObjectStreamException {
        return Types.INT;
    }
>>>>>>> 49071308

    public IntType() {
        super(x10.core.Int.class,
            new Type[] {
                new ParameterizedType(Types.COMPARABLE, UnresolvedType.THIS),
                new ParameterizedType(x10.lang.Arithmetic.$RTT, UnresolvedType.THIS),
                new ParameterizedType(x10.lang.Bitwise.$RTT, UnresolvedType.THIS),
                new ParameterizedType(x10.util.Ordered.$RTT, UnresolvedType.THIS),
                Types.STRUCT
            });
    }
    
    @Override
    public String typeName() {
        return "x10.lang.Int";
    }

    // for shortcut 
    @Override
    public boolean instanceof$(Object o) {
        return o instanceof x10.core.Int;
    }
    
    @Override
    public Object makeArray(int length) {
        return new int[length];
    }
    
    @Override
    public Object makeArray(Object... elem) {
        int[] arr = new int[elem.length];
        for (int i = 0; i < elem.length; i++) {
            arr[i] = x10.core.Int.$unbox(elem[i]);
        }
        return arr;
    }
    
    @Override
    public x10.core.Int getArray(Object array, int i) {
        return x10.core.Int.$box(((int[]) array)[i]);
    }
    
//    @Override
//    public x10.core.Int setArray(Object array, int i, x10.core.Int v) {
//        ((int[]) array)[i] = x10.core.Int.$unbox(v);
//        return v;
//    }
    @Override
    public void setArray(Object array, int i, x10.core.Int v) {
        ((int[]) array)[i] = x10.core.Int.$unbox(v);
    }
    
    @Override
    public int arrayLength(Object array) {
    	return ((int[]) array).length;
    }

    public void _serialize(X10JavaSerializer serializer) throws IOException {
    }

    public int _get_serialization_id() {
        return _serialization_id;
    }

    public static X10JavaSerializable _deserializer(X10JavaDeserializer deserializer) throws IOException {
		return _deserialize_body(null, deserializer);
	}

    public static X10JavaSerializable _deserialize_body(IntType t, X10JavaDeserializer deserializer) throws IOException {
        IntType intType = new IntType();
        deserializer.record_reference(intType);
        return intType;
    }
    
}<|MERGE_RESOLUTION|>--- conflicted
+++ resolved
@@ -12,27 +12,21 @@
 package x10.rtt;
 
 
-<<<<<<< HEAD
 import x10.x10rt.X10JavaDeserializer;
 import x10.x10rt.X10JavaSerializable;
 import x10.x10rt.X10JavaSerializer;
 
 import java.io.IOException;
 
-public class IntType extends RuntimeType<Integer> implements X10JavaSerializable {
+public class IntType extends RuntimeType<x10.core.Int> implements X10JavaSerializable {
 
 	private static final long serialVersionUID = 1L;
     private static final int _serialization_id = x10.x10rt.DeserializationDispatcher.addDispatcher(IntType.class.getName());
-=======
-public class IntType extends RuntimeType<x10.core.Int> {
-
-    private static final long serialVersionUID = 1L;
 
     // make sure deserialized RTT object is not duplicated
     private Object readResolve() throws java.io.ObjectStreamException {
         return Types.INT;
     }
->>>>>>> 49071308
 
     public IntType() {
         super(x10.core.Int.class,
