/*
 *  This file is part of the X10 project (http://x10-lang.org).
 *
 *  This file is licensed to You under the Eclipse Public License (EPL);
 *  You may not use this file except in compliance with the License.
 *  You may obtain a copy of the License at
 *      http://www.opensource.org/licenses/eclipse-1.0.php
 *
 *  (C) Copyright IBM Corporation 2006-2010.
 */

package x10.rtt;

import java.lang.reflect.Array;
import java.util.List;

import x10.constraint.XConstraint;
import x10.core.Any;
import x10.core.fun.Fun;
import x10.core.fun.Fun_0_1;
import x10.core.fun.Fun_0_2;
import x10.core.fun.VoidFun;

public class RuntimeType<T> implements Type<T> {

    public enum Variance {INVARIANT, COVARIANT, CONTRAVARIANT}
    
    Type<?>[] parents;
    Class<?> base;
    Variance[] variances = null;
    
    public RuntimeType(Class<?> c) {
        this.base = c;
    }
    
    
    public RuntimeType(Class<?> c, Variance... variances) {
        this.base = c;
        this.variances = variances;
    }

    public RuntimeType(Class<?>c, Type<?>[] parents) {
        this.base = c;
        this.parents = parents;
    }
    
    public RuntimeType(Class<?> c, Variance[] variances, Type<?>[] parents) {
        this.base = c;
        this.variances = variances;
        this.parents = parents;
    }
    
    public String toString() {
    	return base.getName();
    }
    
    public boolean equals(Object o) {
        if (this == o) return true;
        if (o instanceof RuntimeType) {
            RuntimeType<?> rt = (RuntimeType<?>) o;
            if (base.equals(rt.base)) {
                return true;
            }
        }
        return false;
    }
    
    public boolean isSubtype(Type<?> o) {
        if (this == o) return true;
        if (o instanceof RuntimeType) {
            RuntimeType<?> rt = (RuntimeType<?>) o;
            if (rt.base.isAssignableFrom(base)) {
                return true;
            }
        }
        return false;
    }
    
    public XConstraint getConstraint() {
        return null;
    }
    
    public List<Type<?>> getTypeParameters() {
        return null;
    }

    public Type<T> reinstantiate(List<Type<?>> parms) {
        return this;
    }

    public boolean instanceof$(Object o) {
        if (o == null) {return false;}
        if (o.getClass() == base) {
            return true;
        }
        return base.isInstance(o);
    }

    // o instanceof This and params
    public final boolean instanceof$(Object o, Type<?>... params) {
        if (o == null) {return false;}
<<<<<<< HEAD
        if (o.getClass() == base) {
            Any any = (x10.core.Any) o;
=======
        Class<?> target = o.getClass();
        if (target == base || checkAnonymous(target)) {
            Any any = (Any) o;
>>>>>>> b91a9d3f
            for (int i = 0, s = params.length; i < s; i ++) {
                switch (variances[i]) {
                case INVARIANT:
                    if (!params[i].equals(any.getParam(i))) {return false;}
                    break;
                case COVARIANT:
                    if (!any.getParam(i).isSubtype(params[i])) {return false;}
                    break;
                case CONTRAVARIANT:
                    if (!params[i].isSubtype(any.getParam(i))) {return false;}
                    break;
                }
            }
            return true;
        }
        else if (base.isInstance(o)) { // i.e. type of o != This
            return checkParents(o, params);
        }
        else {
            return false;
        }
    }

    private final boolean checkParents(Object o, Type<?>... params) {
        if (o instanceof Any) {
            Any any = (Any) o;
            RuntimeType<?> rtt = any.getRTT(); // o._RTT
            if (rtt == null) {
                return true;
            }
            return instantiateCheck(params, rtt, any);
        }
        return false;
    }

    // e.g. C[T1,T2]:Super[Int, T1] -> C[Int,Double]:Super[Int,Int] 
    private final boolean instantiateCheck(Type<?>[] params, RuntimeType<?> rtt, Any any) {
        for (Type<?> t : rtt.parents) {
            if (base.isAssignableFrom(t.getJavaClass())) {
                if (t instanceof ParameterizedType<?>) {
                    ParameterizedType<?> pt = (ParameterizedType<?>) t;
                    Type<?>[] paramsT = pt.getParams();
                    Type<?>[] newParamsT = new Type<?>[paramsT.length];
                    for (int i = 0; i < paramsT.length; i ++ ) {
                        if (paramsT[i] != null && paramsT[i] instanceof UnresolvedType) {
                            int index = ((UnresolvedType) paramsT[i]).index;
                            newParamsT[i]= index == -1 ? rtt : any.getParam(index);
                        }
                        else {
                            newParamsT[i] = paramsT[i];
                        }
                    }
                    if (subtypeof(params, pt.getRuntimeType(), newParamsT)) {
                        return true;
                    }
                }
            }
        }
        return false;
    }
    
    // e.g. C[T1,T2]:Super[Int, T1] -> C[Int,Double]:Super[Int,Int] 
    private final boolean instantiateCheck(Type<?>[] params, RuntimeType<?> rtt, Type<?>[] paramsRTT) {
        for (Type<?> t : rtt.parents) {
            if (base.isAssignableFrom(t.getJavaClass())) {
                if (t instanceof ParameterizedType<?>) {
                    ParameterizedType<?> pt = (ParameterizedType<?>) t;
                    Type<?>[] paramsT = pt.getParams();
                    Type<?>[] newParamsT = new Type<?>[paramsT.length];
                    for (int i = 0; i < paramsT.length; i ++ ) {
                        if (paramsT[i] != null && paramsT[i] instanceof UnresolvedType) {
                            int index = ((UnresolvedType) paramsT[i]).index;
                            newParamsT[i] = index == -1 ? rtt : paramsRTT[index];
                        }
                        else {
                            newParamsT[i] = paramsT[i];
                        }
                    }
                    if (subtypeof(params, pt.getRuntimeType(), newParamsT)) {
                        return true;
                    }
                }
            }
        }
        return false;
    }
    
    // check "type and paramsType" <: "this and params"
    private final boolean subtypeof(Type<?>[] params, RuntimeType<?> rtt, Type<?>[] paramsType) {
        if (base == rtt.getJavaClass()) {
            for (int i = 0, s = params.length; i < s; i ++) {
                switch (variances[i]) {
                case INVARIANT:
                    if (!params[i].equals(paramsType[i])) {return false;}
                    break;
                case COVARIANT:
                    if (!paramsType[i].isSubtype(params[i])) {return false;}
                    break;
                case CONTRAVARIANT:
                    if (!params[i].isSubtype(paramsType[i])) {return false;}
                    break;
                }
            }
            return true;
        }
        else if (base.isAssignableFrom(rtt.getJavaClass())) {
            return instantiateCheck(params, rtt, paramsType);
        }
        else {
            return false;
        }
    }
    
    public T minValue() {
        throw new UnsupportedOperationException();
    }
    
    public T maxValue() {
        throw new UnsupportedOperationException();
    }

    public T zeroValue() {
        // null for ref types, otherwise complain
       /* if (!x10.runtime.impl.java.Configuration.NULL_DEFAULT_VALUE 
              && Value.class.isAssignableFrom(c)) {
            throw new UnsupportedOperationException();
        }*/
        return null;
    }
    
    public T unitValue() {
        throw new UnsupportedOperationException();
    }

    public Fun_0_1<T, T> absOperator() {
        throw new UnsupportedOperationException();
    }
    
    public Fun_0_1<T, T> scaleOperator(int k) {
        throw new UnsupportedOperationException();
    }

    public Fun_0_2<T, T, T> addOperator() {
        throw new UnsupportedOperationException();
    }

    public Fun_0_2<T, T, T> andOperator() {
        throw new UnsupportedOperationException();
    }

    public Fun_0_2<T, T, T> divOperator() {
        throw new UnsupportedOperationException();
    }

    public Fun_0_2<T, T, T> maxOperator() {
        throw new UnsupportedOperationException();
    }

    public Fun_0_2<T, T, T> minOperator() {
        throw new UnsupportedOperationException();
    }

    public Fun_0_2<T, T, T> modOperator() {
        throw new UnsupportedOperationException();
    }

    public Fun_0_2<T, T, T> mulOperator() {
        throw new UnsupportedOperationException();
    }

    public Fun_0_1<T, T> negOperator() {
        throw new UnsupportedOperationException();
    }

    public Fun_0_1<T, T> notOperator() {
        throw new UnsupportedOperationException();
    }

    public Fun_0_2<T, T, T> orOperator() {
        throw new UnsupportedOperationException();
    }

    public Fun_0_2<T, T, T> subOperator() {
        throw new UnsupportedOperationException();
    }

    public Fun_0_2<T, T, T> xorOperator() {
        throw new UnsupportedOperationException();
    }

    public Fun_0_1<T, T> invOperator() {
        throw new UnsupportedOperationException();
    }

    public Fun_0_1<T, T> posOperator() {
        throw new UnsupportedOperationException();
    }

    public Class<?> getJavaClass() {
        return base;
    }
    
    public Object makeArray(int length) {
        return Array.newInstance(base, length);
    }

    public Object makeArray(Object... elems) {
        return elems;
    }
    
    public T getArray(Object array, int i) {
        return ((T[])array)[i];
    }

    public T setArray(Object array, int i, T v) {
        ((T[])array)[i] = v;
        return v;
    }
    
    public int arrayLength(Object array) {
        return ((T[])array).length;
    }

    public String typeName() {
        return base.toString().substring(6);
    }

    public final String typeName(Object o) {
        if (o instanceof Fun) {
            String str = "(";
            int i;
            for (i = 0; i < variances.length - 1; i++) {
                if (i != 0) str += ",";
                str += ((Any) o).getParam(i).typeName();
            }
            str += ")=>";
            str += ((Any) o).getParam(i).typeName();
            return str;
        }
        if (o instanceof VoidFun) {
            String str = "(";
            if (variances != null && variances.length > 0) {
                for (int i = 0; i < variances.length; i++) {
                    if (i != 0) str += ",";
                    str += ((Any) o).getParam(i).typeName();
                }
            }
            str += ")=>Void";
            return str;
        }
        String str = typeName();
        if (variances != null && variances.length > 0) {
            if (o instanceof Any) {
                str += "[";
                for (int i = 0; i < variances.length; i ++) {
                    if (i != 0) str += ",";
                    str += ((Any) o).getParam(i).typeName();
                }
                str += "]";
            }
        }
        return str;
    }
    
    // for shortcut
    public final boolean instanceof$(Object o, Type<?> param0) {
        if (o == null) {return false;}
<<<<<<< HEAD
        if (o.getClass() == base) {
            Any any = (x10.core.Any) o;
=======
        Class<?> target = o.getClass();
        if (target == base || checkAnonymous(target)) {
            Any any = (Any) o;
>>>>>>> b91a9d3f
            if (variances[0].equals(Variance.INVARIANT)) {
                if (!param0.equals(any.getParam(0))) {return false;}
            }
            else if(variances[0].equals(Variance.COVARIANT)) {
                if (!any.getParam(0).isSubtype(param0)) {return false;}
            }
            else if(variances[0].equals(Variance.CONTRAVARIANT)) {
                if (!param0.isSubtype(any.getParam(0))) {return false;}
            }
            return true;
        }
        else if (base.isInstance(o)) {
            return checkParents(o, param0);
        }
        else {
            return false;
        }
    }


    // for shortcut
    public final boolean instanceof$(Object o, Type<?> param0, Type<?> param1) {
        if (o == null) {return false;}
<<<<<<< HEAD
        if (o.getClass() == base) {
            Any any = (x10.core.Any) o;
=======
        Class<?> target = o.getClass();
        if (target == base || checkAnonymous(target)) {
            Any any = (Any) o;
>>>>>>> b91a9d3f
            if (variances[0].equals(Variance.INVARIANT)) {
                if (!param0.equals(any.getParam(0))) {return false;}
            }
            else if(variances[0].equals(Variance.COVARIANT)) {
                if (!any.getParam(0).isSubtype(param0)) {return false;}
            }
            else if(variances[0].equals(Variance.CONTRAVARIANT)) {
                if (!param0.isSubtype(any.getParam(0))) {return false;}
            }
            if (variances[1].equals(Variance.INVARIANT)) {
                if (!param1.equals(any.getParam(1))) {return false;}
            }
            else if(variances[1].equals(Variance.COVARIANT)) {
                if (!any.getParam(1).isSubtype(param1)) {return false;}
            }
            else if(variances[1].equals(Variance.CONTRAVARIANT)) {
                if (!param1.isSubtype(any.getParam(1))) {return false;}
            }
            return true;
        }
        else if (base.isInstance(o)) {
            return checkParents(o, param0, param1);
        }
        else {
            return false;
        }
        
    }


    // for shortcut 
    public final boolean instanceof$(Object o, Type<?> param0, Type<?> param1, Type<?> param2) {
        if (o == null) {return false;}
<<<<<<< HEAD
        if (o.getClass() == base) {
            Any any = (x10.core.Any) o;
=======
        Class<?> target = o.getClass();
        if (target == base || checkAnonymous(target)) {
            Any any = (Any) o;
>>>>>>> b91a9d3f
            if (variances[0].equals(Variance.INVARIANT)) {
                if (!param0.equals(any.getParam(0))) {return false;}
            }
            else if(variances[0].equals(Variance.COVARIANT)) {
                if (!any.getParam(0).isSubtype(param0)) {return false;}
            }
            else if(variances[0].equals(Variance.CONTRAVARIANT)) {
                if (!param0.isSubtype(any.getParam(0))) {return false;}
            }
            
            if (variances[1].equals(Variance.INVARIANT)) {
                if (!param1.equals(any.getParam(1))) {return false;}
            }
            else if(variances[1].equals(Variance.COVARIANT)) {
                if (!any.getParam(1).isSubtype(param1)) {return false;}
            }
            else if(variances[1].equals(Variance.CONTRAVARIANT)) {
                if (!param1.isSubtype(any.getParam(1))) {return false;}
            }
            
            if (variances[2].equals(Variance.INVARIANT)) {
                if (!param2.equals(any.getParam(2))) {return false;}
            }
            else if(variances[2].equals(Variance.COVARIANT)) {
                if (!any.getParam(2).isSubtype(param2)) {return false;}
            }
            else if(variances[2].equals(Variance.CONTRAVARIANT)) {
                if (!param2.isSubtype(any.getParam(2))) {return false;}
            }
            return true;
        }
        else if (base.isInstance(o)) {
            return checkParents(o, param1, param2);
        }
        else {
            return false;
        }
    }
}<|MERGE_RESOLUTION|>--- conflicted
+++ resolved
@@ -56,7 +56,7 @@
     
     public boolean equals(Object o) {
         if (this == o) return true;
-        if (o instanceof RuntimeType) {
+        if (o instanceof RuntimeType<?>) {
             RuntimeType<?> rt = (RuntimeType<?>) o;
             if (base.equals(rt.base)) {
                 return true;
@@ -67,7 +67,7 @@
     
     public boolean isSubtype(Type<?> o) {
         if (this == o) return true;
-        if (o instanceof RuntimeType) {
+        if (o instanceof RuntimeType<?>) {
             RuntimeType<?> rt = (RuntimeType<?>) o;
             if (rt.base.isAssignableFrom(base)) {
                 return true;
@@ -99,14 +99,9 @@
     // o instanceof This and params
     public final boolean instanceof$(Object o, Type<?>... params) {
         if (o == null) {return false;}
-<<<<<<< HEAD
-        if (o.getClass() == base) {
-            Any any = (x10.core.Any) o;
-=======
         Class<?> target = o.getClass();
         if (target == base || checkAnonymous(target)) {
             Any any = (Any) o;
->>>>>>> b91a9d3f
             for (int i = 0, s = params.length; i < s; i ++) {
                 switch (variances[i]) {
                 case INVARIANT:
@@ -128,6 +123,19 @@
         else {
             return false;
         }
+    }
+
+    private boolean checkAnonymous(Class<?> target) {
+        if (!target.isAnonymousClass()) {
+            return false;
+        }
+        if (target.getSuperclass() != java.lang.Object.class && target.getSuperclass() == base) {
+            return true;
+        }
+        if (target.getInterfaces().length == 1 && target.getInterfaces()[0] == base) {
+            return true;
+        }
+        return false;
     }
 
     private final boolean checkParents(Object o, Type<?>... params) {
@@ -331,7 +339,14 @@
     }
 
     public String typeName() {
-        return base.toString().substring(6);
+        String name = base.toString();
+        if (name.startsWith("class ")) {
+            name = name.substring("class ".length());
+        } else if (name.startsWith("interface ")) {
+            name = name.substring("interface ".length());
+        }
+        // TODO convert to X10 typename
+        return name;
     }
 
     public final String typeName(Object o) {
@@ -374,14 +389,9 @@
     // for shortcut
     public final boolean instanceof$(Object o, Type<?> param0) {
         if (o == null) {return false;}
-<<<<<<< HEAD
-        if (o.getClass() == base) {
-            Any any = (x10.core.Any) o;
-=======
         Class<?> target = o.getClass();
         if (target == base || checkAnonymous(target)) {
             Any any = (Any) o;
->>>>>>> b91a9d3f
             if (variances[0].equals(Variance.INVARIANT)) {
                 if (!param0.equals(any.getParam(0))) {return false;}
             }
@@ -405,14 +415,9 @@
     // for shortcut
     public final boolean instanceof$(Object o, Type<?> param0, Type<?> param1) {
         if (o == null) {return false;}
-<<<<<<< HEAD
-        if (o.getClass() == base) {
-            Any any = (x10.core.Any) o;
-=======
         Class<?> target = o.getClass();
         if (target == base || checkAnonymous(target)) {
             Any any = (Any) o;
->>>>>>> b91a9d3f
             if (variances[0].equals(Variance.INVARIANT)) {
                 if (!param0.equals(any.getParam(0))) {return false;}
             }
@@ -446,14 +451,9 @@
     // for shortcut 
     public final boolean instanceof$(Object o, Type<?> param0, Type<?> param1, Type<?> param2) {
         if (o == null) {return false;}
-<<<<<<< HEAD
-        if (o.getClass() == base) {
-            Any any = (x10.core.Any) o;
-=======
         Class<?> target = o.getClass();
         if (target == base || checkAnonymous(target)) {
             Any any = (Any) o;
->>>>>>> b91a9d3f
             if (variances[0].equals(Variance.INVARIANT)) {
                 if (!param0.equals(any.getParam(0))) {return false;}
             }
