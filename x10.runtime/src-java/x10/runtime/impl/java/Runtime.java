--- conflicted
+++ resolved
@@ -188,6 +188,11 @@
     public static void setExitCode(int code) {
         exitCode = code;
     }
+
+    /**
+     * The number of places in the system AT INITIAL STARTUP ONLY
+     */
+    public static int MAX_PLACES = 0; // updated in initialization
     
     /**
      * Disable Assertions
@@ -263,16 +268,12 @@
             
             start = prof!=null ? System.nanoTime() : 0;
             if (X10RT.javaSockets != null) {
-<<<<<<< HEAD
-                X10RT.javaSockets.sendMessage(place, SocketTransport.CALLBACKID.simpleAsyncMessageID.ordinal(), new ByteBuffer[]{ByteBuffer.wrap(serializer.getDataBytes())});
-            } else if (X10RT.hazelcastTransport != null) {
-                X10RT.hazelcastTransport.sendAsync(place, serializer.getDataBytes());
-=======
             	if (X10RT.javaSockets.sendMessage(place, SocketTransport.CALLBACKID.simpleAsyncMessageID.ordinal(), new ByteBuffer[]{ByteBuffer.wrap(serializer.getDataBytes())}) != RETURNCODE.X10RT_ERR_OK.ordinal()) {
             		System.err.println("Unable to send a message to "+place);
             		throw new DeadPlaceException("Unable to send a message to "+place);
             	}
->>>>>>> 23b1f5e2
+            } else if (X10RT.hazelcastTransport != null) {
+                X10RT.hazelcastTransport.sendAsync(place, serializer.getDataBytes());
             } else {
             	x10.x10rt.MessageHandlers.runSimpleAsyncAtSend(place, serializer.getDataBytes());
             }
