--- conflicted
+++ resolved
@@ -36,22 +36,14 @@
 
 	public Thread(java.lang.System[] $dummy) {}
 
-<<<<<<< HEAD
-	public void $init(String name) {
-=======
 	public Thread $init(String name) {
->>>>>>> d7a37d93
 	    setName(name);
         if (!(java.lang.Thread.currentThread() instanceof Thread)) {
             home = Place.place(X10RT.here());
         } else {
             home = currentThread().home();
-<<<<<<< HEAD
-        }	    
-=======
         }
         return this;
->>>>>>> d7a37d93
 	}
 	
     public Thread(String name) {
