/*
 *  This file is part of the X10 project (http://x10-lang.org).
 *
 *  This file is licensed to You under the Eclipse Public License (EPL);
 *  You may not use this file except in compliance with the License.
 *  You may obtain a copy of the License at
 *      http://www.opensource.org/licenses/eclipse-1.0.php
 *
 *  (C) Copyright IBM Corporation 2006-2010.
 */

package x10.runtime.impl.java;

import java.util.HashMap;


/**
 * Implementation of PlaceLocalHandle service for Java-based runtime.
 */
public final class PlaceLocalHandle<T> implements java.io.Serializable {

	private static final long serialVersionUID = 1L;

    private static final HashMap<Integer,Object> data = new HashMap<Integer,Object>();
    
	private static final int placeShift = 20;
	private static int nextLocalId = 1;

	transient private boolean initialized = false;
	transient private Object myData = null;
	private int id;
    
	// TODO: The X10 code currently ensures that PlaceLocalHandle's are only
	//       created at Place 0 by doing an at.  We've contemplated moving to
	//       more of a SVD style implementation where each place would be able to
	//       create place local handles by either encoding the place in the id like we
	//       did here or by having the places get ids in "chunks" from the master id server
	//       at place 0. 
	//       Since we are thinking about making this change, I went ahead and did a poor-man's
	//       version of it here instead of asserting nextId is only called at place 0 
	//       (which would have been true currently).
	private static synchronized int nextId() {
	    int here = Thread.currentThread().home().id;
	    int newId  = nextLocalId++;
	    assert newId < (1<< placeShift);
	    newId |= (here << placeShift);
	    return newId;
	}
	
    private Object readResolve() {
    	initialized = false;
    	return this;
    }

    public PlaceLocalHandle(java.lang.System[] $dummy) {
        //super($dummy);
    }
    
<<<<<<< HEAD
    public void $init(x10.rtt.Type<T> T) {
        id = nextId();
=======
    public PlaceLocalHandle $init(x10.rtt.Type<T> T) {
        id = nextId();
        return this;
>>>>>>> d7a37d93
    }
    
    public PlaceLocalHandle(x10.rtt.Type<T> T) {
        id = nextId();
    }

    // TODO haszero
    // zero value constructor
    public PlaceLocalHandle(x10.rtt.Type<T> T, java.lang.System $dummy) {
        this(T);
    }

    public T $apply$G() {
        if (!initialized) {
            synchronized(data) {
                myData = data.get(id);
                initialized = true;
            }
        }
        return (T) myData;
    }

    public void set_0_$$x10$lang$PlaceLocalHandle_T(T value) {
        synchronized(data) {
            Object old = data.put(id, value);
            assert old == null : "Set called on already initialized local object";
        }
    }

    @Override
    public String toString() {
        return "PlaceLocalHandle(" + this.id + ")";
    }

}<|MERGE_RESOLUTION|>--- conflicted
+++ resolved
@@ -56,14 +56,9 @@
         //super($dummy);
     }
     
-<<<<<<< HEAD
-    public void $init(x10.rtt.Type<T> T) {
-        id = nextId();
-=======
     public PlaceLocalHandle $init(x10.rtt.Type<T> T) {
         id = nextId();
         return this;
->>>>>>> d7a37d93
     }
     
     public PlaceLocalHandle(x10.rtt.Type<T> T) {
