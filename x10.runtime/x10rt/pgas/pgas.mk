--- conflicted
+++ resolved
@@ -256,17 +256,10 @@
 
 
 etc/x10rt_pgas_sockets.properties:
-<<<<<<< HEAD
-	@echo "PLATFORM=$(X10RT_PLATFORM)" > $@
-	@echo "CXX=$(CXX)" >> $@
-	@echo "LDFLAGS=$(APP_LDFLAGS_PGAS_SOCKETS)" >> $@
-	@echo "LDLIBS=$(APP_LDLIBS_PGAS_SOCKETS)" >> $@
-=======
 	@echo "X10LIB_PLATFORM=$(X10RT_PLATFORM)" > $@
 	@echo "X10LIB_CXX=$(CXX)" >> $@
 	@echo "X10LIB_LDFLAGS=$(APP_LDFLAGS_PGAS_SOCKETS)" >> $@
 	@echo "X10LIB_LDLIBS=$(APP_LDLIBS_PGAS_SOCKETS)" >> $@
->>>>>>> 44007ca3
 
 .PRECIOUS: etc/x10rt_pgas_sockets.properties
 .PHONY: $(PGAS_SOCKETS_TGZ).phony
@@ -304,17 +297,10 @@
 endif
 
 etc/x10rt_pgas_pane.properties:
-<<<<<<< HEAD
-	@echo "PLATFORM=$(X10RT_PLATFORM)" > $@
-	@echo "CXX=$(CXX)" >> $@
-	@echo "LDFLAGS=$(APP_LDFLAGS_PGAS_PANE)" >> $@
-	@echo "LDLIBS=$(APP_LDLIBS_PGAS_PANE)" >> $@
-=======
 	@echo "X10LIB_PLATFORM=$(X10RT_PLATFORM)" > $@
 	@echo "X10LIB_CXX=$(CXX)" >> $@
 	@echo "X10LIB_LDFLAGS=$(APP_LDFLAGS_PGAS_PANE)" >> $@
 	@echo "X10LIB_LDLIBS=$(APP_LDLIBS_PGAS_PANE)" >> $@
->>>>>>> 44007ca3
 
 .PRECIOUS: etc/x10rt_pgas_pane.properties
 .PHONY: $(PGAS_PANE_TGZ).phony
@@ -367,17 +353,10 @@
 endif
 
 etc/x10rt_pgas_lapi.properties:
-<<<<<<< HEAD
-	@echo "PLATFORM=$(X10RT_PLATFORM)" > $@
-	@echo "CXX=$(CXX)" >> $@
-	@echo "LDFLAGS=$(APP_LDFLAGS_PGAS_LAPI)" >> $@
-	@echo "LDLIBS=$(APP_LDLIBS_PGAS_LAPI)" >> $@
-=======
 	@echo "X10LIB_PLATFORM=$(X10RT_PLATFORM)" > $@
 	@echo "X10LIB_CXX=$(CXX)" >> $@
 	@echo "X10LIB_LDFLAGS=$(APP_LDFLAGS_PGAS_LAPI)" >> $@
 	@echo "X10LIB_LDLIBS=$(APP_LDLIBS_PGAS_LAPI)" >> $@
->>>>>>> 44007ca3
 
 .PRECIOUS: etc/x10rt_pgas_lapi.properties
 .PHONY: $(PGAS_LAPI_TGZ).phony
@@ -416,17 +395,10 @@
 	$(AR) $(ARFLAGS) $@ $(COMMON_OBJS)
 
 etc/x10rt_pgas_bgp.properties:
-<<<<<<< HEAD
-	@echo "PLATFORM=$(X10RT_PLATFORM)" > $@
-	@echo "CXX=$(CXX)" >> $@
-	@echo "LDFLAGS=$(APP_LDFLAGS_PGAS_BGP)" >> $@
-	@echo "LDLIBS=$(APP_LDLIBS_PGAS_BGP)" >> $@
-=======
 	@echo "X10LIB_PLATFORM=$(X10RT_PLATFORM)" > $@
 	@echo "X10LIB_CXX=$(CXX)" >> $@
 	@echo "X10LIB_LDFLAGS=$(APP_LDFLAGS_PGAS_BGP)" >> $@
 	@echo "X10LIB_LDLIBS=$(APP_LDLIBS_PGAS_BGP)" >> $@
->>>>>>> 44007ca3
 
 .PRECIOUS: etc/x10rt_pgas_bgp.properties
 .PHONY: $(PGAS_BGP_TGZ).phony
