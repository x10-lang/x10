--- conflicted
+++ resolved
@@ -51,6 +51,8 @@
 // };
 //   // A meta-structure that refers to all of the above
 
+#include <stdint.h>
+
 struct _X10sourceFile
 {
     uint32_t _numLines;    // The number of lines in the X10 source file
@@ -90,8 +92,6 @@
     uint16_t _lineIndex;         // Index into _CPPtoX10xrefList of the first line of the method
 };
 
-<<<<<<< HEAD
-=======
 struct _X10LocalVarMap
 {
 	uint32_t _x10name;			// Index of the X10 variable name in _X10strings
@@ -110,7 +110,6 @@
 	uint32_t _size;				// size of the variable.
 };
 
->>>>>>> b91a9d3f
 enum _MetaLanguage {
   X10_META_LANG = 0    // Metalanguage 0 is X10
 };
@@ -138,10 +137,10 @@
   const struct _X10methodName* x10methodNameList; // The method name mapping list
 };
 
-extern void _X10_Entry_Hook();     // A hook at the start of every X10 method.
-extern void _X10_Exit_Hook();      // A hook at the end of every X10 method.
-extern void _X10_Statement_Hook(); // A hook at the start of every X10 executable statement.
-                                   // Follows any method start hook, and precedes any method end hook.
+//extern void _X10_Entry_Hook();     // A hook at the start of every X10 method.
+//extern void _X10_Exit_Hook();      // A hook at the end of every X10 method.
+extern void _X10_STATEMENT_HOOK();   // A hook at the start of every X10 executable statement.
+                                     // Follows any method start hook, and precedes any method end hook.
 
 #endif //X10AUX_DEBUG_H
 // vim:tabstop=4:shiftwidth=4:expandtab