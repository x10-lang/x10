--- conflicted
+++ resolved
@@ -451,14 +451,10 @@
 		 * @return
 		 */
 		public  ConstrainedType addRank(XTerm x) {
-<<<<<<< HEAD
-		    XTerm xt = findOrSynthesize(Name.make("rank"));
-=======
             return addProperty(x, Name.make("rank"));
 		}
 		public  ConstrainedType addProperty(XTerm x, Name name) {
 		    XTerm xt = findOrSynthesize(name);
->>>>>>> 44007ca3
 		    try {
 		        return addBinding(xt, x);
 		    } catch (XFailure f) {
@@ -685,12 +681,9 @@
 		public XTerm rank(Context context) {
             return findOrSynthesize(Name.make("rank"));
         }
-<<<<<<< HEAD
-=======
 		public XTerm size(Context context) {
             return findOrSynthesize(Name.make("size"));
         }
->>>>>>> 44007ca3
 		
 
 		/**
