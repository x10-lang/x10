--- conflicted
+++ resolved
@@ -436,19 +436,17 @@
 		 * @param x
 		 * @return
 		 */
-<<<<<<< HEAD
-		public ConstrainedType addRank(int x) {
-		    return addRank(ConstraintManager.getConstraintSystem().makeLit(ts.Int(), x));
-=======
 		public ConstrainedType addRank(long x) {
-		    return addRank(ConstraintManager.getConstraintSystem().makeLit(x, ts.Long()));
->>>>>>> 02199390
+		    return addRank(ConstraintManager.getConstraintSystem().makeLit(ts.Long(),x));
 		}
 		public ConstrainedType addSize(int x) {
 		    return addIntProperty(x, Name.make("size"));
 		}
 		public ConstrainedType addIntProperty(int x, Name name) {
 		    return addProperty(ConstraintManager.getConstraintSystem().makeLit(ts.Int(), x), name);
+		}
+		public ConstrainedType addLongProperty(long x, Name name) {
+		    return addProperty(ConstraintManager.getConstraintSystem().makeLit(ts.Long(), x), name);
 		}
 
 		/**
@@ -523,11 +521,7 @@
 		    }
             if (val!=null) {                   
                 // expand it in order to handle Dist.rank()
-<<<<<<< HEAD
                 val = XTypeTranslator.expandSelfPropertyMethod(Types.realX(this,ts), val);
-=======
-                val = XTypeTranslator.expandPropertyMethod(val,false,null,null);
->>>>>>> 02199390
             }
 		    return val; // todo: val can be null! if we build a synthetic term, then why not always build it???
 		}
