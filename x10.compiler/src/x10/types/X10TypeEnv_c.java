/*
 *  This file is part of the X10 project (http://x10-lang.org).
 *
 *  This file is licensed to You under the Eclipse Public License (EPL);
 *  You may not use this file except in compliance with the License.
 *  You may obtain a copy of the License at
 *      http://www.opensource.org/licenses/eclipse-1.0.php
 *
 *  (C) Copyright IBM Corporation 2006-2010.
 */

package x10.types;

import java.util.ArrayList;
import java.util.Collections;
import java.util.HashMap;
import java.util.HashSet;
import java.util.Iterator;
import java.util.LinkedList;
import java.util.List;
import java.util.Map;
import java.util.Set;

import polyglot.main.Report;
import polyglot.types.ClassType;
import polyglot.types.ConstructorInstance;
import polyglot.types.Context;
import polyglot.types.DerefTransform;
import polyglot.types.Flags;
import polyglot.types.LazyRef;
import polyglot.types.LazyRef_c;
import polyglot.types.LocalInstance;
import polyglot.types.Name;
import polyglot.types.Named;
import polyglot.types.NoClassException;
import polyglot.types.NoMemberException;
import polyglot.types.NullType;
import polyglot.types.ObjectType;
import polyglot.types.ProcedureDef;
import polyglot.types.ProcedureInstance;
import polyglot.types.ProcedureInstance_c;
import polyglot.types.Ref;
import polyglot.types.SemanticException;
import polyglot.types.ContainerType;
import polyglot.types.Type;
import polyglot.types.TypeEnv_c;
import polyglot.types.TypeSystem_c;
import polyglot.types.Types;
import polyglot.types.TypeSystem;
import polyglot.types.TypeSystem_c.ConstructorMatcher;
import polyglot.types.TypeSystem_c.TypeEquals;
import polyglot.util.CodedErrorInfo;
import polyglot.util.CollectionUtil; import x10.util.CollectionFactory;
import polyglot.util.InternalCompilerError;
import polyglot.util.TransformingList;
import x10.constraint.XEQV;
import x10.constraint.XFailure;
import x10.constraint.XLit;
import x10.constraint.XName;
import x10.constraint.XNameWrapper;
import x10.constraint.XTerms;
import x10.constraint.XVar;
import x10.errors.Errors;
import x10.types.ParameterType.Variance;
import polyglot.types.TypeSystem_c.Bound;
import polyglot.types.TypeSystem_c.Kind;
import x10.types.checker.PlaceChecker;
import x10.types.constraints.CConstraint;
import x10.types.constraints.SubtypeConstraint;
import x10.types.constraints.TypeConstraint;
import x10.types.matcher.Matcher;
import x10.types.matcher.Subst;
import polyglot.types.Type;

/**
 * A TypeSystem implementation for X10.
 *
 * @author Christian Grothoff
 * @author Christoph von Praun
 * @author vj
 */
public class X10TypeEnv_c extends TypeEnv_c implements X10TypeEnv {
    public X10TypeEnv_c(Context c) {
        super(c);
    }

    public X10TypeEnv_c copy() {
        return (X10TypeEnv_c) super.copy();
    }


    public static final Name ANONYMOUS = Name.make("<anonymous>");

    /**
     * Assert that <code>ct</code> implements all abstract methods required;
     * that is, if it is a concrete class, then it must implement all
     * interfaces and abstract methods that it or it's superclasses declare, and if 
     * it is an abstract class then any methods that it overrides are overridden 
     * correctly.
     */
    public void checkClassConformance(ClassType ct) throws SemanticException {
        if (ct.flags().isAbstract()) {
            // don't need to check interfaces of abstract classes
            return;
        }

        // build up a list of superclasses and interfaces that ct 
        // extends/implements that may contain abstract methods that 
        // ct must define.
        List<Type> superInterfaces = ts.abstractSuperInterfaces(ct);

        // check each abstract method of the classes and interfaces in superInterfaces
        for (Type it : superInterfaces) {
            if (it instanceof ContainerType) {
                ContainerType rt = (ContainerType) it;
                for (MethodInstance mi : rt.methods()) {
                    if (!mi.flags().isAbstract()) {
                        // the method isn't abstract, so ct doesn't have to implement it.
                        continue;
                    }

                    MethodInstance mj = ts.findImplementingMethod(ct, mi, context);
                    if (mj == null) {
                    	if (Types.isX10Struct(ct)) {
                    		// Ignore checking requirement if the method is equals(Any), and ct is a struct.
                    		if (mi.name().toString().equals("equals")) {
                    			List<Type> argTypes = mi.formalTypes();
                    			if (argTypes.size() == 1 && ts.typeEquals(argTypes.get(0), ts.Any(), ts.emptyContext())) {
                    				continue;
                    			}
                    		}
                    		// Ignore checking requirement if the method is hashCode(), and ct is a struct.
                    		if (mi.name().toString().equals("hashCode")) {
                    			List<Type> argTypes = mi.formalTypes();
                    			if (argTypes.size() == 0) {
                    				continue;
                    			}
                    		}
                    	}
                        if (!ct.flags().isAbstract()) {
                            SemanticException e = new SemanticException(ct.fullName()
                                    + " should be declared abstract; it does not define "
                                    + mi.signature()
                                    + ", which is declared in "
                                    + rt.toClass().fullName(), ct.position());
                            Map<String, Object> map = CollectionFactory.newHashMap();
                            map.put(CodedErrorInfo.ERROR_CODE_KEY, 1004);
                            Name name = ct.name();
                            if (name == null) {
                                name = ANONYMOUS;
                            }
                            map.put("CLASS", name.toString());
                            map.put("METHOD", mi.name().toString());
                            map.put("SUPER_CLASS", rt.toClass().name().toString());
                            e.setAttributes(map);
                            throw e;
                        }
                        else { 
                            // no implementation, but that's ok, the class is abstract.
                        }
                    }
                    // the checks below will be done by the MethodDecl's conformance check
                    /*
                    else if (!typeEquals(ct, mj.container()) && !typeEquals(ct, mi.container())) {
                        try {
                            // check that mj can override mi, which
                            // includes access protection checks.
                            checkOverride((MethodInstance) mj.container(ct), (MethodInstance) mi.container(ct));
                            //checkOverride(ct, mj, mi);
                        }
                        catch (SemanticException e) {
                            // change the position of the semantic
                            // exception to be the class that we
                            // are checking.
                            throw new SemanticException(e.getMessage(), ct.position());
                        }
                    }
                    else {
                        // the method implementation mj or mi was
                        // declared in ct. So other checks will take
                        // care of access issues
                        checkOverride(ct, mj, mi);
                    }
                    */
                }
            }
        }
    }

    
    public void checkOverride(ClassType ct, MethodInstance mi, MethodInstance mj) throws SemanticException {
         XVar thisVar =  XTerms.makeUQV(XTerms.makeFreshName("this")); // XTerms.makeLocal(XTerms.makeFreshName("this"));

         List<XVar> ys = new ArrayList<XVar>(2);
         List<XVar> xs = new ArrayList<XVar>(2);

         MethodInstance_c.buildSubst(ct, ys, xs, thisVar);
         MethodInstance_c.buildSubst(mi, ys, xs, thisVar);
         MethodInstance_c.buildSubst(mj, ys, xs, thisVar);
         final XVar[] y = ys.toArray(new XVar[ys.size()]);
         final XVar[] x = xs.toArray(new XVar[ys.size()]);

         Context cxt = context; // PlaceChecker.pushHereTerm(mi.def(), (X10Context) context);
         X10TypeEnv_c newEnv = new X10TypeEnv_c(cxt);
         mi = newEnv.fixThis(mi, y, x);
         mj = newEnv.fixThis(mj, y, x);

         // Force evaluation to help debugging.
         mi.returnType();
         mj.returnType();

        newEnv.checkOverride(mi, mj, true);
    }

    /* (non-Javadoc)
     * @see x10.types.X10TypeEnv#consistent(x10.types.constraints.CConstraint)
     */
    public boolean consistent(CConstraint c) {
        return c.consistent();
    }

    /* (non-Javadoc)
     * @see x10.types.X10TypeEnv#consistent(x10.types.constraints.TypeConstraint)
     */
    public boolean consistent(TypeConstraint c) {
        return c.consistent((Context) context);
    }

    /* (non-Javadoc)
     * @see x10.types.X10TypeEnv#consistent(polyglot.types.Type)
     */
    public boolean consistent(Type t) {
        if (t instanceof ConstrainedType) {
            ConstrainedType ct = (ConstrainedType) t;
            if (!consistent(Types.get(ct.baseType())))
                return false;
            if (!consistent(Types.get(ct.constraint())))
                return false;
        }
        if (t instanceof MacroType) {
            MacroType mt = (MacroType) t;
            for (Type ti : mt.typeParameters()) {
                if (!consistent(ti))
                    return false;
            }
            for (Type ti : mt.formalTypes()) {
                if (!consistent(ti))
                    return false;
            }
        }
        if (t instanceof X10ParsedClassType) {
            X10ParsedClassType ct = (X10ParsedClassType) t;
            if (ct.typeArguments() != null) {
            for (Type ti : ct.typeArguments()) {
                if (!consistent(ti))
                    return false;
            }
            final X10ClassDef def = ct.x10Def();
            TypeConstraint c = Types.get(def.typeBounds());
            if (c != null) { // We need to prove the context entails "c" (the class invariant) after we substituted the type arguments
                TypeConstraint equals = ct.subst().reinstantiate(c);
                if (!new X10TypeEnv_c(context).consistent(equals))
                    return false;
            }
            }
        }
        //if (!consistent(X10TypeMixin.realX(t)))
        //    return false;
        return true;
    }
   
    
    /* (non-Javadoc)
     * @see x10.types.X10TypeEnv#upperBounds(polyglot.types.Type, boolean)
     */
    public List<Type> upperBounds(Type t, boolean includeObject) {
    	List<Type> bounds = bounds(t, Bound.UPPER, includeObject);
        return bounds;
    }
    public List<Type> upperBounds(Type t) {
    	return upperBounds(t, false);
    }
  
    public List<Type> upperTypeBounds(Type t) {
    	List<Type> bounds = typeBounds(t, Bound.UPPER);
        return bounds;
    }
    public List<Type> lowerTypeBounds(Type t) {
    	List<Type> bounds = typeBounds(t, Bound.LOWER);
        return bounds;
    }
    /* (non-Javadoc)
     * @see x10.types.X10TypeEnv#lowerBounds(polyglot.types.Type)
     */
    public List<Type> lowerBounds(Type t) {
        return bounds(t, Bound.LOWER, false);
    }
    /* (non-Javadoc)
     * @see x10.types.X10TypeEnv#equalBounds(polyglot.types.Type)
     */
    public List<Type> equalBounds(Type t) {
        return bounds(t, Bound.EQUAL, false);
    }

    List<Type> getBoundsFromConstraint(Type pt, TypeConstraint c, Bound dir) {
        if (c == null)
            return Collections.<Type>emptyList();
        
        List<Type> upper = new ArrayList<Type>();
        List<Type> lower = new ArrayList<Type>();

        for (SubtypeConstraint term : c.terms()) {
            if (term.isHaszero()) continue;
            Type l = term.subtype();
            Type r = term.supertype();
            if (l != null && r != null) {
                if (term.isEqualityConstraint()) {
                    if (ts.equalsStruct(l, pt)) {
                        upper.add(r);
                        lower.add(r);
                    }
                    if (ts.equalsStruct(r, pt)) {
                        upper.add(l);
                        lower.add(l);
                    }
                }
                else if (term.isSubtypeConstraint()) {
                    if (ts.equalsStruct(l, pt))
                        upper.add(r);
                    if (ts.equalsStruct(r, pt))
                        lower.add(l);
                }
            }
        }
        
        switch (dir) {
        case UPPER:
            return upper;
        case LOWER:
            return lower;
        case EQUAL:
            Set<Type> equals = CollectionFactory.newHashSet();
            equals.addAll(upper);
            equals.retainAll(lower);
            return new ArrayList<Type>(equals);
        }
        
        return Collections.<Type>emptyList();
    }
    
    
    public Kind kind(Type t) {
        Context  c = (Context) this.context;
        t = Types.baseType(t);
        if (t instanceof FunctionType)
            return Kind.INTERFACE;
        if (t instanceof ClassType) {
            ClassType ct = (ClassType) t;
            if (ct.isAnonymous()) {
                if (ct.superClass() != null)
                    return kind(ct.superClass());
                else if (ct.interfaces().size() > 0)
                    return kind(ct.interfaces().get(0));
                else
                    throw new InternalCompilerError(t + " must have either a superclass or a single superinterface.");
            }
            if (ct.flags().isInterface())
                return Kind.INTERFACE;

            if (ct.flags().isStruct())
                return Kind.STRUCT;
            else
                return Kind.OBJECT;
        }
        if (t instanceof ParameterType) {
            Kind k = Kind.EITHER;
            for (Type t2 : bounds(t, Bound.UPPER, false)) {
                Kind k2 = kind(t2);
                if (k == Kind.NEITHER)
                    ;
                else if (k == k2)
                    ;
                else if (k2 == Kind.EITHER)
                    ;
                else if (k == Kind.EITHER && k2 == Kind.STRUCT)
                    k = Kind.STRUCT;
                else if (k == Kind.EITHER && k2 == Kind.OBJECT)
                    k = Kind.OBJECT;
                else
                    k = Kind.NEITHER;
            }
            return k;
        }
        return Kind.NEITHER;
    }

    List<Type> typeBounds(Type t, Bound kind) {
        List<Type> result = new ArrayList<Type>();
        Set<Type> visited = CollectionFactory.newHashSet();
        
        LinkedList<Type> worklist = new LinkedList<Type>();
        worklist.add(t);
        
        while (! worklist.isEmpty()) {
            Type w = worklist.removeFirst();
        
            // Expand macros, remove constraints
            Type expanded = Types.baseType(w);
        
            if (visited.contains(expanded)) {
                continue;
            }
        
            visited.add(expanded);
        
//            // Get constraints from the type's where clause.
//            CConstraint wc = X10TypeMixin.xclause(w);
//            if (wc != null) {
//                List<Type> b = getBoundsFromConstraint(t, wc, kind);
//                worklist.addAll(b);
//            }
        
            if (expanded instanceof ParameterType) {
                ParameterType pt = (ParameterType) expanded;
                X10Def def = (X10Def) Types.get(pt.def());
                Ref<TypeConstraint> ref = def.typeGuard();
                if (ref != null) {
                	 TypeConstraint c = Types.get(def.typeGuard());
                     List<Type> b = getBoundsFromConstraint(pt, c, kind);
                     worklist.addAll(b);
                }
                continue;
            }
            // vj:
            // If U is an upperbound of Ti, then
            // C[T1,..,Ti-1,U,Ti+1,...,Tn] is an upperbound of C[T1,.., Tn]
            if (expanded instanceof X10ClassType && kind == Bound.UPPER) {
            	X10ClassType ct = (X10ClassType) expanded;

            	// FIXME: [IP] hasParams() does not check for parameters accessible from the outer class 
            	if (ct.hasParams()) {
            		List<Type> typeArgs = ct.typeArguments();
            		X10ClassDef def = ct.x10Def();
            		List<Variance> variances = def.variances();
            		if (typeArgs != null && typeArgs.size() == def.typeParameters().size()) {
            		for (int i=0; i < typeArgs.size(); i++) {
            			ParameterType.Variance v = variances.get(i);
            			switch (v) {
            			case COVARIANT:
            				for (Type type : upperBounds(typeArgs.get(i), true)) {
            					X10ClassType ct1 = (X10ClassType) ct.copy();
            					List<Type> typeArgs1 = new ArrayList<Type>(typeArgs); //copy
            					typeArgs1.set(i,type);
            					ct1 = ct1.typeArguments(typeArgs1);
            					result.add(ct1);
            				}
            				break;
            			case CONTRAVARIANT:
            				for (Type type : lowerBounds(typeArgs.get(i))) {
            					X10ClassType ct1 = (X10ClassType) ct.copy();
            					List<Type> typeArgs1 = new ArrayList<Type>(typeArgs); //copy
            					typeArgs1.set(i,type);
            					ct1 = ct1.typeArguments(typeArgs1);
            					result.add(ct1);
            				}
            				break;

            			case INVARIANT:
            				break;
            			}
            		}
            		}
            	}
            }
            result.add(expanded);
        }
        
        if (kind == Bound.UPPER && result.isEmpty())
            return Collections.<Type>singletonList(ts.Any());
        return new ArrayList<Type>(result);
    }

    List<Type> bounds(Type t, Bound kind, boolean  includeObject) {
        List<Type> result = new ArrayList<Type>();
        Set<Type> visited = CollectionFactory.newHashSet();
        
        LinkedList<Type> worklist = new LinkedList<Type>();
        worklist.add(t);
        
        while (! worklist.isEmpty()) {
            Type w = worklist.removeFirst();
        
           
        
            if (visited.contains(w)) {
                continue;
            }
        
            visited.add(w);
        
//            // Get constraints from the type's where clause.
//            CConstraint wc = X10TypeMixin.xclause(w);
//            if (wc != null) {
//                List<Type> b = getBoundsFromConstraint(t, wc, kind);
//                worklist.addAll(b);
//            }
        
            // Expand macros
            Type expanded = Types.baseType(w);
            if (expanded instanceof ParameterType) {
                ParameterType pt = (ParameterType) expanded;
                X10Def def = (X10Def) Types.get(pt.def());
                Ref<TypeConstraint> ref = def.typeGuard();
                if (ref != null) {
                	 TypeConstraint c = Types.get(def.typeGuard());
                     List<Type> b = getBoundsFromConstraint(pt, c, kind);
                     worklist.addAll(b);
                }
                continue;
            }
            result.add(w);
        }
        
        if (kind == Bound.UPPER && result.isEmpty())
            if (includeObject)
                return Collections.<Type>singletonList(ts.Any());
            else
                return Collections.<Type>emptyList();
        
        return new ArrayList<Type>(result);
    }

    @Override
    public Type findMemberType(Type container, Name name) throws SemanticException {
        // FIXME: check for ambiguities
        for (Type t : upperBounds(container, true)) {
            try {
                Named n = ts.classContextResolver(container, context)
                .find(ts.MemberTypeMatcher(container, name, context));

                if (n instanceof ClassType) {
                    return (ClassType) n;
                }
            }
            catch (SemanticException e) {
            }
            try {
                return ts.findTypeDef(t, ts.TypeDefMatcher(t, name, Collections.<Type>emptyList(), Collections.<Type>emptyList(), context), context);
            }
            catch (SemanticException e) {
            }
        }

        throw new NoClassException(name.toString(), container);
    }

    /* (non-Javadoc)
     * @see x10.types.X10TypeEnv#findAcceptableTypeDefs(polyglot.types.Type, x10.types.X10TypeSystem_c.TypeDefMatcher)
     */
    public List<MacroType> findAcceptableTypeDefs(Type container, TypeDefMatcher matcher)
    throws SemanticException {

        SemanticException error = null;

        // The list of acceptable methods. These methods are accessible from
        // currClass, the method call is valid, and they are not overridden
        // by an unacceptable method (which can occur with protected methods
        // only).
        List<MacroType> acceptable = new ArrayList<MacroType>();

        // A list of unacceptable methods, where the method call is valid, but
        // the method is not accessible. This list is needed to make sure that
        // the acceptable methods are not overridden by an unacceptable method.
        List<MacroType> unacceptable = new ArrayList<MacroType>();

        Set<Type> visitedTypes = CollectionFactory.newHashSet();

        LinkedList<Type> typeQueue = new LinkedList<Type>();
<<<<<<< HEAD
        HashSet<Type> preventInfiniteRecursion = CollectionFactory.newHashSet(); // e.g., class CircularityTests { property i() = 5; class R extends R {i()==5} {} }
=======
        Set<Type> preventInfiniteRecursion = CollectionFactory.newHashSet(); // e.g., class CircularityTests { property i() = 5; class R extends R {i()==5} {} }
>>>>>>> 23d41c93

        // Get the upper bound of the container.
        typeQueue.addAll(upperBounds(container, true));

        while (! typeQueue.isEmpty()) {
            Type t = typeQueue.removeFirst();
            
            { // preventing infinite recursion
                Type baseType = Types.baseType(t);
                if (preventInfiniteRecursion.contains(baseType)) continue;
                preventInfiniteRecursion.add(baseType);
            }

            if (t instanceof X10ParsedClassType) {
                X10ParsedClassType type = (X10ParsedClassType) t;

                if (visitedTypes.contains(type)) {
                    continue;
                }

                visitedTypes.add(type);

                if (Report.should_report(Report.types, 2))
                    Report.report(2, "Searching type " + type + " for method " + matcher.signature());

                for (Iterator<Type> i = type.typeMembers().iterator(); i.hasNext(); ) {
                    Type ti = i.next();

                    if (!(ti instanceof MacroType)) {
                        continue;	    		
                    }

                    MacroType mi = (MacroType) ti;

                    if (Report.should_report(Report.types, 3))
                        Report.report(3, "Trying " + mi);

                    try {
                        mi = matcher.instantiate(mi);

                        if (mi == null) {
                            continue;
                        }

                        if (isAccessible(mi)) {
                            if (Report.should_report(Report.types, 3)) {
                                Report.report(3, "->acceptable: " + mi + " in " + mi.container());
                            }

                            acceptable.add(mi);
                        }
                        else {
                            // method call is valid, but the method is
                            // unacceptable.
                            unacceptable.add(mi);
                            if (error == null) {
                                error = new NoMemberException(NoMemberException.METHOD,
                                                              "Method " + mi.signature() + " in " + container + " is inaccessible."); 
                            }
                        }

                        continue;
                    }
                    catch (SemanticException e) {
                    }

                    if (error == null) {
                        error = new SemanticException("Type definition " + mi.name() + " in " + container +
                                                      " cannot be instantiated with arguments " + matcher.argumentString() + ".");
                    }
                }
            }

            if (t instanceof ObjectType) {
                ObjectType ot = (ObjectType) t;

                final Type superClass = ot.superClass();
                if (superClass != null) {
                    typeQueue.addLast(superClass);
                }

                typeQueue.addAll(ot.interfaces());
            }
        }

        if (error == null) {
            error = new SemanticException("No type defintion found in " + container + " for " + matcher.signature() + ".");
        }

        if (acceptable.size() == 0) {
            throw error;
        }

        // remove any types in acceptable that are overridden by an
        // unacceptable
        // type.
        // TODO
        //	    for (Iterator<MacroType> i = unacceptable.iterator(); i.hasNext();) {
        //		MacroType mi = i.next();
        //	    	acceptable.removeAll(mi.overrides());
        //	    }

        if (acceptable.size() == 0) {
            throw error;
        }

        return acceptable;
    }

    @Override
    public boolean isSubtype(Type t1, Type t2) {
        return isSubtype(null, t1, t2);
    }


    /* (non-Javadoc)
     * @see x10.types.X10TypeEnv#isSubtype(polyglot.types.Type, polyglot.types.Type, boolean)
     */
    boolean isSubtype(XVar x, Type t1, Type t2) {
    	assert t1 != null;
    	assert t2 != null;
    	if (ts.hasUnknown(t1) || ts.hasUnknown(t2)) return true;

    	if (t1.isVoid())
    		return t2.isVoid();
    	if (t2.isVoid())
    		return false;

    	t1 = ts.expandMacros(t1);
    	t2 = ts.expandMacros(t2);
        assert !t1.isVoid() && !t2.isVoid();
        
    	if (ts.isAny(t2))
    		return true;
    	Context xcontext = (Context) context;

    	{
    		boolean isStruct1 = Types.isX10Struct(t1);
    		boolean isStruct2 = Types.isX10Struct(t2);


    		if (isStruct2) {
    			// t1 must be a struct, and the bases must be the same.
    			if (! (isStruct1 && ts.typeEquals(Types.baseType(t1), Types.baseType(t2),
    					xcontext)))
    				return false;

    			// now keep going, the clause entailment will be checked by the
    			// logic below.
    		} else if (isStruct1) {
    			if (! ts.isInterfaceType(t2))
    				return false;
    			// t1 is a struct, and t2 is an interface
    		}
    	}
    	
    	if (t1 == t2) 
    		return true;


    	if (t1.isNull())
    		return Types.permitsNull(t2);
    	

    	if (t2.isNull()) 
    		return false;
    	
    	if (typeEquals(t1, t2))
    		return true;

    	TypeConstraint typeConst = xcontext.currentTypeConstraint();
    	List<SubtypeConstraint> env;
    	if (typeConst != null)
    		env =  typeConst.terms();
    	else 
    		env = Collections.emptyList();
    	
    	
    	// DO NOT check if env.entails(t1 <: t2); it would be recursive
    	// Instead, iterate through the environment.
    	for (int i = 0; i < env.size(); i++) {
    		SubtypeConstraint term = env.get(i);
    		List<SubtypeConstraint> newEnv = new ArrayList<SubtypeConstraint>();
    		if (0 <= i-1 && i-1 < env.size()) 
    			newEnv.addAll(env.subList(0, i-1));
    		if (0 <= i+1 && i+1 < env.size()) 
    			newEnv.addAll(env.subList(i+1, env.size()));
    		//                    newEnv = env;
    		//                    newEnv = Collections.EMPTY_LIST;

    		Context xc2 = ((X10Context_c) xcontext).pushTypeConstraint(newEnv);
    		X10TypeEnv_c tenv = copy();
    		tenv.context = xc2;

    		if (term.isEqualityConstraint()) {
    			SubtypeConstraint eq = term;
    			Type l = eq.subtype();
    			Type r = eq.supertype();
    			if (tenv.isSubtype(t1, l) 
    					&& tenv.isSubtype(r, t2)) {
    				return true;
    			}
    			if (tenv.isSubtype(t1, r) 
    					&& tenv.isSubtype(l, t2)) {
    				return true;
    			}
    		}
    		else if (term.isSubtypeConstraint()) {
    			SubtypeConstraint s = term;
    			Type l = s.subtype();
    			Type r = s.supertype();
    			if (tenv.isSubtype(t1, l) 
    					&& tenv.isSubtype(r, t2)) {
    				return true;
    			}
    		}
    	}
    	Type baseType1 = Types.baseType(t1);
    	
    	if (typeEquals(baseType1,t2))
    		return true;
    	
    	Type baseType2 = Types.baseType(t2);
    	CConstraint c1 = Types.realX(t1);
    	if (c1!= null && x != null) {
    		c1 = c1.instantiateSelf(x);
    	}
    	
    	CConstraint c2 = Types.xclause(t2);  // NOTE: xclause, not realX (you want "c2" to have as few constraints as possible).
    
    	if (c2 != null && c2.valid()) { 
    		c2 = null; 
    	}
    	if (c2 != null && x != null) {
    		c2 = c2.instantiateSelf(x);
    	}
    	if (c1 != null && c1.valid()) 
    		c1 = null; 

    	if (x == null) {
    		// Now generate x and substitute it for self in both t1 and t2.

    		/*if (c1 != null) {
    			x = c1.selfVarBinding();
    		}
    		if (x == null && c2 != null) {
    			x = c2.selfVarBinding();
    		}*/
    		if (x == null) {
    			x =  XTerms.makeFreshLocal(); // Why not EQV?
    		}
    		t2 = Types.instantiateSelf(x, t2);
    		c2 = Types.xclause(t2);
    		if (c2 != null && c2.valid())
    			c2 = null;
    		if (c1 != null)
    			c1 = c1.copy().instantiateSelf(x);

    		CConstraint c = null;
    		try {
    			c = xcontext.constraintProjection(c1, c2);
//    			c1 = xcontext.constraintProjection(c1);
//    			c2 = xcontext.constraintProjection(c2);
    		} catch (XFailure z) {
    			return false;
    		}

    		if (c1 != null && ! c.entails(c1)) {
    			// Update the context, by adding the
    			// real clause of t1 to the current constraint, 
    			// and proceed with x, baseType1 and t2.
    			// Must do this even if c2==null since t1 and t2 may be parametric.
    			try {
    				xcontext = (Context) xcontext.pushBlock();	

    				CConstraint r;
    				try {
    				 r = c.addIn(c1);
    				} catch (XFailure z) {
    					return false;
    				}
    				xcontext.setCurrentConstraint(r);

    				X10TypeEnv_c tenv = copy();
    				tenv.context = xcontext;

    				if (c2 != null)
    					t2 = Subst.subst(t2, x, c2.self());
    				
    				return tenv.isSubtype(x, baseType1, t2);
    			} 	 catch (SemanticException z) {
    				throw new InternalCompilerError("Unexpected failure ", z);
    			}
    		}
    		if (! c.entails(c2))
    			return false;

    		return isSubtype(x, baseType1, baseType2);
    		
    	} 
    	
    	t1=baseType1;
    	
    	if (baseType2 != t2) {
    		if (! entails(c1, c2))
    			return false;
    		if (isSubtype(x, baseType1, baseType2 ))
    			return true;
    	}
    	// At this point the constraint has been checked and baseType2 == t2.
    	
    	// Handle parameterized types and interfaces
    	if (baseType1 instanceof X10ClassType && baseType2 instanceof X10ClassType) {
    		X10ClassType ct1 = (X10ClassType) baseType1;
    		X10ClassType ct2 = (X10ClassType) baseType2;
    		if (ct1.def() == ct2.def()) { // so the base types are identical
    			X10ClassDef def = ct1.x10Def();
    			int numParams = def.typeParameters().size();
    			if (numParams > 0) {
    				if (ct1.typeArguments() == null && ct2.typeArguments() == null)
    				    return true;
    				if (ct1.typeArguments() == null || ct2.typeArguments() == null)
    				    return false;
    				if (ct1.typeArguments().size() != numParams)
    					return false;
    				if (ct2.typeArguments().size() != numParams)
    					return false;
    				if (def.variances().size() != numParams)
    					return false; // FIXME: throw an InternalCompilerError
    				for (int i = 0; i < numParams; i++) {
    					Type a1 = ct1.typeArguments().get(i);
    					Type a2 = ct2.typeArguments().get(i);
    					if (a1 == null || a2 == null)
    						assert false;
    					ParameterType.Variance v = def.variances().get(i);
    					switch (v) {
    					case COVARIANT:
    						if (! isSubtype(a1, a2)) 
    							return false;
    						break;
    					case CONTRAVARIANT:
    						if (! isSubtype(a2, a1)) 
    							return false;
    						break;
    					case INVARIANT:
    						
    						if (! typeEquals(a1, a2)) 
    							return false;
    						break;
    					}
    				}
    				return true;
    			}
    		}

    		Type child = t1;
    		Type ancestor = t2;

    		if (child instanceof X10ClassType) {
    			X10ClassType childRT = (X10ClassType) child;

    			// Check subclass relation.
    			if (childRT.superClass() != null) {
    				if (this.isSubtype(x, childRT.superClass(), ancestor)) {
    					return true;
    				}
    			}

    			// Next check interfaces.
    			List<Type> l = childRT.interfaces();
    			for (Type parentType : l) {
    				boolean tryIt = false;
    				Type pt =  parentType;
    				XVar thisVar = childRT.x10Def().thisVar();
    				try {
    					parentType = Subst.subst(parentType, x, thisVar);
    				} catch (SemanticException z) {
    					throw new InternalCompilerError("Unexpected semantic exception " + z);
    				}


    				if (isSubtype(x, parentType, ancestor)) {
    					return true;
    				}
    				
    			}
    		}
    	}

    	if (t1 instanceof ParameterType) {
    		for (Type s1 : upperTypeBounds(t1)) {
    			if (isSubtype(x, s1, t2))
    				return true;
    		}
    	}
    	if (t2 instanceof ParameterType) {
    		for (Type s2 : lowerTypeBounds(t2)) {
    			if (isSubtype(x, t1, s2))
    				return true;
    		}
    	}

    	return false;
    }

    /* (non-Javadoc)
     * @see x10.types.X10TypeEnv#typeEquals(polyglot.types.Type, polyglot.types.Type, java.util.List)
     */
    @Override
    public boolean typeEquals(Type t1, Type t2) { // yoav tood: why can't we define this in terms of t1<:t2 && t2<:t1 ? (I guess it's less efficient)
    	
        t1 = ts.expandMacros(t1);
        t2 = ts.expandMacros(t2);

        if (t1 == t2)
            return true;

        if (t1.isVoid() && t2.isVoid())
            return true;

        if (t1.isVoid() || t2.isVoid())
            return false;

        // A type parameter T might still be equal to Int if there is a type constraint in the context saying T==Int
        //if (X10TypeMixin.isX10Struct(t1) != X10TypeMixin.isX10Struct(t2)) return false;

        Context xc = (Context) context;
        List<SubtypeConstraint> env = xc.currentTypeConstraint().terms();

        // DO NOT check if env.entails(t1 == t2); it would be recursive
        // Instead, iterate through the environment.
        for (int i = 0; i < env.size(); i++) {
            SubtypeConstraint term = env.get(i);
            List<SubtypeConstraint> newEnv = new ArrayList<SubtypeConstraint>();
            if (0 <= i-1 && i-1 < env.size()) newEnv.addAll(env.subList(0, i-1));
            if (0 <= i+1 && i+1 < env.size()) newEnv.addAll(env.subList(i+1, env.size()));
            //                    newEnv = env;
            newEnv = Collections.<SubtypeConstraint>emptyList();

            Context xc2 = ((X10Context_c) xc).pushTypeConstraint(newEnv);

            if (term.isEqualityConstraint()) {
                SubtypeConstraint eq = term;
                Type l = eq.subtype();
                Type r = eq.supertype();
                if (l == null || r == null)
                    continue;
                if (ts.env(xc2).typeEquals(t1, l) && ts.env(xc2).typeEquals(r, t2)) {
                    return true;
                }
                if (ts.env(xc2).typeEquals(t1, r) && ts.env(xc2).typeEquals(l, t2)) {
                    return true;
                }
            }
        }

        Type baseType1 = Types.baseType(t1);
        Type baseType2 = Types.baseType(t2);

        // We must take the realX because if I have a definition:
        // class A(i:Int) {i==1} {}
        // then the types A and A{self.i==1} are equal!
        CConstraint c1 = Types.realX(t1);
        CConstraint c2 = Types.realX(t2);

        if (c1 != null && c1.valid()) { c1 = null; t1 = baseType1; }
        if (c2 != null && c2.valid()) { c2 = null; t2 = baseType2; }
        XVar temp = XTerms.makeUQV();
        // instantiateSelf ensures that Int{self123==3} and A{self456==3} are equal.
        if (c1 != null) {
        	c1 = c1.instantiateSelf(temp);
        }
        if (c2 != null) {
        	c2 = c2.instantiateSelf(temp);
        }
        	
        if (! entails( c1, c2))
            return false;

        if (! entails(c2, c1))
            return false;

        if (t1 instanceof ParameterType && t2 instanceof ParameterType) {
            ParameterType pt1 = (ParameterType) t1;
            ParameterType pt2 = (ParameterType) t2;
            if (TypeParamSubst.isSameParameter(pt1, pt2))
                return true;
        }

        if (t1 != baseType1 || t2 != baseType2)
            if (typeEquals(baseType1, baseType2))
                return true;

        if (t1 instanceof ParameterType) {
            for (Type s1 : equalBounds(t1)) {
                if (typeEquals(s1, t2)) {
                    return true;
                }
            }
        }

        if (t2 instanceof ParameterType) {
            for (Type s2 : equalBounds(t2)) {
                if (typeEquals(t1, s2)) {
                    return true;
                }
            }
        }

        if (t1 instanceof X10ClassType && t2 instanceof X10ClassType) {
            X10ClassType ct1 = (X10ClassType) t1;
            X10ClassType ct2 = (X10ClassType) t2;
            X10ClassDef def1 = ct1.x10Def();
            X10ClassDef def2 = ct2.x10Def();
            if (def1 != def2)
                return false;
            List<Type> ta1 = ct1.typeArguments();
            if (ta1 == null) ta1 = Collections.<Type>emptyList();
            List<Type> ta2 = ct2.typeArguments();
            if (ta2 == null) ta2 = Collections.<Type>emptyList();
            if (ta1.size() == 0 && ta2.size() == 0)
                return true;
            if (! CollectionUtil.allElementwise(ta1, ta2, new TypeSystem_c.TypeEquals(context))) {
                return false;
            }
            return true;
        }

        return super.typeEquals(t1, t2);
    }

    @Override
    public boolean isCastValid(Type fromType, Type toType) {
        //	    if (isImplicitCastValid(fromType, toType))
        //	        return true;

        fromType = ts.expandMacros(fromType);
        toType =ts. expandMacros(toType);

        if (isSubtype(fromType, toType) || isSubtype(toType, fromType))
            return true;

        // Handle the rooted flag.
    /*    if (((X10Type) toType).isRooted() && ! (((X10Type) fromType).isRooted()))
        	return false;
       */ 
        
        if (fromType == toType)
            return true;

       // if (((X10Type) fromType).equalsNoFlag((X10Type) toType))
        //	return true;
      //  if (typeEquals(fromType, toType))
      //  	return true;
        
        if (fromType instanceof NullType) {
            return toType.isNull() ||  Types.permitsNull(toType);
          
        }

        // For now, can always cast to or from a parameter type.
        //		if (fromType instanceof ParameterType || toType instanceof ParameterType) {
        //		    return true;
        //		}

        Type t1 = Types.baseType(fromType);
        Type t2 = Types.baseType(toType);
        CConstraint c1 = Types.realX(fromType);
        CConstraint c2 = Types.realX(toType);


        Type baseType1 = t1;
        Type baseType2 = t2;

        if (c1 != null && c1.valid()) { c1 = null; }
        if (c2 != null && c2.valid()) { c2 = null; }

        if (c1 != null && c2 != null && ! clausesConsistent(c1, c2))
            return false;

        if (baseType1 != fromType || baseType2 != toType)
            return isCastValid(baseType1, baseType2);

        if (ts.isStructType(baseType1) && ts.isObjectType(baseType2, (Context) context))
            return false;

        if (ts.isObjectType(baseType1, (Context) context) && ts.isStructType(baseType2))
            return false;

        if (ts.isParameterType(baseType1) || ts.isParameterType(baseType2))
            return true;

        if (ts.hasUnknown(baseType1) || ts.hasUnknown(baseType2))
            return true;

        return super.isCastValid(baseType1, baseType2);
    }

    public boolean isImplicitNumericCastValid(Type fromType, Type toType) {
        return isPrimitiveConversionValid(fromType, toType);
    }

    @Override
    public boolean isImplicitCastValid(Type fromType, Type toType) {
        return isSubtype(fromType, toType);
    }

    /* (non-Javadoc)
     * @see x10.types.X10TypeEnv#entails(x10.constraint.CConstraint, x10.constraint.CConstraint)
     */
    public boolean entails(CConstraint c1, CConstraint c2) {
        if (c1 != null || c2 != null) {
            boolean result = true;
 
                try {
                	 Context xc = (Context) context;
                     CConstraint sigma = xc.constraintProjection(c1,c2);
                     sigma.addIn(c1);
                     result = sigma.entails(c2);
                   /*  result = c1 == null ? 
                    		 (sigma == null ? c2.valid() : sigma.entails(c2))
                    		 : c1.entails(c2, sigma);
                   */
                    
                    if (Report.should_report("sigma", 1)) {
                        System.out.println("c1 = " + c1);
                        System.out.println("c2 = " + c2);
                    }
                //                    result = c1.entails(c2, xc);
                }
                catch (XFailure e) {
                    result = false;
                }
          

            return result;
        }

        return true;
    }

    
    /** Return true if there is a conversion from fromType to toType.  Returns false if the two types are not both value types. */
    public boolean isPrimitiveConversionValid(Type fromType, Type toType) {
        Type baseType1 = Types.baseType(fromType);
        CConstraint c1 = Types.realX(fromType);
        Type baseType2 = Types.baseType(toType);
        CConstraint c2 = Types.realX(toType);

        if (c1 != null && c1.valid()) { c1 = null; }
        if (c2 != null && c2.valid()) { c2 = null; }

        if (! entails(c1, c2))
            return false;

        if (ts.isVoid(baseType1))
            return false;
        if (ts.isVoid(baseType2))
            return false;

        if (ts.isBoolean(baseType1))
            return ts.isBoolean(baseType2);

        // Allow assignment if the fromType's value can be represented as a toType
        if (c1 != null && ts.isNumeric(baseType1) && ts. isNumeric(baseType2)) {
            XVar self = Types.selfVar(c1);
            if (self instanceof XLit) {
                Object val = ((XLit) self).val();
                if (numericConversionValid(baseType2, baseType1, val)) {
                    return true;
                }
            }
        }

        if (ts.isDouble(baseType1))
            return ts.isDouble(baseType2);
        if (ts.isFloat(baseType1))
            return ts.isFloat(baseType2) || ts.isDouble(baseType2);

        // Do not allow conversions to change signedness.
        if (ts.isLong(baseType1))
            return ts.isLong(baseType2) || ts.isDouble(baseType2);
        if (ts.isInt(baseType1))
            return ts.isInt(baseType2) || ts.isLong(baseType2) || ts.isFloat(baseType2) || ts.isDouble(baseType2);
        if (ts.isShort(baseType1))
            return ts.isShort(baseType2) || ts.isInt(baseType2) || ts.isLong(baseType2) || ts.isFloat(baseType2) || ts.isDouble(baseType2);
        if (ts.isByte(baseType1))
            return ts.isByte(baseType2) || ts.isShort(baseType2) || ts.isInt(baseType2) || ts.isLong(baseType2) || ts.isFloat(baseType2) || ts.isDouble(baseType2);

        if (true) {
            if (ts.isULong(baseType1))
                return ts.isULong(baseType2) || ts.isDouble(baseType2);
            if (ts.isUInt(baseType1))
                return ts.isUInt(baseType2) || ts.isULong(baseType2) || ts.isFloat(baseType2) || ts.isDouble(baseType2);
            if (ts.isUShort(baseType1))
                return ts.isUShort(baseType2) || ts.isUInt(baseType2) || ts.isULong(baseType2) || ts.isFloat(baseType2) || ts.isDouble(baseType2);
            if (ts.isUByte(baseType1))
                return ts.isUByte(baseType2) || ts.isUShort(baseType2) || ts.isUInt(baseType2) || ts.isULong(baseType2) || ts.isFloat(baseType2) || ts.isDouble(baseType2);
        }

        // Note: cannot implicitly coerce a value type to a superclass.
        return false;
    }

    @Override
    public boolean numericConversionValid(Type t, java.lang.Object value) {
        assert false;
        return numericConversionValid(t, null, value);
    }
    
    public boolean numericConversionValid(Type toType, Type fromType, java.lang.Object value) {
            if (value == null)
                return false;
            
            if (value instanceof Float || value instanceof Double)
                return false;

            long v;
            
            if (value instanceof Number) {
                v = ((Number) value).longValue();
            }
            else if (value instanceof Character) {
                v = ((Character) value).charValue();
            }
            else {
                return false;
            }
    
            Type base = Types.baseType(toType);
            
            boolean fits = false;
            
            boolean signedFrom = ts.isSigned(fromType);
            boolean unsignedFrom = ts.isUnsigned(fromType);

            if (signedFrom) {
                if (ts.isUByte(toType)) {
                    fits = 0 <= v && v <= 0xffL;
                }
                if (ts.isUShort(toType)) {
                    fits = 0 <= v && v <= 0xffffL;
                }
                if (ts.isUInt(toType)) {
                    fits = 0 <= v && v <= 0xffffffffL;
                }
                if (ts.isULong(toType)) {
                    fits = 0 <= v;
                }

                if (ts.isByte(toType)) {
                    fits = Byte.MIN_VALUE <= v && v <= Byte.MAX_VALUE;
                }
                if (ts.isShort(toType)) {
                    fits = Short.MIN_VALUE <= v && v <= Short.MAX_VALUE;
                }
                if (ts.isInt(toType)) {
                    fits = Integer.MIN_VALUE <= v && v <= Integer.MAX_VALUE;
                }
                if (ts.isLong(toType)) {
                    fits = true;
                }
                
                if (ts.isFloat(toType))
                    // -2^24 .. 2^24
                    fits = -16777216 <= v && v <= 16777216;

                if (ts.isDouble(toType))
                    // -2^53 .. 2^53
                    fits = -9007199254740992L <= v && v <= 9007199254740992L;
            }

            if (unsignedFrom) {
                if (ts.isUByte(toType)) {
                    fits = v <= 0xffL;
                }
                if (ts.isUShort(toType)) {
                    fits = v <= 0xffffL;
                }
                if (ts.isUInt(toType)) {
                    fits = v <= 0xffffffffL;
                }
                if (ts.isULong(toType)) {
                    fits = true;
                }

                if (ts.isByte(toType)) {
                    fits = v <= Byte.MAX_VALUE;
                }
                if (ts.isShort(toType)) {
                    fits = v <= Short.MAX_VALUE;
                }
                if (ts.isInt(toType)) {
                    fits = v <= Integer.MAX_VALUE;
                }
                if (ts.isLong(toType)) {
                    fits = (v & ~0x7fffffffffffffffL) == 0;
                }
                
                if (ts.isFloat(toType))
                    // 0 .. 2^24
                    fits = v <= 16777216;

                if (ts.isDouble(toType))
                    // 0 .. 2^53
                    fits = v <= 9007199254740992L;
            }

            if (! fits)
                return false;
                    
            // Check if adding self==value makes the constraint on t inconsistent.
            
            XLit val = XTerms.makeLit(value);

            try {
                CConstraint c = new CConstraint();
                c.addSelfBinding(val);
                return entails(c, Types.realX(toType));
            }
            catch (XFailure f) {
                // Adding binding makes real clause inconsistent.
                return false;
            }
    }

    protected boolean typeRefListEquals(List<Ref<? extends Type>> l1, List<Ref<? extends Type>> l2) {
        return CollectionUtil.<Type>allElementwise(new TransformingList<Ref<? extends Type>, Type>(l1, new DerefTransform<Type>()),
                                                   new TransformingList<Ref<? extends Type>, Type>(l2, new DerefTransform<Type>()),
                                                   new TypeSystem_c.TypeEquals(context));
    }

    protected boolean typeListEquals(List<Type> l1, List<Type> l2) {
        return CollectionUtil.<Type>allElementwise(l1, l2, new TypeSystem_c.TypeEquals(context));
    }

    protected boolean listEquals(List<XVar> l1, List<XVar> l2) {
        return CollectionUtil.<XVar>allEqual(l1, l2);
    }

    protected boolean isX10BaseSubtype(Type me, Type sup) {
        Type xme = Types.baseType(me);
        Type xsup = Types.baseType(sup);
        return isSubtype(xme, xsup);
    }

    /* (non-Javadoc)
     * @see x10.types.X10TypeEnv#hasSameClassDef(polyglot.types.Type, polyglot.types.Type)
     */
    public boolean hasSameClassDef(Type t1, Type t2) {
        return ts.hasSameClassDef(t1, t2);
    }

    /* (non-Javadoc)
     * @see x10.types.X10TypeEnv#equivClause(polyglot.types.Type, polyglot.types.Type)
     */
    public boolean equivClause(Type me, Type other) {
        return entailsClause(me, other) && entailsClause(other, me);
    }

    /* (non-Javadoc)
     * @see x10.types.X10TypeEnv#entailsClause(polyglot.types.Type, polyglot.types.Type)
     */
    public boolean entailsClause(Type me, Type other) {
        try {
            CConstraint c1 = Types.realX(me);
            CConstraint c2 = Types.xclause(other);
            return entails(c1, c2);
        }
        catch (InternalCompilerError e) {
            if (e.getCause() instanceof XFailure) {
                return false;
            }
            throw e;
        }
    }

    @Override
    public Type leastCommonAncestor(Type type1, Type type2)
    throws SemanticException
    {

        Type t;
        if (type1.isNull() || type2.isNull()) {
            t = type1.isNull() ? type2 : type1;
            if (Types.permitsNull(t)) return t;
            // Maybe there is a constraint {self!=null} that we can remove from "t", and then null will be allowed.
            // e.g., true ? null : new Test()
            //      	 T1: type(null)
     	    //      	 T2: Test{self.home==here, self!=null}
            // The lub should be:  Test{self.home==here}

            CConstraint ct = Types.realX(t);
            Type baseType = Types.baseType(t);
            if (!Types.permitsNull(baseType))
                throw new SemanticException("No least common ancestor found for types \"" + type1 +
    								"\" and \"" + type2 + "\", because one is null and the other cannot contain null.");
            // we need to keep all the constraints except the one that says the type is not null
            final Type res = Types.addConstraint(baseType, Types.allowNull(ct));
            assert Types.permitsNull(res);
            return res;
        } else {
            t = leastCommonAncestorBase(Types.baseType(type1),
    			Types.baseType(type2));
        }
    	
    	CConstraint c1 = Types.realX(type1), c2 = Types.realX(type2);
    	CConstraint c = c1.leastUpperBound(c2);
    	if (! c.valid())
    		t = Types.addConstraint(t, c);
    	return t;
    	
    }

    // Assumes type1 and type2 are base types, no constraint clauses.
    private Type leastCommonAncestorBase(Type type1, Type type2)
    throws SemanticException
    {
       
    	if (typeEquals(type1, type2)) {
    		return type1;
    	}


    	if (type1 instanceof X10ClassType && type2 instanceof X10ClassType) {
    		if (hasSameClassDef(type1, type2)) {
    			X10ClassType ct1 = (X10ClassType) type1;
    			X10ClassType ct2 = (X10ClassType) type2;
    			if (ct1.typeArguments() == null || ct2.typeArguments() == null)
    			    return ct1.typeArguments(null);
    			int n = ct1.typeArguments().size();
    			List<Type> newArgs = new ArrayList<Type>(n);
    			for (int i = 0; i < n; i++) {
    				Type a1 = ct1.typeArguments().get(i);
    				Type a2 = ct2.typeArguments().get(i);
    				ParameterType.Variance v = ct1.x10Def().variances().get(i);
    				switch (v) {
    				case INVARIANT:
    					if (typeEquals(a1, a2))
    						newArgs.add(a1);
    					else
    						throw new SemanticException("No least common ancestor found for types \"" + type1 +
    								"\" and \"" + type2 + "\".");
    					break;
    				case COVARIANT:
    					newArgs.add(leastCommonAncestor(a1, a2));
    					break;
    				case CONTRAVARIANT:
    					if (isSubtype(a1, a2))
    						newArgs.add(a1);
    					else if (isSubtype(a2, a1))
    						newArgs.add(a2);
    					else
    						throw new SemanticException("No least common ancestor found for types \"" + type1 +
    								"\" and \"" + type2 + "\".");
    					break;
    				}
    			}
    			return ct1.typeArguments(newArgs);
    		}
    	}


    	if (isSubtype(type1, type2))
    		return type2;
    	if (isSubtype(type2, type1))
    		return type1;


    	// Don't consider interfaces.
    	if ((type1.isClass() && ts.isInterfaceType(type2)) ||
            (type2.isClass() && ts.isInterfaceType(type1))) {
    		return ts.Any(); // an interface may be implemented by a struct
    	}


    	// Since they are not equal, and one is not a subtype of another
    	// and one of them is a struct, the lub has to be Any.
    	if (Types.isX10Struct(type1) || Types.isX10Struct(type2)) {
    		return ts.Any();
    	}
    	// Now neither is a struct. Neither is null.
    	if (type1 instanceof ObjectType && type2 instanceof ObjectType) {
    		// Walk up the hierarchy
    		Type sup1 = ((ObjectType) type1).superClass();
    		Type sup2 = ((ObjectType) type2).superClass();

    		if (sup1 == null) return ts.Object();
    		if (sup2 == null) return ts.Object();

    		Type t1 = leastCommonAncestor(sup1, type2);
    		Type t2 = leastCommonAncestor(sup2, type1);

    		if (typeEquals(t1, t2)) 
    			return t1;


    	}
    	return ts.Any();

    }

    /* (non-Javadoc)
     * @see x10.types.X10TypeEnv#typeBaseEquals(polyglot.types.Type, polyglot.types.Type)
     */
    public boolean typeBaseEquals(Type type1, Type type2) {
        if (type1 == type2) return true;
        if (type1 == null || type2 == null) return false;
        return typeEquals(Types.baseType(type1), Types.baseType(type2));
    }

    /* (non-Javadoc)
     * @see x10.types.X10TypeEnv#typeDeepBaseEquals(polyglot.types.Type, polyglot.types.Type)
     */
    public boolean typeDeepBaseEquals(Type type1, Type type2) {
        if (type1 == type2) return true;
        if (type1 == null || type2 == null) return false;
        return typeEquals(Types.stripConstraints(type1), Types.stripConstraints(type2));
    }
    /* (non-Javadoc)
     * @see x10.types.X10TypeEnv#equalTypeParameters(java.util.List, java.util.List)
     */
    public boolean equalTypeParameters(List<Type> a, List<Type> b) {
        if (a == null || a.isEmpty()) return b==null || b.isEmpty();
        if (b==null || b.isEmpty()) return false;
        int i = a.size(), j=b.size();
        if (i != j) return false;
        boolean result = true;
        for (int k=0; result && k < i; k++) {
            result = typeEquals(a.get(k), b.get(k));
        }
        return result;
    }

    /* (non-Javadoc)
     * @see x10.types.X10TypeEnv#primitiveClausesConsistent(CConstraint, x10.constraint.CConstraint)
     */
    public boolean primitiveClausesConsistent(CConstraint c1, CConstraint c2) {
        //		try {
        //			x10.constraint.Promise p1 = c1.lookup(x10.constraint.C_Self.Self);
        //			x10.constraint.Promise p2 = c2.lookup(x10.constraint.C_Self.Self);
        //			if (p1 != null && p2 != null) {
        //				x10.constraint.C_Term t1 = p1.term();
        //				x10.constraint.C_Term t2 = p2.term();
        //				return t1 == null || t2 == null || t1.equals(t2);
        //			}
        //		}
        //		catch (x10.constraint.Failure e) {
        //			return true;
        //		}
        return true;
    }

    /* (non-Javadoc)
     * @see x10.types.X10TypeEnv#clausesConsistent(x10.constraint.CConstraint, x10.constraint.CConstraint)
     */
    public boolean clausesConsistent(CConstraint c1, CConstraint c2) {
        if (primitiveClausesConsistent(c1, c2)) {
            CConstraint r = c1.copy();
            try {
                r.addIn(c2);
                return r.consistent();
            }
            catch (x10.constraint.XFailure e) {
                return false;
            }
        }
        return false;
    }

    /** Return true if t overrides mi */
    public boolean hasFormals(ProcedureInstance<? extends ProcedureDef> pi, List<Type> formalTypes) {
        return ((ProcedureInstance_c<?>) pi).hasFormals(formalTypes, context);
    }

    @Override
    public List<MethodInstance> overrides(MethodInstance jmi) {
        MethodInstance mi = (MethodInstance) jmi;
        List<MethodInstance> l = new ArrayList<MethodInstance>();
        ContainerType rt = mi.container();

        XVar thisVar = mi.x10Def().thisVar();
        if (thisVar == null)
            thisVar = XTerms.makeLocal(XTerms.makeFreshName("this"));

        List<XVar> ys = new ArrayList<XVar>(2);
        List<XVar> xs = new ArrayList<XVar>(2);
        MethodInstance_c.buildSubst(mi, ys, xs, thisVar);
        MethodInstance_c.buildSubst(rt, ys, xs, thisVar);
        final XVar[] y = ys.toArray(new XVar[ys.size()]);
        final XVar[] x = xs.toArray(new XVar[ys.size()]);

        mi = fixThis(mi, y, x);

        while (rt != null) {
            // add any method with the same name and formalTypes from rt
            l.addAll(ts.methods(rt, mi.name(), mi.typeParameters(), mi.formalTypes(), thisVar, context));

            ContainerType sup = null;

            if (rt instanceof ObjectType) {
                ObjectType ot = (ObjectType) rt;
                if (ot.superClass() instanceof ContainerType) {
                    sup = (ContainerType) ot.superClass();
                }
            }

            rt = sup;
        };

        return l;
    }

    @Override
    public List<MethodInstance> implemented(MethodInstance jmi) {
        MethodInstance mi = (MethodInstance) jmi;
        XVar thisVar = mi.x10Def().thisVar();
        if (thisVar == null)
            thisVar = XTerms.makeLocal(XTerms.makeFreshName("this"));
        return implemented(mi, mi.container(), thisVar);
    }

    protected List<MethodInstance> implemented(MethodInstance jmi, ContainerType st, XVar thisVar) {
        MethodInstance  mi = (MethodInstance) jmi;
        if (st == null) {
            return Collections.<MethodInstance>emptyList();
        }

        List<XVar> ys = new ArrayList<XVar>(2);
        List<XVar> xs = new ArrayList<XVar>(2);
        MethodInstance_c.buildSubst((MethodInstance) mi, ys, xs, thisVar);
        MethodInstance_c.buildSubst(st, ys, xs, thisVar);
        final XVar[] y = ys.toArray(new XVar[ys.size()]);
        final XVar[] x = xs.toArray(new XVar[ys.size()]);

        mi = fixThis((MethodInstance) mi, y, x);


        List<MethodInstance> l = new LinkedList<MethodInstance>();
        l.addAll(ts.methods(st, mi.name(), mi.typeParameters(), mi.formalTypes(), thisVar, context));

        if (st instanceof ObjectType) {
            ObjectType rt = (ObjectType) st;

            Type superType = rt.superClass();

            if (superType instanceof ContainerType) {
                l.addAll(implemented(mi, (ContainerType) superType, thisVar)); 
            }

            List<Type> ints = rt.interfaces();
            for (Type t : ints) {
                if (t instanceof ContainerType) {
                    ContainerType rt2 = (ContainerType) t;
                    l.addAll(implemented(mi, rt2, thisVar));
                }
            }
        }

        return l;
    }
    
    XVar[] genSymbolicVars(int n) {
    	XVar[] result = new XVar[n];
    	String prefix = "arg";
    	for (int i =0; i < n; ++i) {
    		result[i] = XTerms.makeUQV(XTerms.makeFreshName(prefix));
    	}
    	return result;
    }

    // FIXME: unify with TypeEnv_c.checkOverride()
    private void superCheckOverride(MethodInstance mi, MethodInstance mj, boolean allowCovariantReturn) throws SemanticException {
        if (mi == mj)
            return;

        if (!mi.name().equals(mj.name())) {
            throw new SemanticException(mi.signature() + " in " + mi.container() 
                                        +" cannot override " 
                                        +mj.signature() + " in " + mj.container() 
                                        + "; method names are not equal",mi.position());
        }
        if (mi.formalNames().size() != mj.formalNames().size()) {
            throw new SemanticException(mi.signature() + " in " + mi.container() 
                                        + " cannot override " + mj.signature() + " in " + mj.container() 
                                        +"; different number of arguments",mi.position());
        }
        if (mi.typeParameters().size() != mj.typeParameters().size()) {
            throw new SemanticException(mi.signature() + " in " + mi.container() 
                                        +" cannot override " + mj.signature() + " in " + mj.container()
                                        + "; different number of type parameters",mi.position());
        }

        List<LocalInstance> miFormals = mi.formalNames();
        assert miFormals.size() ==  mj.formalNames().size();
        
        XVar[] newSymbols = genSymbolicVars(mj.formalNames().size());
        TypeSystem xts = (TypeSystem) mi.typeSystem();
        XVar[] miSymbols = Matcher.getSymbolicNames(mi.formalTypes(), mi.formalNames(),xts);
        XVar[] mjSymbols = Matcher.getSymbolicNames(mj.formalTypes(), mj.formalNames(),xts);
        
        TypeParamSubst tps = new TypeParamSubst(xts, mi.typeParameters(), mj.x10Def().typeParameters());
        assert (mi.typeParameters().size() == mj.typeParameters().size() &&
                mi.formalTypes().size() == mj.formalTypes().size());
        boolean allEqual = true;
//        List<SubtypeConstraint> env = new ArrayList<SubtypeConstraint>();
//        for (int j = 0; j < mi.typeParameters().size(); j++) {
//            Type p1 = mi.typeParameters().get(j);
//            Type p2 = mj.typeParameters().get(j);
//            env.add(new SubtypeConstraint(p1, p2, true));
//        }
        List<Type> miTypes = Subst.subst(mi.formalTypes(), newSymbols, miSymbols);
        List<Type> mjTypes = Subst.subst(mj.formalTypes(), newSymbols, mjSymbols);
        if (!CollectionUtil.allElementwise(miTypes, tps.reinstantiate(mjTypes), new TypeEquals(context))) {
            allEqual = false;
        }

        if (!allEqual) {
            throw new SemanticException(mi.signature() + " in " + mi.container() + " cannot override " 
                                        +mj.signature() + " in " + mj.container() 
                                        +"; incompatible parameter types",mi.position());
        }

        Type miRet = Subst.subst(mi.returnType(), newSymbols, miSymbols);
        Type mjRet = Subst.subst(mj.returnType(), newSymbols, mjSymbols);
        if (! isSubtype(miRet, tps.reinstantiate(mjRet))) {
            if (Report.should_report(Report.types, 3))
                Report.report(3, "return type " + mi.returnType() + " != " + mj.returnType());
            throw new Errors.IncompatibleReturnType(mi, mj);
        } 

    

        if (mi.flags().moreRestrictiveThan(mj.flags())) {
            if (Report.should_report(Report.types, 3))
                Report.report(3, mi.flags() + " more restrictive than " +
                              mj.flags());
            throw new SemanticException(mi.signature() + " in " + mi.container() +" cannot override " +mj.signature() + " in " + mj.container() +"; attempting to assign weaker " +"access privileges",mi.position());
        }

        if (mi.flags().isStatic() != mj.flags().isStatic()) {
            if (Report.should_report(Report.types, 3))
                Report.report(3, mi.signature() + " is " + 
                              (mi.flags().isStatic() ? "" : "not") + 
                              " static but " + mj.signature() + " is " +
                              (mj.flags().isStatic() ? "" : "not") + " static");
            throw new SemanticException(mi.signature() + " in " + mi.container() +" cannot override " +mj.signature() + " in " + mj.container() +"; overridden method is " +(mj.flags().isStatic() ? "" : "not") +"static",mi.position());
        }

        if (! mi.def().equals(mj.def()) && mj.flags().isFinal()) {
            // mi can "override" a final method mj if mi and mj are the same method instance.
            if (Report.should_report(Report.types, 3))
                Report.report(3, mj.flags() + " final");
            throw new SemanticException(mi.signature() + " in " + mi.container() +" cannot override " +mj.signature() + " in " + mj.container() +"; overridden method is final",mi.position());
        }
    }

    @Override
    public void checkOverride(MethodInstance r, MethodInstance other) throws SemanticException {
        checkOverride(r, other, true);
    }

    @Override
    public void checkOverride(MethodInstance r, MethodInstance other, boolean allowCovariantReturn) throws SemanticException {
        MethodInstance mi = (MethodInstance) r;
        MethodInstance mj = (MethodInstance) other;

        String fullNameWithThis = mi.x10Def().thisVar().toString();
        XName thisName = new XNameWrapper<Object>(new Object(), fullNameWithThis);
        XVar thisVar = XTerms.makeLocal(thisName);
        thisVar = mi.x10Def().thisVar(); // FIXME: should the above value be used?

        List<XVar> ys = new ArrayList<XVar>(2);
        List<XVar> xs = new ArrayList<XVar>(2);

        MethodInstance_c.buildSubst(mi, ys, xs, thisVar);
        MethodInstance_c.buildSubst(mj, ys, xs, thisVar);
        final XVar[] y = ys.toArray(new XVar[ys.size()]);
        final XVar[] x = xs.toArray(new XVar[ys.size()]);

        mi = fixThis(mi, y, x);
        mj = fixThis(mj, y, x);

        // Force evaluation to help debugging.
        mi.returnType();
        mj.returnType();

        superCheckOverride(mi, mj, allowCovariantReturn);

        // FIXME: is this the same as entails(CConstraint, CConstraint)?
        boolean entails = true;
        if (mj.guard() == null) {
            entails = mi.guard() == null || mi.guard().valid();
        }
        else {
            try {
                entails = mi.guard() == null || mj.guard().entails(mi.guard(), 
                        ((Context) context).constraintProjection(mj.guard(), mi.guard()));
            }
            catch (XFailure e) {
                entails = false;
            }
        }

        if (! entails) {
            throw new SemanticException(mi.signature() + " in " + mi.container() +" cannot override " +mj.signature() + " in " + mj.container() +"; method guard is not entailed.",mi.position());
        }

        Flags miF = mi.flags();
        Flags mjF = mj.flags();

        // Report.report(1, "X10MethodInstance_c: " + this + " canOverrideImpl " + mj);
        if (! miF.hasAllAnnotationsOf(mjF)) {
            if (Report.should_report(Report.types, 3))
                Report.report(3, mi.flags() + " is more liberal than " + mj.flags());
            throw new SemanticException(mi.flags() + " " + mi.signature() + " in " + mi.container() +" cannot override " +mj.flags() + " " + mj.signature() + " in " + mj.container() +"; attempting to assign weaker behavioral annotations",mi.position());
        }
    }

    /**
     * Returns true iff <m1> is the same method as <m2>
     */
    @Override
    public boolean isSameMethod(MethodInstance mi, MethodInstance mj) {
        if (mi.name().equals(mj.name())) {
            String fullNameWithThis = mi.x10Def().thisVar().toString();
            XName thisName = new XNameWrapper<Object>(new Object(), fullNameWithThis);
            XVar thisVar = XTerms.makeLocal(thisName);

            List<XVar> ys = new ArrayList<XVar>(2);
            List<XVar> xs = new ArrayList<XVar>(2);

            MethodInstance_c.buildSubst(mi, ys, xs, thisVar);
            MethodInstance_c.buildSubst(mj, ys, xs, thisVar);
            final XVar[] y = ys.toArray(new XVar[ys.size()]);
            final XVar[] x = xs.toArray(new XVar[ys.size()]);

            mi = fixThis(mi, y, x);
            mj = fixThis(mj, y, x);

            return mi.hasFormals(mj.formalTypes(), context);
        }
        return false;
    }

    public boolean callValid(ProcedureInstance<? extends ProcedureDef> prototype, Type thisType, List<Type> argTypes) {
    	// this should have been instantiated correctly; if so, the call is valid
    	return true;
    }
    
    /**
     * Populates the list acceptable with those MethodInstances which are
     * Applicable and Accessible as defined by JLS 15.11.2.1
     * 
     * @param container
     *            TODO
     * @param matcher
     *            TODO
     */
    public List<ConstructorInstance> findAcceptableConstructors(Type container, ConstructorMatcher matcher) throws SemanticException {
	SemanticException error = null;

	List<ConstructorInstance> acceptable = new ArrayList<ConstructorInstance>();

	if (Report.should_report(Report.types, 2))
	    Report.report(2, "Searching type " + container + " for constructor " + matcher.signature());

	if (!(container instanceof ClassType)) {
	    return Collections.<ConstructorInstance>emptyList();
	}

	List<ConstructorInstance> list = ((ClassType) container).constructors();
	for (ConstructorInstance ci : list) {
	    if (Report.should_report(Report.types, 3))
		Report.report(3, "Trying " + ci);

	    try {
	    	ConstructorInstance oldCI = ci;
	    	ci = matcher.instantiate(ci);

	    	if (ci == null) {
	    		continue;
	    	}
	    	ci.setOrigMI(oldCI);
	    	if (isAccessible(ci)) {
	    		if (Report.should_report(Report.types, 3))
	    			Report.report(3, "->acceptable: " + ci);
	    		acceptable.add(ci);
	    	}
	    	else {
	    		if (error == null) {
	    			error = new NoMemberException(NoMemberException.CONSTRUCTOR, "Constructor " + ci.signature() + "\n is inaccessible.");
	    		}
	    	}

	    	continue;
	    }
	    catch (SemanticException e) {
	    	// Treat any instantiation errors as call invalid errors.
	        int i = 1; // for debug breakpoints
	    }

	    if (error == null) {
		error = new NoMemberException(NoMemberException.CONSTRUCTOR, "Constructor " + ci.signature() 
				+ "\n cannot be invoked with arguments \n"
			+ matcher.argumentString() + ".");

	    }
	}

	if (acceptable.size() == 0) {
	    if (error == null) {
	    	error = new NoMemberException(NoMemberException.CONSTRUCTOR, "No valid constructor found for " + matcher.signature() + ".");
	    	Map<String, Object> map = CollectionFactory.newHashMap();
            map.put(CodedErrorInfo.ERROR_CODE_KEY, 1003);
            map.put("CONSTRUCTOR", matcher.name().toString());
            map.put("ARGUMENTS", matcher.argumentString());
            error.setAttributes(map);
	    }

	    throw error;
	}

	return acceptable;
    }

	public  MethodInstance fixThis(final MethodInstance mi, final XVar[] y, final XVar[] x) {
	    MethodInstance mj = mi;
	
	    final TypeSystem ts = (TypeSystem) mi.typeSystem();
	
	    final MethodInstance zmj = mj;
	    final LazyRef<Type> tref = new LazyRef_c<Type>(null);
	    tref.setResolver(new Runnable() { 
	        public void run() {
	            try {
	                Type newRetType = Subst.subst(zmj.returnType(), y, x, new Type[] { }, new ParameterType[] { });
	              newRetType = PlaceChecker.ReplaceHereByPlaceTerm(newRetType, (Context) context);
	                final boolean isStatic =  zmj.flags().isStatic();
	                // add in this.home=here clause.
	                if (! isStatic  && ! Types.isX10Struct(mi.container())) {
	                	try {
	                		if ( y.length > 0 && y[0] instanceof XEQV)
	                		newRetType = Subst.addIn(newRetType, PlaceChecker.ThisHomeEqualsHere(y[0], ts));
	                	} catch (XFailure z) {
	                		throw new InternalCompilerError("Unexpectedly inconsistent place constraint.");
	                	}
	                }
	                if ( y.length > 0 && y[0] instanceof XEQV) // this is a synthetic variable
	                	newRetType = Subst.project(newRetType, (XVar) y[0]);  			
	                tref.update(newRetType);
	            }
	            catch (SemanticException e) {
	                tref.update(zmj.returnType());
	            }
	        }
	    });
	
	    mj =  (MethodInstance) mj.returnTypeRef(tref);
	
	    List<Type> newFormals = new ArrayList<Type>();
	
	    for (Type t : mj.formalTypes()) {
	        try {
	            Type newT;
	            newT = Subst.subst(t, y, x, new Type[] { }, new ParameterType[] { });
	            newFormals.add(newT);
	        }
	        catch (SemanticException e) {
	            newFormals.add(t);
	        }
	    }
	
	    mj = (MethodInstance) mj.formalTypes(newFormals);
	
	    if (mj.guard() != null) {
	        try {
	            CConstraint newGuard = mj.guard().substitute(y, x);
	            mj = (MethodInstance) mj.guard(newGuard);
	        }
	        catch (XFailure e) {
	        }
	    }
	    if (mj.typeGuard() != null) {
	        TypeConstraint newGuard = mj.typeGuard();
	        for (int i = 0; i < x.length; i++)
	            newGuard = newGuard.subst(y[i], x[i]);
	        mj = (MethodInstance) mj.typeGuard(newGuard);
	    }
	
	    return mj;
	}
  
}<|MERGE_RESOLUTION|>--- conflicted
+++ resolved
@@ -576,11 +576,7 @@
         Set<Type> visitedTypes = CollectionFactory.newHashSet();
 
         LinkedList<Type> typeQueue = new LinkedList<Type>();
-<<<<<<< HEAD
-        HashSet<Type> preventInfiniteRecursion = CollectionFactory.newHashSet(); // e.g., class CircularityTests { property i() = 5; class R extends R {i()==5} {} }
-=======
         Set<Type> preventInfiniteRecursion = CollectionFactory.newHashSet(); // e.g., class CircularityTests { property i() = 5; class R extends R {i()==5} {} }
->>>>>>> 23d41c93
 
         // Get the upper bound of the container.
         typeQueue.addAll(upperBounds(container, true));
