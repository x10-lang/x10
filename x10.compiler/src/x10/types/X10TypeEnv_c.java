/*
 *  This file is part of the X10 project (http://x10-lang.org).
 *
 *  This file is licensed to You under the Eclipse Public License (EPL);
 *  You may not use this file except in compliance with the License.
 *  You may obtain a copy of the License at
 *      http://www.opensource.org/licenses/eclipse-1.0.php
 *
 *  (C) Copyright IBM Corporation 2006-2010.
 */

package x10.types;

import java.util.ArrayList;
import java.util.Collections;
import java.util.Iterator;
import java.util.LinkedList;
import java.util.List;
import java.util.Map;
import java.util.Set;

import polyglot.main.Reporter;
import polyglot.types.ClassType;
import polyglot.types.ConstructorInstance;
import polyglot.types.Context;
import polyglot.types.DerefTransform;
import polyglot.types.Flags;
import polyglot.types.LazyRef;
import polyglot.types.LazyRef_c;
import polyglot.types.LocalInstance;
import polyglot.types.Name;
import polyglot.types.NoClassException;
import polyglot.types.NoMemberException;
import polyglot.types.NullType;
import polyglot.types.ObjectType;
import polyglot.types.ProcedureDef;
import polyglot.types.ProcedureInstance;
import polyglot.types.ProcedureInstance_c;
import polyglot.types.Ref;
import polyglot.types.SemanticException;
import polyglot.types.ContainerType;
import polyglot.types.Type;
import polyglot.types.TypeEnv_c;
import polyglot.types.TypeObject;
import polyglot.types.TypeSystem_c;
import polyglot.types.Types;
import polyglot.types.TypeSystem;
import polyglot.types.TypeSystem_c.ConstructorMatcher;
import polyglot.types.TypeSystem_c.TypeEquals;
import polyglot.util.CodedErrorInfo;
import polyglot.util.CollectionUtil; import x10.util.CollectionFactory;
import polyglot.util.InternalCompilerError;
import polyglot.util.TransformingList;
import x10.constraint.XEQV;
import x10.constraint.XFailure;
import x10.constraint.XLit;
import x10.constraint.XTerms;
import x10.constraint.XVar;
import x10.errors.Errors;
import x10.types.ParameterType.Variance;
import polyglot.types.TypeSystem_c.Bound;
import polyglot.types.TypeSystem_c.Kind;
import x10.types.checker.PlaceChecker;
import x10.types.constraints.CConstraint;
import x10.types.constraints.CTerms;
import x10.types.constraints.ConstraintMaker;
import x10.types.constraints.SubtypeConstraint;
import x10.types.constraints.TypeConstraint;
import x10.types.matcher.Matcher;
import x10.types.matcher.Subst;

/**
 * A TypeSystem implementation for X10.
 *
 * @author Christian Grothoff
 * @author Christoph von Praun
 * @author vj
 */
public class X10TypeEnv_c extends TypeEnv_c implements X10TypeEnv {
    public X10TypeEnv_c(Context c) {
        super(c);
    }


    public static final Name ANONYMOUS = Name.make("<anonymous>");

    /**
     * Assert that <code>ct</code> implements all abstract methods required;
     * that is, if it is a concrete class, then it must implement all
     * interfaces and abstract methods that it or it's superclasses declare, and if 
     * it is an abstract class then any methods that it overrides are overridden 
     * correctly.
     */
    public void checkClassConformance(ClassType ct) throws SemanticException {
        if (ct.flags().isAbstract()) {
            // don't need to check interfaces of abstract classes
            return;
        }

        // build up a list of superclasses and interfaces that ct 
        // extends/implements that may contain abstract methods that 
        // ct must define.
        List<Type> superInterfaces = ts.abstractSuperInterfaces(ct);

        // check each abstract method of the classes and interfaces in superInterfaces
        for (Type it : superInterfaces) {
            if (it instanceof ContainerType) {
                ContainerType rt = (ContainerType) it;
                for (MethodInstance mi : rt.methods()) {
                    if (!mi.flags().isAbstract()) {
                        // the method isn't abstract, so ct doesn't have to implement it.
                        continue;
                    }

                    MethodInstance mj = ts.findImplementingMethod(ct, mi, context);
                    if (mj == null) {
                    	if (Types.isX10Struct(ct)) {
                    		// Ignore checking requirement if the method is equals(Any), and ct is a struct.
                    		if (mi.name().toString().equals("equals")) {
                    			List<Type> argTypes = mi.formalTypes();
                    			if (argTypes.size() == 1 && ts.typeEquals(argTypes.get(0), ts.Any(), ts.emptyContext())) {
                    				continue;
                    			}
                    		}
                    		// Ignore checking requirement if the method is hashCode(), and ct is a struct.
                    		if (mi.name().toString().equals("hashCode")) {
                    			List<Type> argTypes = mi.formalTypes();
                    			if (argTypes.size() == 0) {
                    				continue;
                    			}
                    		}
                    	}
                        if (!ct.flags().isAbstract()) {
                            SemanticException e = new SemanticException(ct.fullName()
                                    + " should be declared abstract; it does not define "
                                    + mi.signature()
                                    + ", which is declared in "
                                    + rt.toClass().fullName(), ct.position());
                            Map<String, Object> map = CollectionFactory.newHashMap();
                            map.put(CodedErrorInfo.ERROR_CODE_KEY, 1004);
                            Name name = ct.name();
                            if (name == null) {
                                name = ANONYMOUS;
                            }
                            map.put("CLASS", name.toString());
                            map.put("METHOD", mi.name().toString());
                            map.put("SUPER_CLASS", rt.toClass().name().toString());
                            e.setAttributes(map);
                            throw e;
                        }
                        else { 
                            // no implementation, but that's ok, the class is abstract.
                        }
                    }
                    // the checks below will be done by the MethodDecl's conformance check
                    /*
                    else if (!typeEquals(ct, mj.container()) && !typeEquals(ct, mi.container())) {
                        try {
                            // check that mj can override mi, which
                            // includes access protection checks.
                            checkOverride((MethodInstance) mj.container(ct), (MethodInstance) mi.container(ct));
                            //checkOverride(ct, mj, mi);
                        }
                        catch (SemanticException e) {
                            // change the position of the semantic
                            // exception to be the class that we
                            // are checking.
                            throw new SemanticException(e.getMessage(), ct.position());
                        }
                    }
                    else {
                        // the method implementation mj or mi was
                        // declared in ct. So other checks will take
                        // care of access issues
                        checkOverride(ct, mj, mi);
                    }
                    */
                }
            }
        }
    }

    
    public void checkOverride(ClassType ct, MethodInstance mi, MethodInstance mj) throws SemanticException {
         XVar thisVar =  XTerms.makeUQV(); // XTerms.makeUQV(XTerms.makeFreshName("this")); // XTerms.makeLocal(XTerms.makeFreshName("this"));

         List<XVar> ys = new ArrayList<XVar>(2);
         List<XVar> xs = new ArrayList<XVar>(2);

         MethodInstance_c.buildSubst(ct, ys, xs, thisVar);
         MethodInstance_c.buildSubst(mi, ys, xs, thisVar);
         MethodInstance_c.buildSubst(mj, ys, xs, thisVar);
         final XVar[] y = ys.toArray(new XVar[ys.size()]);
         final XVar[] x = xs.toArray(new XVar[ys.size()]);

         Context cxt = context; // PlaceChecker.pushHereTerm(mi.def(), (X10Context) context);
         X10TypeEnv_c newEnv = new X10TypeEnv_c(cxt);
         mi = newEnv.fixThis(mi, y, x);
         mj = newEnv.fixThis(mj, y, x);

         // Force evaluation to help debugging.
         mi.returnType();
         mj.returnType();

        newEnv.checkOverride(mi, mj, true);
    }

    /* (non-Javadoc)
     * @see x10.types.X10TypeEnv#consistent(x10.types.constraints.CConstraint)
     */
    public boolean consistent(CConstraint c) {
        return c.consistent();
    }

    /* (non-Javadoc)
     * @see x10.types.X10TypeEnv#consistent(x10.types.constraints.TypeConstraint)
     */
    public boolean consistent(TypeConstraint c) {
        return c.consistent((Context) context);
    }

    /* (non-Javadoc)
     * @see x10.types.X10TypeEnv#consistent(polyglot.types.Type)
     */
    public boolean consistent(Type t) {
        if (t instanceof ConstrainedType) {
            ConstrainedType ct = (ConstrainedType) t;
            if (!consistent(Types.get(ct.baseType())))
                return false;
            if (!consistent(Types.get(ct.constraint())))
                return false;
        }
        if (t instanceof MacroType) {
            MacroType mt = (MacroType) t;
            for (Type ti : mt.typeParameters()) {
                if (!consistent(ti))
                    return false;
            }
            for (Type ti : mt.formalTypes()) {
                if (!consistent(ti))
                    return false;
            }
        }
        if (t instanceof X10ParsedClassType) {
            X10ParsedClassType ct = (X10ParsedClassType) t;
            if (ct.typeArguments() != null) {
            for (Type ti : ct.typeArguments()) {
                if (!consistent(ti))
                    return false;
            }
            final X10ClassDef def = ct.x10Def();
            TypeConstraint c = Types.get(def.typeBounds());
            if (c != null) { // We need to prove the context entails "c" (the class invariant) after we substituted the type arguments
                TypeConstraint equals = ct.subst().reinstantiate(c);
                if (!new X10TypeEnv_c(context).consistent(equals))
                    return false;
            }
            }
        }
        //if (!consistent(X10TypeMixin.realX(t)))
        //    return false;
        return true;
    }
   
    
    /* (non-Javadoc)
     * @see x10.types.X10TypeEnv#upperBounds(polyglot.types.Type, boolean)
     */
    public List<Type> upperBounds(Type t, boolean includeObject) {
    	List<Type> bounds = bounds(t, Bound.UPPER, includeObject);
        return bounds;
    }
    public List<Type> upperBounds(Type t) {
    	return upperBounds(t, false);
    }
  
    public List<Type> upperTypeBounds(Type t) {
    	List<Type> bounds = typeBounds(t, Bound.UPPER);
        return bounds;
    }
    public List<Type> lowerTypeBounds(Type t) {
    	List<Type> bounds = typeBounds(t, Bound.LOWER);
        return bounds;
    }
    /* (non-Javadoc)
     * @see x10.types.X10TypeEnv#lowerBounds(polyglot.types.Type)
     */
    public List<Type> lowerBounds(Type t) {
        return bounds(t, Bound.LOWER, false);
    }
    /* (non-Javadoc)
     * @see x10.types.X10TypeEnv#equalBounds(polyglot.types.Type)
     */
    public List<Type> equalBounds(Type t) {
        return bounds(t, Bound.EQUAL, false);
    }

    List<Type> getBoundsFromConstraint(Type pt, TypeConstraint c, Bound dir) {
        if (c == null)
            return Collections.<Type>emptyList();
        
        List<Type> upper = new ArrayList<Type>();
        List<Type> lower = new ArrayList<Type>();

        for (SubtypeConstraint term : c.terms()) {
            if (term.isHaszero()) continue;
            Type l = term.subtype();
            Type r = term.supertype();
            if (l != null && r != null) {
                if (term.isEqualityConstraint()) {
                    if (ts.equalsStruct(l, pt)) {
                        upper.add(r);
                        lower.add(r);
                    }
                    if (ts.equalsStruct(r, pt)) {
                        upper.add(l);
                        lower.add(l);
                    }
                }
                else if (term.isSubtypeConstraint()) {
                    if (ts.equalsStruct(l, pt))
                        upper.add(r);
                    if (ts.equalsStruct(r, pt))
                        lower.add(l);
                }
            }
        }
        
        switch (dir) {
        case UPPER:
            return upper;
        case LOWER:
            return lower;
        case EQUAL:
            Set<Type> equals = CollectionFactory.newHashSet();
            equals.addAll(upper);
            equals.retainAll(lower);
            return new ArrayList<Type>(equals);
        }
        
        return Collections.<Type>emptyList();
    }
    
    
    public Kind kind(Type t) {
        Context  c = (Context) this.context;
        t = Types.baseType(t);
        if (t instanceof FunctionType)
            return Kind.INTERFACE;
        if (t instanceof ClassType) {
            ClassType ct = (ClassType) t;
            if (ct.isAnonymous()) {
                if (ct.superClass() != null)
                    return kind(ct.superClass());
                else if (ct.interfaces().size() > 0)
                    return kind(ct.interfaces().get(0));
                else
                    throw new InternalCompilerError(t + " must have either a superclass or a single superinterface.");
            }
            if (ct.flags().isInterface())
                return Kind.INTERFACE;

            if (ct.flags().isStruct())
                return Kind.STRUCT;
            else
                return Kind.OBJECT;
        }
        if (t instanceof ParameterType) {
            Kind k = Kind.EITHER;
            for (Type t2 : bounds(t, Bound.UPPER, false)) {
                Kind k2 = kind(t2);
                if (k == Kind.NEITHER)
                    ;
                else if (k == k2)
                    ;
                else if (k2 == Kind.EITHER)
                    ;
                else if (k == Kind.EITHER && k2 == Kind.STRUCT)
                    k = Kind.STRUCT;
                else if (k == Kind.EITHER && k2 == Kind.OBJECT)
                    k = Kind.OBJECT;
                else
                    k = Kind.NEITHER;
            }
            return k;
        }
        return Kind.NEITHER;
    }

    List<Type> typeBounds(Type t, Bound kind) {
        List<Type> result = new ArrayList<Type>();
        Set<Type> visited = CollectionFactory.newHashSet();
        
        LinkedList<Type> worklist = new LinkedList<Type>();
        worklist.add(t);
        
        while (! worklist.isEmpty()) {
            Type w = worklist.removeFirst();
        
            // Expand macros, remove constraints
            Type expanded = Types.baseType(w);
        
            if (visited.contains(expanded)) {
                continue;
            }
        
            visited.add(expanded);
        
//            // Get constraints from the type's where clause.
//            CConstraint wc = X10TypeMixin.xclause(w);
//            if (wc != null) {
//                List<Type> b = getBoundsFromConstraint(t, wc, kind);
//                worklist.addAll(b);
//            }
        
            if (expanded instanceof ParameterType) {
                ParameterType pt = (ParameterType) expanded;
                X10Def def = (X10Def) Types.get(pt.def());
                Ref<TypeConstraint> ref = def.typeGuard();
                if (ref != null) {
                	 TypeConstraint c = Types.get(def.typeGuard());
                     List<Type> b = getBoundsFromConstraint(pt, c, kind);
                     worklist.addAll(b);
                }
                continue;
            }
            // vj:
            // If U is an upperbound of Ti, then
            // C[T1,..,Ti-1,U,Ti+1,...,Tn] is an upperbound of C[T1,.., Tn]
            if (expanded instanceof X10ClassType && kind == Bound.UPPER) {
            	X10ClassType ct = (X10ClassType) expanded;

            	// FIXME: [IP] hasParams() does not check for parameters accessible from the outer class 
            	if (ct.hasParams()) {
            		List<Type> typeArgs = ct.typeArguments();
            		X10ClassDef def = ct.x10Def();
            		List<Variance> variances = def.variances();
            		if (typeArgs != null && typeArgs.size() == def.typeParameters().size()) {
            		for (int i=0; i < typeArgs.size(); i++) {
            			ParameterType.Variance v = variances.get(i);
            			switch (v) {
            			case COVARIANT:
            				for (Type type : upperBounds(typeArgs.get(i), true)) {
            					X10ClassType ct1 = (X10ClassType) ct.copy();
            					List<Type> typeArgs1 = new ArrayList<Type>(typeArgs); //copy
            					typeArgs1.set(i,type);
            					ct1 = ct1.typeArguments(typeArgs1);
            					result.add(ct1);
            				}
            				break;
            			case CONTRAVARIANT:
            				for (Type type : lowerBounds(typeArgs.get(i))) {
            					X10ClassType ct1 = (X10ClassType) ct.copy();
            					List<Type> typeArgs1 = new ArrayList<Type>(typeArgs); //copy
            					typeArgs1.set(i,type);
            					ct1 = ct1.typeArguments(typeArgs1);
            					result.add(ct1);
            				}
            				break;

            			case INVARIANT:
            				break;
            			}
            		}
            		}
            	}
            }
            result.add(expanded);
        }
        
        if (kind == Bound.UPPER && result.isEmpty())
            return Collections.<Type>singletonList(ts.Any());
        return new ArrayList<Type>(result);
    }

    List<Type> bounds(Type t, Bound kind, boolean  includeObject) {
        List<Type> result = new ArrayList<Type>();
        Set<Type> visited = CollectionFactory.newHashSet();
        
        LinkedList<Type> worklist = new LinkedList<Type>();
        worklist.add(t);
        
        while (! worklist.isEmpty()) {
            Type w = worklist.removeFirst();
        
           
        
            if (visited.contains(w)) {
                continue;
            }
        
            visited.add(w);
        
//            // Get constraints from the type's where clause.
//            CConstraint wc = X10TypeMixin.xclause(w);
//            if (wc != null) {
//                List<Type> b = getBoundsFromConstraint(t, wc, kind);
//                worklist.addAll(b);
//            }
        
            // Expand macros
            Type expanded = Types.baseType(w);
            if (expanded instanceof ParameterType) {
                ParameterType pt = (ParameterType) expanded;
                X10Def def = (X10Def) Types.get(pt.def());
                Ref<TypeConstraint> ref = def.typeGuard();
                if (ref != null) {
                	 TypeConstraint c = Types.get(def.typeGuard());
                     List<Type> b = getBoundsFromConstraint(pt, c, kind);
                     worklist.addAll(b);
                }
                continue;
            }
            result.add(w);
        }
        
        if (kind == Bound.UPPER && result.isEmpty())
            if (includeObject)
                return Collections.<Type>singletonList(ts.Any());
            else
                return Collections.<Type>emptyList();
        
        return new ArrayList<Type>(result);
    }

    @Override
    public Type findMemberType(Type container, Name name) throws SemanticException {
        // FIXME: check for ambiguities
        for (Type t : upperBounds(container, true)) {
            try {
                List<Type> tl = ts.classContextResolver(container, context)
                .find(ts.MemberTypeMatcher(container, name, context));

                for (Type n : tl) {
                    if (n instanceof ClassType) {
                        return (ClassType) n;
                    }
                }
            }
            catch (SemanticException e) {
            }
            try {
                return ts.findTypeDef(t, ts.TypeDefMatcher(t, name, Collections.<Type>emptyList(), Collections.<Type>emptyList(), context), context);
            }
            catch (SemanticException e) {
            }
        }

        throw new NoClassException(name.toString(), container);
    }

    /* (non-Javadoc)
     * @see x10.types.X10TypeEnv#findAcceptableTypeDefs(polyglot.types.Type, x10.types.X10TypeSystem_c.TypeDefMatcher)
     */
    public List<MacroType> findAcceptableTypeDefs(Type container, TypeDefMatcher matcher)
    throws SemanticException {

        SemanticException error = null;

        // The list of acceptable methods. These methods are accessible from
        // currClass, the method call is valid, and they are not overridden
        // by an unacceptable method (which can occur with protected methods
        // only).
        List<MacroType> acceptable = new ArrayList<MacroType>();

        // A list of unacceptable methods, where the method call is valid, but
        // the method is not accessible. This list is needed to make sure that
        // the acceptable methods are not overridden by an unacceptable method.
        List<MacroType> unacceptable = new ArrayList<MacroType>();

        Set<Type> visitedTypes = CollectionFactory.newHashSet();

        LinkedList<Type> typeQueue = new LinkedList<Type>();
        Set<Type> preventInfiniteRecursion = CollectionFactory.newHashSet(); // e.g., class CircularityTests { property i() = 5; class R extends R {i()==5} {} }

        // Get the upper bound of the container.
        typeQueue.addAll(upperBounds(container, true));

        while (! typeQueue.isEmpty()) {
            Type t = typeQueue.removeFirst();
            
            { // preventing infinite recursion
                Type baseType = Types.baseType(t);
                if (preventInfiniteRecursion.contains(baseType)) continue;
                preventInfiniteRecursion.add(baseType);
            }

            if (t instanceof X10ParsedClassType) {
                X10ParsedClassType type = (X10ParsedClassType) t;

                if (visitedTypes.contains(type)) {
                    continue;
                }

                visitedTypes.add(type);

                if (reporter.should_report(Reporter.types, 2))
                    reporter.report(2, "Searching type " + type + " for method " + matcher.signature());

                for (Iterator<Type> i = type.typeMembers().iterator(); i.hasNext(); ) {
                    Type ti = i.next();

                    if (!(ti instanceof MacroType)) {
                        continue;	    		
                    }

                    MacroType mi = (MacroType) ti;

                    if (reporter.should_report(Reporter.types, 3))
                        reporter.report(3, "Trying " + mi);

                    try {
                        mi = matcher.instantiate(mi);

                        if (mi == null) {
                            continue;
                        }

                        if (isAccessible(mi)) {
                            if (reporter.should_report(Reporter.types, 3)) {
                                reporter.report(3, "->acceptable: " + mi + " in " + mi.container());
                            }

                            acceptable.add(mi);
                        }
                        else {
                            // method call is valid, but the method is
                            // unacceptable.
                            unacceptable.add(mi);
                            if (error == null) {
                                error = new NoMemberException(NoMemberException.METHOD,
                                                              "Method " + mi.signature() + " in " + container + " is inaccessible."); 
                            }
                        }

                        continue;
                    }
                    catch (SemanticException e) {
                    }

                    if (error == null) {
                        error = new SemanticException("Type definition " + mi.name() + " in " + container +
                                                      " cannot be instantiated with arguments " + matcher.argumentString() + ".");
                    }
                }
            }

            if (t instanceof ObjectType) {
                ObjectType ot = (ObjectType) t;

                final Type superClass = ot.superClass();
                if (superClass != null) {
                    typeQueue.addLast(superClass);
                }

                typeQueue.addAll(ot.interfaces());
            }
        }

        if (error == null) {
            error = new SemanticException("No type defintion found in " + container + " for " + matcher.signature() + ".");
        }

        if (acceptable.size() == 0) {
            throw error;
        }

        // remove any types in acceptable that are overridden by an
        // unacceptable
        // type.
        // TODO
        //	    for (Iterator<MacroType> i = unacceptable.iterator(); i.hasNext();) {
        //		MacroType mi = i.next();
        //	    	acceptable.removeAll(mi.overrides());
        //	    }

        if (acceptable.size() == 0) {
            throw error;
        }

        return acceptable;
    }

    @Override
    public boolean isSubtype(Type t1, Type t2) {
        return isSubtype(null, t1, t2);
    }
     
    public boolean isSubtype(XVar x, Type t1, Type t2) {
        return isOldSubtype(x, t1,t2);
        /*
        boolean old = isOldSubtype(x, t1,t2);
        boolean newEq = isNewSubtype(x, t1,t2);
        if (old != newEq) {
            System.out.println("isSubtype: now " + (old ? "not " : "") + " a subtype " 
                               + "\n\t: t1=" + t1 
                               + "\n\t: t2=" + t2);
        }
        return old;*/
    }

    /* (non-Javadoc)
     * @see x10.types.X10TypeEnv#isSubtype(polyglot.types.Type, polyglot.types.Type, boolean)
     */
    boolean isOldSubtype(XVar x, Type t1, Type t2) {
    	assert t1 != null;
    	assert t2 != null;
    	if (ts.hasUnknown(t1) || ts.hasUnknown(t2)) return true;

    	if (t1.isVoid())
    		return t2.isVoid();
    	if (t2.isVoid())
    		return false;

    	t1 = ts.expandMacros(t1);
    	t2 = ts.expandMacros(t2);
        assert !t1.isVoid() && !t2.isVoid();
        
    	if (ts.isAny(t2))
    		return true;
    	Context xcontext = (Context) context;

    	{
    		boolean isStruct1 = Types.isX10Struct(t1);
    		boolean isStruct2 = Types.isX10Struct(t2);


    		if (isStruct2) {
    			// t1 must be a struct, and the bases must be the same.
    			if (! (isStruct1 && ts.typeEquals(Types.baseType(t1), Types.baseType(t2),
    					xcontext)))
    				return false;

    			// now keep going, the clause entailment will be checked by the
    			// logic below.
    		} else if (isStruct1) {
    			if (! ts.isInterfaceType(t2))
    				return false;
    			// t1 is a struct, and t2 is an interface
    		}
    	}
    	
    	if (t1 == t2) 
    		return true;


    	if (t1.isNull())
    		return Types.permitsNull(t2);
    	

    	if (t2.isNull()) 
    		return false;
    	
    	if (typeEquals(t1, t2))
    		return true;

    	TypeConstraint typeConst = xcontext.currentTypeConstraint();
    	List<SubtypeConstraint> env;
    	if (typeConst != null)
    		env =  typeConst.terms();
    	else 
    		env = Collections.emptyList();
    	
    	
    	// DO NOT check if env.entails(t1 <: t2); it would be recursive
    	// Instead, iterate through the environment.
    	for (int i = 0; i < env.size(); i++) {
    		SubtypeConstraint term = env.get(i);
    		List<SubtypeConstraint> newEnv = new ArrayList<SubtypeConstraint>();
    		if (0 <= i-1 && i-1 < env.size()) 
    			newEnv.addAll(env.subList(0, i-1));
    		if (0 <= i+1 && i+1 < env.size()) 
    			newEnv.addAll(env.subList(i+1, env.size()));
    		//                    newEnv = env;
    		//                    newEnv = Collections.EMPTY_LIST;

    		Context xc2 = ((X10Context_c) xcontext).pushTypeConstraint(newEnv);
    		X10TypeEnv_c tenv = shallowCopy();
    		tenv.context = xc2;

    		if (term.isEqualityConstraint()) {
    			SubtypeConstraint eq = term;
    			Type l = eq.subtype();
    			Type r = eq.supertype();
    			if (tenv.isSubtype(t1, l) 
    					&& tenv.isSubtype(r, t2)) {
    				return true;
    			}
    			if (tenv.isSubtype(t1, r) 
    					&& tenv.isSubtype(l, t2)) {
    				return true;
    			}
    		}
    		else if (term.isSubtypeConstraint()) {
    			SubtypeConstraint s = term;
    			Type l = s.subtype();
    			Type r = s.supertype();
    			if (tenv.isSubtype(t1, l) 
    					&& tenv.isSubtype(r, t2)) {
    				return true;
    			}
    		}
    	}
    	Type baseType1 = Types.baseType(t1);
    	
    	if (typeEquals(baseType1,t2))
    		return true;
    	
    	Type baseType2 = Types.baseType(t2);
    	CConstraint c1 = Types.realX(t1);
    	if (c1!= null && x != null) {
    		c1 = c1.instantiateSelf(x);
    	}
    	
    	CConstraint c2 = Types.xclause(t2);  // NOTE: xclause, not realX (you want "c2" to have as few constraints as possible).
    
    	if (c2 != null && c2.valid()) { 
    		c2 = null; 
    	}
    	if (c2 != null && x != null) {
    		c2 = c2.instantiateSelf(x);
    	}
    	if (c1 != null && c1.valid()) 
    		c1 = null; 

    	if (x == null) {
    		// Now generate x and substitute it for self in both t1 and t2.

    		/*if (c1 != null) {
    			x = c1.selfVarBinding();
    		}
    		if (x == null && c2 != null) {
    			x = c2.selfVarBinding();
    		}*/
    		if (x == null) {
    			x =  XTerms.makeUQV(); 
    		}
    		t2 = Types.instantiateSelf(x, t2);
    		c2 = Types.xclause(t2);
    		if (c2 != null && c2.valid())
    			c2 = null;
    		if (c1 != null)
    			c1 = c1.copy().instantiateSelf(x);

    		CConstraint c = null;
    		try {
    			c = xcontext.constraintProjection(c1, c2);
//    			c1 = xcontext.constraintProjection(c1);
//    			c2 = xcontext.constraintProjection(c2);
    		} catch (XFailure z) {
    			return false;
    		}

    		if (c1 != null && ! c.entails(c1)) {
    			// Update the context, by adding the
    			// real clause of t1 to the current constraint, 
    			// and proceed with x, baseType1 and t2.
    			// Must do this even if c2==null since t1 and t2 may be parametric.
    			try {
    				xcontext = (Context) xcontext.pushBlock();	

    				c.addIn(c1);
    				if (! c.consistent()) {
    					return false;
    				}
    				xcontext.setCurrentConstraint(c);

    				X10TypeEnv_c tenv = shallowCopy();
    				tenv.context = xcontext;

    				if (c2 != null)
    					t2 = Subst.subst(t2, x, c2.self());
    				
    				return tenv.isSubtype(x, baseType1, t2);
    			} 	 catch (SemanticException z) {
    				throw new InternalCompilerError("Unexpected failure ", z);
    			}
    		}
    		if (! c.entails(c2))
    			return false;

    		return isSubtype(x, baseType1, baseType2);
    		
    	} 
    	
    	t1=baseType1;
    	
    	if (baseType2 != t2) {
    		if (! entails(c1, c2))
    			return false;
    		if (isSubtype(x, baseType1, baseType2 ))
    			return true;
    	}
    	// At this point the constraint has been checked and baseType2 == t2.
    	
    	// Handle parameterized types and interfaces
    	if (baseType1 instanceof X10ClassType && baseType2 instanceof X10ClassType) {
    		X10ClassType ct1 = (X10ClassType) baseType1;
    		X10ClassType ct2 = (X10ClassType) baseType2;
    		if (ct1.def() == ct2.def()) { // so the base types are identical
    			X10ClassDef def = ct1.x10Def();
    			int numParams = def.typeParameters().size();
    			if (numParams > 0) {
    				if (ct1.typeArguments() == null && ct2.typeArguments() == null)
    				    return true;
    				if (ct1.typeArguments() == null || ct2.typeArguments() == null)
    				    return false;
    				if (ct1.typeArguments().size() != numParams)
    					return false;
    				if (ct2.typeArguments().size() != numParams)
    					return false;
    				if (def.variances().size() != numParams)
    					return false; // FIXME: throw an InternalCompilerError
    				for (int i = 0; i < numParams; i++) {
    					Type a1 = ct1.typeArguments().get(i);
    					Type a2 = ct2.typeArguments().get(i);
    					if (a1 == null || a2 == null)
    						assert false;
    					ParameterType.Variance v = def.variances().get(i);
    					switch (v) {
    					case COVARIANT:
    						if (! isSubtype(a1, a2)) 
    							return false;
    						break;
    					case CONTRAVARIANT:
    						if (! isSubtype(a2, a1)) 
    							return false;
    						break;
    					case INVARIANT:
    						
    						if (! typeEquals(a1, a2)) 
    							return false;
    						break;
    					}
    				}
    				return true;
    			}
    		}

    		Type child = t1;
    		Type ancestor = t2;

    		if (child instanceof X10ClassType) {
    			X10ClassType childRT = (X10ClassType) child;

    			// Check subclass relation.
    			if (childRT.superClass() != null) {
    				if (this.isSubtype(x, childRT.superClass(), ancestor)) {
    					return true;
    				}
    			}

    			// Next check interfaces.
    			List<Type> l = childRT.interfaces();
    			for (Type parentType : l) {
    				boolean tryIt = false;
    				Type pt =  parentType;
    				XVar thisVar = childRT.x10Def().thisVar();
    				try {
    					parentType = Subst.subst(parentType, x, thisVar);
    				} catch (SemanticException z) {
    					throw new InternalCompilerError("Unexpected semantic exception " + z);
    				}


    				if (isSubtype(x, parentType, ancestor)) {
    					return true;
    				}
    				
    			}
    		}
    	}

    	if (t1 instanceof ParameterType) {
    		for (Type s1 : upperTypeBounds(t1)) {
    			if (isSubtype(x, s1, t2))
    				return true;
    		}
    	}
    	if (t2 instanceof ParameterType) {
    		for (Type s2 : lowerTypeBounds(t2)) {
    			if (isSubtype(x, t1, s2))
    				return true;
    		}
    	}

    	return false;
    }

    /* (non-Javadoc)
     * @see x10.types.X10TypeEnv#typeEquals(polyglot.types.Type, polyglot.types.Type, java.util.List)
     */
  
   /* @Override
    public boolean typeEquals(Type t1, Type t2) {
        return newTypeEquals(t1,t2);
        boolean old = oldTypeEquals(t1,t2);
        boolean newEq = newTypeEquals(t1,t2);
        if (old != newEq) {
            System.out.println("TypeEquals: now " + (old ? "not " : "") + "equal " 
                               + "\n\t: t1=" + t1 
                               + "\n\t: t2=" + t2);
        }
        return old;
    }*/
    
    @Override
    public boolean typeEquals(Type t1, Type t2) {    
        t1 = ts.expandMacros(t1);
        t2 = ts.expandMacros(t2);

        if (t1 == t2)
            return true;
        if (t1 == null || t2 == null)
            return false;
        
        if (t1.isVoid())
            return t2.isVoid();
        if (t2.isVoid())
            return false;
          
        if (((TypeObject) t1).equalsImpl((TypeObject) t2))
            return true;
       
        
        // A type parameter T might still be equal to Int if there is a type constraint in the context saying T==Int
        //if (X10TypeMixin.isX10Struct(t1) != X10TypeMixin.isX10Struct(t2)) return false;

        Context xc = (Context) context;
        List<SubtypeConstraint> env = xc.currentTypeConstraint().terms();

        // DO NOT check if env.entails(t1 == t2); it would be recursive
        // Instead, iterate through the environment.
        for (int i = 0; i < env.size(); i++) {
            SubtypeConstraint term = env.get(i);
            List<SubtypeConstraint> newEnv = new ArrayList<SubtypeConstraint>();
            if (0 <= i-1 && i-1 < env.size()) newEnv.addAll(env.subList(0, i-1));
            if (0 <= i+1 && i+1 < env.size()) newEnv.addAll(env.subList(i+1, env.size()));
            //                    newEnv = env;
            newEnv = Collections.<SubtypeConstraint>emptyList();

            Context xc2 = ((X10Context_c) xc).pushTypeConstraint(newEnv);

            if (term.isEqualityConstraint()) {
                SubtypeConstraint eq = term;
                Type l = eq.subtype();
                Type r = eq.supertype();
                if (l == null || r == null)
                    continue;
                if (ts.env(xc2).typeEquals(t1, l) && ts.env(xc2).typeEquals(r, t2)) {
                    return true;
                }
                if (ts.env(xc2).typeEquals(t1, r) && ts.env(xc2).typeEquals(l, t2)) {
                    return true;
                }
            }
        }

        
        
        if (t1 instanceof ParameterType && t2 instanceof ParameterType) {
            ParameterType pt1 = (ParameterType) t1;
            ParameterType pt2 = (ParameterType) t2;
            if (TypeParamSubst.isSameParameter(pt1, pt2))
                return true;
        }
        
       

        if (t1 instanceof ParameterType) {
            for (Type s1 : equalBounds(t1)) {
                if (typeEquals(s1, t2)) {
                    return true;
                }
            }
        }

        if (t2 instanceof ParameterType) {
            for (Type s2 : equalBounds(t2)) {
                if (typeEquals(t1, s2)) {
                    return true;
                }
            }
        }
        
        if (t1 instanceof X10ClassType && t2 instanceof X10ClassType) {
            X10ClassType ct1 = (X10ClassType) t1;
            X10ClassType ct2 = (X10ClassType) t2;
            X10ClassDef def1 = ct1.x10Def();
            X10ClassDef def2 = ct2.x10Def();
            if (def1 != def2)
                return false;
            List<Type> ta1 = ct1.typeArguments();
            if (ta1 == null) ta1 = Collections.<Type>emptyList();
            List<Type> ta2 = ct2.typeArguments();
            if (ta2 == null) ta2 = Collections.<Type>emptyList();
            if (ta1.size() == 0 && ta2.size() == 0)
                return true;
            if (! CollectionUtil.allElementwise(ta1, ta2, new TypeSystem_c.TypeEquals(context))) {
                return false;
            }
            return true;
        }
        Type baseType1 = Types.baseType(t1);
        Type baseType2 = Types.baseType(t2);
        if (baseType1 == t1 && baseType2 == t2)
            return false; // they dont have constraints; i have no way left of showing they are equal.
      
        if (! typeEquals(baseType1, baseType2))
            return false;
        // We must take the realX because if I have a definition:
        // class A(i:Int) {i==1} {}
        // then the types A and A{self.i==1} are equal!
        CConstraint c1 = Types.realX(t1);
        CConstraint c2 = Types.realX(t2);

        if (c1 != null && c1.valid()) { c1 = null; t1 = baseType1; }
        if (c2 != null && c2.valid()) { c2 = null; t2 = baseType2; }
        XVar temp = XTerms.makeUQV();
        // instantiateSelf ensures that Int{self123==3} and A{self456==3} are equal.
        if (c1 != null) {
            c1 = c1.instantiateSelf(temp);
        }
        if (c2 != null) {
            c2 = c2.instantiateSelf(temp);
        }
            
        if (! entails( c1, c2))
            return false;

        if (! entails(c2, c1))
            return false;
        return true;
    }
    @Override
    public boolean isCastValid(Type fromType, Type toType) {
        //	    if (isImplicitCastValid(fromType, toType))
        //	        return true;

        fromType = ts.expandMacros(fromType);
        toType =ts. expandMacros(toType);

        if (isSubtype(fromType, toType) || isSubtype(toType, fromType))
            return true;

        // Handle the rooted flag.
    /*    if (((X10Type) toType).isRooted() && ! (((X10Type) fromType).isRooted()))
        	return false;
       */ 
        
        if (fromType == toType)
            return true;

       // if (((X10Type) fromType).equalsNoFlag((X10Type) toType))
        //	return true;
      //  if (typeEquals(fromType, toType))
      //  	return true;
        
        if (fromType instanceof NullType) {
            return toType.isNull() ||  Types.permitsNull(toType);
          
        }

        // For now, can always cast to or from a parameter type.
        //		if (fromType instanceof ParameterType || toType instanceof ParameterType) {
        //		    return true;
        //		}

        Type t1 = Types.baseType(fromType);
        Type t2 = Types.baseType(toType);
        CConstraint c1 = Types.realX(fromType);
        CConstraint c2 = Types.realX(toType);


        Type baseType1 = t1;
        Type baseType2 = t2;

        if (c1 != null && c1.valid()) { c1 = null; }
        if (c2 != null && c2.valid()) { c2 = null; }

        if (c1 != null && c2 != null && ! clausesConsistent(c1, c2))
            return false;

        if (baseType1 != fromType || baseType2 != toType)
            return isCastValid(baseType1, baseType2);

        if (ts.isStructType(baseType1) && ts.isObjectType(baseType2, (Context) context))
            return false;

        if (ts.isObjectType(baseType1, (Context) context) && ts.isStructType(baseType2))
            return false;

        if (ts.isParameterType(baseType1) || ts.isParameterType(baseType2))
            return true;

        if (ts.hasUnknown(baseType1) || ts.hasUnknown(baseType2))
            return true;

        return super.isCastValid(baseType1, baseType2);
    }

    public boolean isImplicitNumericCastValid(Type fromType, Type toType) {
        return isPrimitiveConversionValid(fromType, toType);
    }

    @Override
    public boolean isImplicitCastValid(Type fromType, Type toType) {
        return isSubtype(fromType, toType);
    }

    /* (non-Javadoc)
     * @see x10.types.X10TypeEnv#entails(x10.constraint.CConstraint, x10.constraint.CConstraint)
     */
    public boolean entails(final CConstraint c1, final CConstraint c2) {
        if (c2 == null || c2.valid())
            return true;
        if (c1 != null && ! c1.consistent())
            return false;

        final Context xc = context;
        if (c1 == null) {
            try {
                CConstraint sigma = xc.constraintProjection(c2);
                return sigma.entails(c2);
            } catch (XFailure z) {
                return false;
            }
        }
        return c1.entails(c2, new ConstraintMaker() {
                public CConstraint make() throws XFailure {
                    return xc.constraintProjection(c1, c2);
                }
            });
        
    }

    
    /** Return true if there is a conversion from fromType to toType.  Returns false if the two types are not both value types. */
    public boolean isPrimitiveConversionValid(Type fromType, Type toType) {
        Type baseType1 = Types.baseType(fromType);
        CConstraint c1 = Types.realX(fromType);
        Type baseType2 = Types.baseType(toType);
        CConstraint c2 = Types.realX(toType);

        if (c1 != null && c1.valid()) { c1 = null; }
        if (c2 != null && c2.valid()) { c2 = null; }

        if (! entails(c1, c2))
            return false;

        if (ts.isVoid(baseType1))
            return false;
        if (ts.isVoid(baseType2))
            return false;

        if (ts.isBoolean(baseType1))
            return ts.isBoolean(baseType2);

        // Allow assignment if the fromType's value can be represented as a toType
        if (c1 != null && ts.isNumeric(baseType1) && ts. isNumeric(baseType2)) {
            XVar self = Types.selfVar(c1);
            if (self instanceof XLit) {
                Object val = ((XLit) self).val();
                if (numericConversionValid(baseType2, baseType1, val)) {
                    return true;
                }
            }
        }

        if (ts.isDouble(baseType1))
            return ts.isDouble(baseType2);
        if (ts.isFloat(baseType1))
            return ts.isFloat(baseType2) || ts.isDouble(baseType2);

        // Do not allow conversions to change signedness.
        if (ts.isLong(baseType1))
            return ts.isLong(baseType2) || ts.isDouble(baseType2);
        if (ts.isInt(baseType1))
            return ts.isInt(baseType2) || ts.isLong(baseType2) || ts.isFloat(baseType2) || ts.isDouble(baseType2);
        if (ts.isShort(baseType1))
            return ts.isShort(baseType2) || ts.isInt(baseType2) || ts.isLong(baseType2) || ts.isFloat(baseType2) || ts.isDouble(baseType2);
        if (ts.isByte(baseType1))
            return ts.isByte(baseType2) || ts.isShort(baseType2) || ts.isInt(baseType2) || ts.isLong(baseType2) || ts.isFloat(baseType2) || ts.isDouble(baseType2);

        if (true) {
            if (ts.isULong(baseType1))
                return ts.isULong(baseType2) || ts.isDouble(baseType2);
            if (ts.isUInt(baseType1))
                return ts.isUInt(baseType2) || ts.isULong(baseType2) || ts.isFloat(baseType2) || ts.isDouble(baseType2);
            if (ts.isUShort(baseType1))
                return ts.isUShort(baseType2) || ts.isUInt(baseType2) || ts.isULong(baseType2) || ts.isFloat(baseType2) || ts.isDouble(baseType2);
            if (ts.isUByte(baseType1))
                return ts.isUByte(baseType2) || ts.isUShort(baseType2) || ts.isUInt(baseType2) || ts.isULong(baseType2) || ts.isFloat(baseType2) || ts.isDouble(baseType2);
        }

        // Note: cannot implicitly coerce a value type to a superclass.
        return false;
    }

    @Override
    public boolean numericConversionValid(Type t, java.lang.Object value) {
        assert false;
        return numericConversionValid(t, null, value);
    }
    
    public boolean numericConversionValid(Type toType, Type fromType, java.lang.Object value) {
            if (value == null)
                return false;
            
            if (value instanceof Float || value instanceof Double)
                return false;

            long v;
            
            if (value instanceof Number) {
                v = ((Number) value).longValue();
            }
            else if (value instanceof Character) {
                v = ((Character) value).charValue();
            }
            else {
                return false;
            }
    
            Type base = Types.baseType(toType);
            
            boolean fits = false;
            
            boolean signedFrom = ts.isSigned(fromType);
            boolean unsignedFrom = ts.isUnsigned(fromType);

            if (signedFrom) {
                if (ts.isUByte(toType)) {
                    fits = 0 <= v && v <= 0xffL;
                }
                if (ts.isUShort(toType)) {
                    fits = 0 <= v && v <= 0xffffL;
                }
                if (ts.isUInt(toType)) {
                    fits = 0 <= v && v <= 0xffffffffL;
                }
                if (ts.isULong(toType)) {
                    fits = 0 <= v;
                }

                if (ts.isByte(toType)) {
                    fits = Byte.MIN_VALUE <= v && v <= Byte.MAX_VALUE;
                }
                if (ts.isShort(toType)) {
                    fits = Short.MIN_VALUE <= v && v <= Short.MAX_VALUE;
                }
                if (ts.isInt(toType)) {
                    fits = Integer.MIN_VALUE <= v && v <= Integer.MAX_VALUE;
                }
                if (ts.isLong(toType)) {
                    fits = true;
                }
                
                if (ts.isFloat(toType))
                    // -2^24 .. 2^24
                    fits = -16777216 <= v && v <= 16777216;

                if (ts.isDouble(toType))
                    // -2^53 .. 2^53
                    fits = -9007199254740992L <= v && v <= 9007199254740992L;
            }

            if (unsignedFrom) {
                if (ts.isUByte(toType)) {
                    fits = v <= 0xffL;
                }
                if (ts.isUShort(toType)) {
                    fits = v <= 0xffffL;
                }
                if (ts.isUInt(toType)) {
                    fits = v <= 0xffffffffL;
                }
                if (ts.isULong(toType)) {
                    fits = true;
                }

                if (ts.isByte(toType)) {
                    fits = v <= Byte.MAX_VALUE;
                }
                if (ts.isShort(toType)) {
                    fits = v <= Short.MAX_VALUE;
                }
                if (ts.isInt(toType)) {
                    fits = v <= Integer.MAX_VALUE;
                }
                if (ts.isLong(toType)) {
                    fits = (v & ~0x7fffffffffffffffL) == 0;
                }
                
                if (ts.isFloat(toType))
                    // 0 .. 2^24
                    fits = v <= 16777216;

                if (ts.isDouble(toType))
                    // 0 .. 2^53
                    fits = v <= 9007199254740992L;
            }

            if (! fits)
                return false;
                    
            // Check if adding self==value makes the constraint on t inconsistent.
            
            XLit val = XTerms.makeLit(value);

            try {
                CConstraint c = new CConstraint();
                c.addSelfBinding(val);
                return entails(c, Types.realX(toType));
            }
            catch (XFailure f) {
                // Adding binding makes real clause inconsistent.
                return false;
            }
    }

    protected boolean typeRefListEquals(List<Ref<? extends Type>> l1, List<Ref<? extends Type>> l2) {
        return CollectionUtil.<Type>allElementwise(new TransformingList<Ref<? extends Type>, Type>(l1, new DerefTransform<Type>()),
                                                   new TransformingList<Ref<? extends Type>, Type>(l2, new DerefTransform<Type>()),
                                                   new TypeSystem_c.TypeEquals(context));
    }

    protected boolean typeListEquals(List<Type> l1, List<Type> l2) {
        return CollectionUtil.<Type>allElementwise(l1, l2, new TypeSystem_c.TypeEquals(context));
    }

    protected boolean listEquals(List<XVar> l1, List<XVar> l2) {
        return CollectionUtil.<XVar>allEqual(l1, l2);
    }

    protected boolean isX10BaseSubtype(Type me, Type sup) {
        Type xme = Types.baseType(me);
        Type xsup = Types.baseType(sup);
        return isSubtype(xme, xsup);
    }

    /* (non-Javadoc)
     * @see x10.types.X10TypeEnv#hasSameClassDef(polyglot.types.Type, polyglot.types.Type)
     */
    public boolean hasSameClassDef(Type t1, Type t2) {
        return ts.hasSameClassDef(t1, t2);
    }

    /* (non-Javadoc)
     * @see x10.types.X10TypeEnv#equivClause(polyglot.types.Type, polyglot.types.Type)
     */
    public boolean equivClause(Type me, Type other) {
        return entailsClause(me, other) && entailsClause(other, me);
    }

    /* (non-Javadoc)
     * @see x10.types.X10TypeEnv#entailsClause(polyglot.types.Type, polyglot.types.Type)
     */
    public boolean entailsClause(Type me, Type other) {
        try {
            CConstraint c1 = Types.realX(me);
            CConstraint c2 = Types.xclause(other);
            return entails(c1, c2);
        }
        catch (InternalCompilerError e) {
            if (e.getCause() instanceof XFailure) {
                return false;
            }
            throw e;
        }
    }

    @Override
    public Type leastCommonAncestor(Type type1, Type type2)
    throws SemanticException
    {

        Type t;
        if (type1.isNull() || type2.isNull()) {
            t = type1.isNull() ? type2 : type1;
            if (Types.permitsNull(t)) return t;
            // Maybe there is a constraint {self!=null} that we can remove from "t", and then null will be allowed.
            // e.g., true ? null : new Test()
            //      	 T1: type(null)
     	    //      	 T2: Test{self.home==here, self!=null}
            // The lub should be:  Test{self.home==here}

            CConstraint ct = Types.realX(t);
            Type baseType = Types.baseType(t);
            if (!Types.permitsNull(baseType))
                throw new SemanticException("No least common ancestor found for types \"" + type1 +
    								"\" and \"" + type2 + "\", because one is null and the other cannot contain null.");
            // we need to keep all the constraints except the one that says the type is not null
            final Type res = Types.addConstraint(baseType, Types.allowNull(ct));
            assert Types.consistent(res);
            assert Types.permitsNull(res);
            return res;
        } else {
            t = leastCommonAncestorBase(Types.baseType(type1),
    			Types.baseType(type2));
        }
    	
    	CConstraint c1 = Types.realX(type1), c2 = Types.realX(type2);
    	CConstraint c = c1.leastUpperBound(c2);
    	if (! c.valid())
    		t = Types.addConstraint(t, c);
    	assert Types.consistent(t);
    	return t;
    	
    }

    // Assumes type1 and type2 are base types, no constraint clauses.
    private Type leastCommonAncestorBase(Type type1, Type type2)
    throws SemanticException
    {
       
    	if (typeEquals(type1, type2)) {
    		return type1;
    	}


    	if (type1 instanceof X10ClassType && type2 instanceof X10ClassType) {
    		if (hasSameClassDef(type1, type2)) {
    			X10ClassType ct1 = (X10ClassType) type1;
    			X10ClassType ct2 = (X10ClassType) type2;
    			if (ct1.typeArguments() == null || ct2.typeArguments() == null)
    			    return ct1.typeArguments(null);
    			int n = ct1.typeArguments().size();
    			List<Type> newArgs = new ArrayList<Type>(n);
    			for (int i = 0; i < n; i++) {
    				Type a1 = ct1.typeArguments().get(i);
    				Type a2 = ct2.typeArguments().get(i);
    				ParameterType.Variance v = ct1.x10Def().variances().get(i);
    				switch (v) {
    				case INVARIANT:
    					if (typeEquals(a1, a2))
    						newArgs.add(a1);
    					else
    						throw new SemanticException("No least common ancestor found for types \"" + type1 +
    								"\" and \"" + type2 + "\".");
    					break;
    				case COVARIANT:
    					newArgs.add(leastCommonAncestor(a1, a2));
    					break;
    				case CONTRAVARIANT:
    					if (isSubtype(a1, a2))
    						newArgs.add(a1);
    					else if (isSubtype(a2, a1))
    						newArgs.add(a2);
    					else
    						throw new SemanticException("No least common ancestor found for types \"" + type1 +
    								"\" and \"" + type2 + "\".");
    					break;
    				}
    			}
    			return ct1.typeArguments(newArgs);
    		}
    	}


    	if (isSubtype(type1, type2))
    		return type2;
    	if (isSubtype(type2, type1))
    		return type1;


    	// Don't consider interfaces.
    	if ((type1.isClass() && ts.isInterfaceType(type2)) ||
            (type2.isClass() && ts.isInterfaceType(type1))) {
    		return ts.Any(); // an interface may be implemented by a struct
    	}


    	// Since they are not equal, and one is not a subtype of another
    	// and one of them is a struct, the lub has to be Any.
    	if (Types.isX10Struct(type1) || Types.isX10Struct(type2)) {
    		return ts.Any();
    	}
    	// Now neither is a struct. Neither is null.
    	if (type1 instanceof ObjectType && type2 instanceof ObjectType) {
    		// Walk up the hierarchy
    		Type sup1 = ((ObjectType) type1).superClass();
    		Type sup2 = ((ObjectType) type2).superClass();

    		if (sup1 == null) return ts.Object();
    		if (sup2 == null) return ts.Object();

    		Type t1 = leastCommonAncestor(sup1, type2);
    		Type t2 = leastCommonAncestor(sup2, type1);

    		if (typeEquals(t1, t2)) 
    			return t1;


    	}
    	return ts.Any();

    }

    /* (non-Javadoc)
     * @see x10.types.X10TypeEnv#typeBaseEquals(polyglot.types.Type, polyglot.types.Type)
     */
    public boolean typeBaseEquals(Type type1, Type type2) {
        if (type1 == type2) return true;
        if (type1 == null || type2 == null) return false;
        return typeEquals(Types.baseType(type1), Types.baseType(type2));
    }

    /* (non-Javadoc)
     * @see x10.types.X10TypeEnv#typeDeepBaseEquals(polyglot.types.Type, polyglot.types.Type)
     */
    public boolean typeDeepBaseEquals(Type type1, Type type2) {
        if (type1 == type2) return true;
        if (type1 == null || type2 == null) return false;
        return typeEquals(Types.stripConstraints(type1), Types.stripConstraints(type2));
    }
    /* (non-Javadoc)
     * @see x10.types.X10TypeEnv#equalTypeParameters(java.util.List, java.util.List)
     */
    public boolean equalTypeParameters(List<Type> a, List<Type> b) {
        if (a == null || a.isEmpty()) return b==null || b.isEmpty();
        if (b==null || b.isEmpty()) return false;
        int i = a.size(), j=b.size();
        if (i != j) return false;
        boolean result = true;
        for (int k=0; result && k < i; k++) {
            result = typeEquals(a.get(k), b.get(k));
        }
        return result;
    }

    /* (non-Javadoc)
     * @see x10.types.X10TypeEnv#primitiveClausesConsistent(CConstraint, x10.constraint.CConstraint)
     */
    public boolean primitiveClausesConsistent(CConstraint c1, CConstraint c2) {
        //		try {
        //			x10.constraint.Promise p1 = c1.lookup(x10.constraint.C_Self.Self);
        //			x10.constraint.Promise p2 = c2.lookup(x10.constraint.C_Self.Self);
        //			if (p1 != null && p2 != null) {
        //				x10.constraint.C_Term t1 = p1.term();
        //				x10.constraint.C_Term t2 = p2.term();
        //				return t1 == null || t2 == null || t1.equals(t2);
        //			}
        //		}
        //		catch (x10.constraint.Failure e) {
        //			return true;
        //		}
        return true;
    }

    /* (non-Javadoc)
     * @see x10.types.X10TypeEnv#clausesConsistent(x10.constraint.CConstraint, x10.constraint.CConstraint)
     */
    public boolean clausesConsistent(CConstraint c1, CConstraint c2) {
        if (primitiveClausesConsistent(c1, c2)) {
            CConstraint r = c1.copy();
            r.addIn(c2);
            return r.consistent();
        }
        return false;
    }

    /** Return true if t overrides mi */
    public boolean hasFormals(ProcedureInstance<? extends ProcedureDef> pi, List<Type> formalTypes) {
        return ((ProcedureInstance_c<?>) pi).hasFormals(formalTypes, context);
    }

    @Override
    public List<MethodInstance> overrides(MethodInstance jmi) {
        MethodInstance mi = (MethodInstance) jmi;
        List<MethodInstance> l = new ArrayList<MethodInstance>();
        ContainerType rt = mi.container();

        XVar thisVar = mi.x10Def().thisVar();
        if (thisVar == null)
            thisVar = CTerms.makeThis(); // XTerms.makeLocal(XTerms.makeFreshName("this"));

        List<XVar> ys = new ArrayList<XVar>(2);
        List<XVar> xs = new ArrayList<XVar>(2);
        MethodInstance_c.buildSubst(mi, ys, xs, thisVar);
        MethodInstance_c.buildSubst(rt, ys, xs, thisVar);
        final XVar[] y = ys.toArray(new XVar[ys.size()]);
        final XVar[] x = xs.toArray(new XVar[ys.size()]);

        mi = fixThis(mi, y, x);

        while (rt != null) {
            // add any method with the same name and formalTypes from rt
            l.addAll(ts.methods(rt, mi.name(), mi.typeParameters(), mi.formalTypes(), thisVar, context));

            ContainerType sup = null;

            if (rt instanceof ObjectType) {
                ObjectType ot = (ObjectType) rt;
                if (ot.superClass() instanceof ContainerType) {
                    sup = (ContainerType) ot.superClass();
                }
            }

            rt = sup;
        };

        return l;
    }

    @Override
    public List<MethodInstance> implemented(MethodInstance jmi) {
        MethodInstance mi = (MethodInstance) jmi;
        XVar thisVar = mi.x10Def().thisVar();
        if (thisVar == null)
            thisVar = CTerms.makeThis(); //XTerms.makeLocal(XTerms.makeFreshName("this"));
        return implemented(mi, mi.container(), thisVar);
    }

    protected List<MethodInstance> implemented(MethodInstance jmi, ContainerType st, XVar thisVar) {
        MethodInstance  mi = (MethodInstance) jmi;
        if (st == null) {
            return Collections.<MethodInstance>emptyList();
        }

        List<XVar> ys = new ArrayList<XVar>(2);
        List<XVar> xs = new ArrayList<XVar>(2);
        MethodInstance_c.buildSubst((MethodInstance) mi, ys, xs, thisVar);
        MethodInstance_c.buildSubst(st, ys, xs, thisVar);
        final XVar[] y = ys.toArray(new XVar[ys.size()]);
        final XVar[] x = xs.toArray(new XVar[ys.size()]);

        mi = fixThis((MethodInstance) mi, y, x);


        List<MethodInstance> l = new LinkedList<MethodInstance>();
        l.addAll(ts.methods(st, mi.name(), mi.typeParameters(), mi.formalTypes(), thisVar, context));

        if (st instanceof ObjectType) {
            ObjectType rt = (ObjectType) st;

            Type superType = rt.superClass();

            if (superType instanceof ContainerType) {
                l.addAll(implemented(mi, (ContainerType) superType, thisVar)); 
            }

            List<Type> ints = rt.interfaces();
            for (Type t : ints) {
                if (t instanceof ContainerType) {
                    ContainerType rt2 = (ContainerType) t;
                    l.addAll(implemented(mi, rt2, thisVar));
                }
            }
        }

        return l;
    }
    
    XVar[] genSymbolicVars(int n) {
    	XVar[] result = new XVar[n];
    	//String prefix = "arg";
    	for (int i =0; i < n; ++i) {
    		result[i] = XTerms.makeUQV();
    	}
    	return result;
    }

    // FIXME: unify with TypeEnv_c.checkOverride()
    private void superCheckOverride(MethodInstance mi, MethodInstance mj, boolean allowCovariantReturn) throws SemanticException {
        if (mi == mj)
            return;

        if (!mi.name().equals(mj.name())) {
            throw new SemanticException(mi.signature() + " in " + mi.container() 
                                        +" cannot override " 
                                        +mj.signature() + " in " + mj.container() 
                                        + "; method names are not equal",mi.position());
        }
        if (mi.formalNames().size() != mj.formalNames().size()) {
            throw new SemanticException(mi.signature() + " in " + mi.container() 
                                        + " cannot override " + mj.signature() + " in " + mj.container() 
                                        +"; different number of arguments",mi.position());
        }
        if (mi.typeParameters().size() != mj.typeParameters().size()) {
            throw new SemanticException(mi.signature() + " in " + mi.container() 
                                        +" cannot override " + mj.signature() + " in " + mj.container()
                                        + "; different number of type parameters",mi.position());
        }

        List<LocalInstance> miFormals = mi.formalNames();
        assert miFormals.size() ==  mj.formalNames().size();
        
        XVar[] newSymbols = genSymbolicVars(mj.formalNames().size());
        TypeSystem xts = (TypeSystem) mi.typeSystem();
        XVar[] miSymbols = Matcher.getSymbolicNames(mi.formalTypes(), mi.formalNames(),xts);
        XVar[] mjSymbols = Matcher.getSymbolicNames(mj.formalTypes(), mj.formalNames(),xts);
        
        TypeParamSubst tps = new TypeParamSubst(xts, mi.typeParameters(), mj.x10Def().typeParameters());
        assert (mi.typeParameters().size() == mj.typeParameters().size() &&
                mi.formalTypes().size() == mj.formalTypes().size());
        boolean allEqual = true;
//        List<SubtypeConstraint> env = new ArrayList<SubtypeConstraint>();
//        for (int j = 0; j < mi.typeParameters().size(); j++) {
//            Type p1 = mi.typeParameters().get(j);
//            Type p2 = mj.typeParameters().get(j);
//            env.add(new SubtypeConstraint(p1, p2, true));
//        }
        List<Type> miTypes = Subst.subst(mi.formalTypes(), newSymbols, miSymbols);
        List<Type> mjTypes = Subst.subst(mj.formalTypes(), newSymbols, mjSymbols);
        if (!CollectionUtil.allElementwise(miTypes, tps.reinstantiate(mjTypes), new TypeEquals(context))) {
            allEqual = false;
        }

        if (!allEqual) {
            throw new SemanticException(mi.signature() + " in " + mi.container() + " cannot override " 
                                        +mj.signature() + " in " + mj.container() 
                                        +"; incompatible parameter types",mi.position());
        }

        Type miRet = Subst.subst(mi.returnType(), newSymbols, miSymbols);
        Type mjRet = Subst.subst(mj.returnType(), newSymbols, mjSymbols);
        if (! isSubtype(miRet, tps.reinstantiate(mjRet))) {
            if (reporter.should_report(Reporter.types, 3))
                reporter.report(3, "return type " + mi.returnType() + " != " + mj.returnType());
            throw new Errors.IncompatibleReturnType(mi, mj);
        } 

    

        if (mi.flags().moreRestrictiveThan(mj.flags())) {
            if (reporter.should_report(Reporter.types, 3))
                reporter.report(3, mi.flags() + " more restrictive than " +
                              mj.flags());
            throw new SemanticException(mi.signature() + " in " + mi.container() +" cannot override " +mj.signature() + " in " + mj.container() +"; attempting to assign weaker " +"access privileges",mi.position());
        }

        if (mi.flags().isStatic() != mj.flags().isStatic()) {
            if (reporter.should_report(Reporter.types, 3))
                reporter.report(3, mi.signature() + " is " + 
                              (mi.flags().isStatic() ? "" : "not") + 
                              " static but " + mj.signature() + " is " +
                              (mj.flags().isStatic() ? "" : "not") + " static");
            throw new SemanticException(mi.signature() + " in " + mi.container() +" cannot override " +mj.signature() + " in " + mj.container() +"; overridden method is " +(mj.flags().isStatic() ? "" : "not") +"static",mi.position());
        }

        if (! mi.def().equals(mj.def()) && mj.flags().isFinal()) {
            // mi can "override" a final method mj if mi and mj are the same method instance.
            if (reporter.should_report(Reporter.types, 3))
                reporter.report(3, mj.flags() + " final");
            throw new SemanticException(mi.signature() + " in " + mi.container() +" cannot override " +mj.signature() + " in " + mj.container() +"; overridden method is final",mi.position());
        }
    }

    @Override
    public void checkOverride(MethodInstance r, MethodInstance other) throws SemanticException {
        checkOverride(r, other, true);
    }

    @Override
    public void checkOverride(MethodInstance r, MethodInstance other, boolean allowCovariantReturn) throws SemanticException {
        MethodInstance mi = (MethodInstance) r;
        MethodInstance mj = (MethodInstance) other;
        XVar thisVar = mi.x10Def().thisVar(); 

        List<XVar> ys = new ArrayList<XVar>(2);
        List<XVar> xs = new ArrayList<XVar>(2);

        MethodInstance_c.buildSubst(mi, ys, xs, thisVar);
        MethodInstance_c.buildSubst(mj, ys, xs, thisVar);
        final XVar[] y = ys.toArray(new XVar[ys.size()]);
        final XVar[] x = xs.toArray(new XVar[ys.size()]);

        mi = fixThis(mi, y, x);
        mj = fixThis(mj, y, x);

        // Force evaluation to help debugging.
        mi.returnType();
        mj.returnType();

        superCheckOverride(mi, mj, allowCovariantReturn);

        // FIXME: is this the same as entails(CConstraint, CConstraint)?
        boolean entails = true;
        if (mj.guard() == null) {
            entails = mi.guard() == null || mi.guard().valid();
        }
        else {

            final MethodInstance mii = mi;
            final MethodInstance mjj = mj;
            entails = mi.guard() == null 
            || mj.guard().entails(mi.guard(), new ConstraintMaker() {
                public CConstraint make() throws XFailure {
                    return  context.constraintProjection(mjj.guard(), mii.guard());
                }
            });          
        }

        if (! entails) {
            throw new SemanticException(mi.signature() + " in " + mi.container()
                                        +" cannot override " +mj.signature() 
                                        + " in " + mj.container() 
                                        +"; method guard is not entailed.",
                                        mi.position());
        }

        Flags miF = mi.flags();
        Flags mjF = mj.flags();

        // Report.report(1, "X10MethodInstance_c: " + this + " canOverrideImpl " + mj);
        if (! miF.hasAllAnnotationsOf(mjF)) {
<<<<<<< HEAD
            if (Report.should_report(Report.types, 3))
                Report.report(3, mi.flags() + " is more liberal than " + mj.flags());
=======
            if (reporter.should_report(Reporter.types, 3))
                reporter.report(3, mi.flags() + " is more liberal than " + mj.flags());
>>>>>>> 44007ca3
            throw new SemanticException(mi.flags() + " " + mi.signature() 
                                        + " in " + mi.container() 
                                        +" cannot override " +mj.flags() 
                                        + " " + mj.signature() 
                                        + " in " + mj.container() 
                                        +"; attempting to assign weaker behavioral annotations",
                                        mi.position());
        }
    }

    /**
     * Returns true iff <m1> is the same method as <m2>
     */
    @Override
    public boolean isSameMethod(MethodInstance mi, MethodInstance mj) {
        if (mi.name().equals(mj.name())) {
           // String fullNameWithThis = mi.x10Def().thisVar().toString();
          //  XName thisName = new XNameWrapper<Object>(new Object(), fullNameWithThis);
            XVar thisVar = mi.x10Def().thisVar(); // CTerms.makeThis(fullNameWithThis); // XTerms.makeLocal(thisName);

            List<XVar> ys = new ArrayList<XVar>(2);
            List<XVar> xs = new ArrayList<XVar>(2);

            MethodInstance_c.buildSubst(mi, ys, xs, thisVar);
            MethodInstance_c.buildSubst(mj, ys, xs, thisVar);
            final XVar[] y = ys.toArray(new XVar[ys.size()]);
            final XVar[] x = xs.toArray(new XVar[ys.size()]);

            mi = fixThis(mi, y, x);
            mj = fixThis(mj, y, x);

            return mi.hasFormals(mj.formalTypes(), context);
        }
        return false;
    }

    public boolean callValid(ProcedureInstance<? extends ProcedureDef> prototype, Type thisType, List<Type> argTypes) {
    	// this should have been instantiated correctly; if so, the call is valid
    	return true;
    }
    
    /**
     * Populates the list acceptable with those MethodInstances which are
     * Applicable and Accessible as defined by JLS 15.11.2.1
     * 
     * @param container
     *            TODO
     * @param matcher
     *            TODO
     */
    public List<ConstructorInstance> findAcceptableConstructors(Type container, ConstructorMatcher matcher) throws SemanticException {
	SemanticException error = null;

	List<ConstructorInstance> acceptable = new ArrayList<ConstructorInstance>();

	if (reporter.should_report(reporter.types, 2))
	    reporter.report(2, "Searching type " + container + " for constructor " + matcher.signature());

	if (!(container instanceof ClassType)) {
	    return Collections.<ConstructorInstance>emptyList();
	}

	List<ConstructorInstance> list = ((ClassType) container).constructors();
	for (ConstructorInstance ci : list) {
	    if (reporter.should_report(Reporter.types, 3))
		reporter.report(3, "Trying " + ci);

	    try {
	    	ConstructorInstance oldCI = ci;
	    	ci = matcher.instantiate(ci);

	    	if (ci == null) {
	    		continue;
	    	}
	    	ci.setOrigMI(oldCI);
	    	if (isAccessible(ci)) {
	    		if (reporter.should_report(Reporter.types, 3))
	    			reporter.report(3, "->acceptable: " + ci);
	    		acceptable.add(ci);
	    	}
	    	else {
	    		if (error == null) {
	    			error = new NoMemberException(NoMemberException.CONSTRUCTOR, "Constructor " + ci.signature() + "\n is inaccessible.");
	    		}
	    	}

	    	continue;
	    }
	    catch (SemanticException e) {
	    	// Treat any instantiation errors as call invalid errors.
	        int i = 1; // for debug breakpoints
	    }

	    if (error == null) {
		error = new NoMemberException(NoMemberException.CONSTRUCTOR, "Constructor " + ci.signature() 
				+ "\n cannot be invoked with arguments \n"
			+ matcher.argumentString() + ".");

	    }
	}

	if (acceptable.size() == 0) {
	    if (error == null) {
	    	error = new NoMemberException(NoMemberException.CONSTRUCTOR, "No valid constructor found for " + matcher.signature() + ".");
	    	Map<String, Object> map = CollectionFactory.newHashMap();
            map.put(CodedErrorInfo.ERROR_CODE_KEY, 1003);
            map.put("CONSTRUCTOR", matcher.name().toString());
            map.put("ARGUMENTS", matcher.argumentString());
            error.setAttributes(map);
	    }

	    throw error;
	}

	return acceptable;
    }

	public  MethodInstance fixThis(final MethodInstance mi, final XVar[] y, final XVar[] x) {
	    MethodInstance mj = mi;
	
	    final TypeSystem ts = (TypeSystem) mi.typeSystem();
	
	    final MethodInstance zmj = mj;
	    final LazyRef<Type> tref = new LazyRef_c<Type>(null);
	    tref.setResolver(new Runnable() { 
	        public void run() {
	            try {
	                Type newRetType = Subst.subst(zmj.returnType(), y, x, new Type[] { }, new ParameterType[] { });
	              newRetType = PlaceChecker.ReplaceHereByPlaceTerm(newRetType, (Context) context);
	                final boolean isStatic =  zmj.flags().isStatic();
	                // add in this.home=here clause.
	                if (! isStatic  && ! Types.isX10Struct(mi.container())) {
	                	try {
	                		if ( y.length > 0 && y[0] instanceof XEQV)
	                		newRetType = Subst.addIn(newRetType, PlaceChecker.ThisHomeEqualsHere(y[0], ts));

	                	} catch (XFailure z) {
	                		throw new InternalCompilerError("Unexpectedly inconsistent place constraint.");
	                	}
	                }
	                if ( y.length > 0 && y[0] instanceof XEQV) // this is a synthetic variable
	                	newRetType = Subst.project(newRetType, (XVar) y[0]);  			
	                tref.update(newRetType);
	            }
	            catch (SemanticException e) {
	                tref.update(zmj.returnType());
	            }
	        }
	    });
	
	    mj =  (MethodInstance) mj.returnTypeRef(tref);
	
	    List<Type> newFormals = new ArrayList<Type>();
	
	    for (Type t : mj.formalTypes()) {
	        try {
	            Type newT;
	            newT = Subst.subst(t, y, x, new Type[] { }, new ParameterType[] { });
	            newFormals.add(newT);
	        }
	        catch (SemanticException e) {
	            newFormals.add(t);
	        }
	    }
	
	    mj = (MethodInstance) mj.formalTypes(newFormals);
	
	    if (mj.guard() != null) {
	        try {
	            CConstraint newGuard = mj.guard().substitute(y, x);
	            mj = (MethodInstance) mj.guard(newGuard);
	        }
	        catch (XFailure e) {
	        }
	    }
	    if (mj.typeGuard() != null) {
	        TypeConstraint newGuard = mj.typeGuard();
	        for (int i = 0; i < x.length; i++)
	            newGuard = newGuard.subst(y[i], x[i]);
	        mj = (MethodInstance) mj.typeGuard(newGuard);
	    }
	
	    return mj;
	}

}<|MERGE_RESOLUTION|>--- conflicted
+++ resolved
@@ -1905,13 +1905,8 @@
 
         // Report.report(1, "X10MethodInstance_c: " + this + " canOverrideImpl " + mj);
         if (! miF.hasAllAnnotationsOf(mjF)) {
-<<<<<<< HEAD
-            if (Report.should_report(Report.types, 3))
-                Report.report(3, mi.flags() + " is more liberal than " + mj.flags());
-=======
             if (reporter.should_report(Reporter.types, 3))
                 reporter.report(3, mi.flags() + " is more liberal than " + mj.flags());
->>>>>>> 44007ca3
             throw new SemanticException(mi.flags() + " " + mi.signature() 
                                         + " in " + mi.container() 
                                         +" cannot override " +mj.flags() 
