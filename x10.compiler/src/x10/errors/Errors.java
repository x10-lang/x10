--- conflicted
+++ resolved
@@ -929,16 +929,10 @@
 	}
 	public static class TypeOfPropertyIsNotSubtypeOfPropertyType extends EqualByTypeAndPosException {
 		public TypeOfPropertyIsNotSubtypeOfPropertyType(Type type, List<FieldInstance> props, int i, Position p) {
-<<<<<<< HEAD
-			super("The type " + type + " of the initializer for property " + props.get(i) + 
-					" is not a subtype of the property type " + props.get(i).type(), 
-					p);
-=======
 			super("Actual type of property initializer is not a subtype of declared type."
 			      + "\n\t Property: " + props.get(i).name()
 			      + "\n\t Actual Type: " +  type
 			      + "\n\t Declared Type: " + props.get(i).type(), p);
->>>>>>> 44007ca3
 		}
 	}
 	public static class PropertyStatementMayOnlyOccurInBodyOfConstuctor extends EqualByTypeAndPosException {
@@ -1008,7 +1002,6 @@
 		public NoOperationFoundForOperands(Operator op, Type l, Type r, Position p) {
 			super("No operation " + op + " found for operands " + l + " and " + r + ".", p);
 		}
-<<<<<<< HEAD
 	}
 	public static class ArgumentOfWhenMustBeBoolean extends EqualByTypeAndPosException {
 		public ArgumentOfWhenMustBeBoolean(Position p) {
@@ -1168,167 +1161,6 @@
 			super("Cannot infer variable type; variable "+ name +" has no initializer.", p);
 		}
 	}
-=======
-	}
-	public static class ArgumentOfWhenMustBeBoolean extends EqualByTypeAndPosException {
-		public ArgumentOfWhenMustBeBoolean(Position p) {
-			super("The type of the argument of a 'when' statement must be Boolean", p);
-		}
-	}
-	public static class InvalidType extends EqualByTypeAndPosException {
-		public InvalidType(Type t, Position p) {
-			super("Invalid type; the real clause of " + t + " is inconsistent.", p);
-		}
-	}
-	public static class TypeInconsistent extends EqualByTypeAndPosException {
-		public TypeInconsistent(Type t, Position p) {
-			super("Type " + t + " is inconsistent.", p);
-		}
-	}
-	public static class CannotReferToTypeParameterFromStaticContext extends EqualByTypeAndPosException {
-		public CannotReferToTypeParameterFromStaticContext(ParameterType pt, Def def, Position p) {
-			super("Cannot refer to type parameter "+ pt.fullName() + " of " + def + " from a static context.", p);
-		}
-	}
-	public static class CannotQualifyTypeParameter extends EqualByTypeAndPosException {
-		public CannotQualifyTypeParameter(ParameterType pt, Def def, Flags flags, Position p) {
-			super("Cannot qualify type parameter "+ pt.fullName() + " of " + def + " with flags " + flags + ".", p);
-		}
-	}
-	public static class DublicateConstructor extends EqualByTypeAndPosException {
-		public DublicateConstructor(X10ConstructorDef cj, X10ConstructorDef ci, Position p) {
-			super("Duplicate constructor \"" + cj + "\"; previous declaration at " + ci.position() + ".", p);
-		}
-	}
-	public static class DuplicateMethod extends EqualByTypeAndPosException {
-		public DuplicateMethod(X10MethodDef mj, X10MethodDef mi, Position p) {
-			super("Duplicate method \"" + mj + "\"; previous declaration at " + mi.position() + ".", p);
-		}
-	}
-	public static class PublicTypeMustBeDeclaredInX10 extends EqualByTypeAndPosException {
-		public PublicTypeMustBeDeclaredInX10(ClassDef type, Position p) {
-			super("Public type " + type.fullName() + " must be declared in " + type.name() + ".x10.", p);
-		}
-	}
-	public static class InterfaceCannotHaveSuperclass extends EqualByTypeAndPosException {
-		public InterfaceCannotHaveSuperclass(ClassDef type, Position p) {
-			super("Interface " + type + " cannot have a superclass.", p);
-		}
-	}
-	public static class ClassCannotOerridePropertyOfSuperclass extends EqualByTypeAndPosException {
-		public ClassCannotOerridePropertyOfSuperclass(ClassDef type, FieldInstance fi, Position p) {
-			super(type + " cannot override property " 
-            		+ fi.name() + " of superclass " + Types.get(fi.def().container()) + ".", p);
-		}
-	}
-	public static class CanOnlyQualifySuperConstructorInvocation extends EqualByTypeAndPosException {
-		public CanOnlyQualifySuperConstructorInvocation(Position p) {
-			super("Can only qualify a \"super\" constructor invocation.", p);
-		}
-	}
-	public static class ClassNotInnerClass extends EqualByTypeAndPosException {
-		public ClassNotInnerClass(Type superType, Position p) {
-			super("The class \"" + superType + "\" is not an inner class, or was declared in a static context; a qualified constructor invocation cannot be used.", p);
-		}
-	}
-	public static class QualifierDoesNotMatchEnclosingClass extends EqualByTypeAndPosException {
-		public QualifierDoesNotMatchEnclosingClass(Type qt, ContainerType container, Position p) {
-			super("The type of the qualifier \"" + qt + "\" does not match the immediately enclosing class of the super class \"" + container + "\".", p);
-		}
-	}
-	public static class ConstructorsCannotHaveTypeParameters extends EqualByTypeAndPosException {
-		public ConstructorsCannotHaveTypeParameters(Position p) {
-			super("Constructors cannot have type parameters.", p);
-		}
-	}
-	public static class ReturnTypeOfConstructorMustBeFromTypeOfClass extends EqualByTypeAndPosException {
-		public ReturnTypeOfConstructorMustBeFromTypeOfClass(Type retTypeBase, Type clazz, Position p) {
-			super("The return type of the constructor (" + retTypeBase + ") must be derived from the type of the class (" + clazz + ") on which the constructor is defined.",    p);
-		}
-	}
-	public static class CannotInferFieldType extends EqualByTypeAndPosException {
-		public CannotInferFieldType(Position p) {
-			super("Cannot infer field type; field has no initializer.", p);
-		}
-	}
-	public static class CannotInferNonFinalFieldType extends EqualByTypeAndPosException {
-		public CannotInferNonFinalFieldType(Position p) {
-			super("Cannot infer type of non-final fields.", p);
-		}
-	}
-	public static class CannotDeclareStaticNonFinalField extends EqualByTypeAndPosException {
-		public CannotDeclareStaticNonFinalField(Position p) {
-			super("Cannot declare static non-final field.", p);
-		}
-	}
-	public static class IllegalFieldDefinition extends EqualByTypeAndPosException {
-		public IllegalFieldDefinition(FieldDef fi, Position p) {
-			super("Illegal " + fi +  "; structs cannot have var fields.",p);
-		}
-	}
-	public static class FieldCannotHaveType extends EqualByTypeAndPosException {
-		public FieldCannotHaveType(Type type, Position p) {
-			super("Field cannot have type " + type + ".", p);
-		}
-	}
-	public static class StructMayNotHaveVarFields extends EqualByTypeAndPosException {
-		public StructMayNotHaveVarFields(Position p) {
-			super("A struct may not have var fields.", p);
-		}
-	}
-	public static class StaticFieldMustHaveInitializer extends EqualByTypeAndPosException {
-		public StaticFieldMustHaveInitializer(Id name, Position p) {
-			super("Static field "+name+" must have an initializer.", p);
-		}
-	}
-	public static class TransientFieldMustHaveTypeWithDefaultValue extends EqualByTypeAndPosException {
-		public TransientFieldMustHaveTypeWithDefaultValue(Id name, Position p) {
-			super("The transient field '"+ name +"' must have a type with a default value.", p);
-		}
-	}
-	public static class LocalVaraibleMultiplyDefined extends EqualByTypeAndPosException {
-		public LocalVaraibleMultiplyDefined(Id name, Position outerP, Position p) {
-			super("Local variable \"" + name + "\" multiply defined. Previous definition at " + outerP + ".", p);
-		}
-	}
-	public static class CannotInferTypeForFormalParameter extends EqualByTypeAndPosException {
-		public CannotInferTypeForFormalParameter(Id name, Position p) {
-			super("Could not infer type for formal parameter " + name + ".", p);
-		}
-	}
-	public static class FormalParameterCannotHaveType extends EqualByTypeAndPosException {
-		public FormalParameterCannotHaveType(Type type, Position p) {
-			super("Formal parameter cannot have type " + type + ".", p);
-		}
-	}
-	public static class LocalVariableAccessedFromInnerClass extends EqualByTypeAndPosException {
-		public LocalVariableAccessedFromInnerClass(polyglot.types.Name liName, Position p) {
-			super("Local variable \"" + liName +"\" is accessed from an inner class or a closure, and must be declared final.", p);
-		}
-	}
-	public static class LocalVariableCannotBeCapturedInAsync extends EqualByTypeAndPosException {
-		public LocalVariableCannotBeCapturedInAsync(polyglot.types.Name liName, Position p) {
-			super("Local variable \"" + liName + 
-					"\" cannot be captured in an async if there is no enclosing finish in the same scoping-level as \"" + liName +
-					"\"; consider changing \"" + liName +"\" from var to val.", p);
-		}
-	}
-	public static class LocalVariableAccessedAtDifferentPlace extends EqualByTypeAndPosException {
-		public LocalVariableAccessedAtDifferentPlace(polyglot.types.Name liName, Position p) {
-			super("Local variable \"" + liName +"\" is accessed at a different place, and must be declared final.", p);
-		}
-	}
-	public static class CannotInferTypeofMutalVariable extends EqualByTypeAndPosException {
-		public CannotInferTypeofMutalVariable(Position p) {
-			super("Cannot infer type of a mutable (non-val) variable.", p);
-		}
-	}
-	public static class CannotInferVariableType extends EqualByTypeAndPosException {
-		public CannotInferVariableType(polyglot.types.Name name, Position p) {
-			super("Cannot infer variable type; variable "+ name +" has no initializer.", p);
-		}
-	}
->>>>>>> 44007ca3
 	public static class LocalVariableCannotHaveType extends EqualByTypeAndPosException {
 		public LocalVariableCannotHaveType(Type type, Position p) {
 			super("Local variable cannot have type " + type + ".", p);
@@ -1389,8 +1221,6 @@
             super("The type " + t + " is inconsistent.", p);
         }
     }
-<<<<<<< HEAD
-=======
 	public static class CouldNotFindEnclosingClass extends EqualByTypeAndPosException {
         public CouldNotFindEnclosingClass(polyglot.types.Name name, Position p) {
             super("Could not find enclosing class or package for type definition \"" + name + "\".", p);
@@ -1667,5 +1497,4 @@
             super("Reached max macro expansion depth with " + t, p);
         }
     }
->>>>>>> 44007ca3
 }