--- conflicted
+++ resolved
@@ -130,13 +130,8 @@
 	protected Set<MethodDef> deadMethodDefs;
 	
 	public WSTransformationContent(){
-<<<<<<< HEAD
-		conMethodMap = new TreeMap<String, HashMap<WSSourcePosition, MethodAttribute>>();
-		callSiteMap = new TreeMap<String, HashMap<WSSourcePosition, CallSiteAttribute>>();
-=======
 		conMethodMap = new TreeMap<String, Map<WSSourcePosition, MethodAttribute>>();
 		callSiteMap = new TreeMap<String, Map<WSSourcePosition, CallSiteAttribute>>();
->>>>>>> 23d41c93
 		deadMethodDefs = CollectionFactory.newHashSet();
 	}
 	
