--- conflicted
+++ resolved
@@ -183,22 +183,14 @@
 
         // removing unused symbols and types
         findUsedSymbols(CompilationUnit);
-<<<<<<< HEAD
-        HashSet<String> unusedSymbols = CollectionFactory.newHashSet(grammar.keySet());
-=======
         Set<String> unusedSymbols = CollectionFactory.newHashSet(grammar.keySet());
->>>>>>> 23d41c93
         unusedSymbols.removeAll(usedSymbols);
         if (unusedSymbols.size()>0) {
             System.out.println("Unused symbols are: "+unusedSymbols); 
             for (String s : unusedSymbols)
                 grammar.remove(s);
         }
-<<<<<<< HEAD
-        HashSet<String> unusedTypes = CollectionFactory.newHashSet(types.keySet());
-=======
         Set<String> unusedTypes = CollectionFactory.newHashSet(types.keySet());
->>>>>>> 23d41c93
         unusedTypes.removeAll(usedSymbols);
         if (unusedTypes.size()>0) {
             System.out.println("Unused types are: "+unusedTypes);
@@ -212,11 +204,7 @@
         System.out.println("Non-terminals are: "+ nonTerminals);
 
         // consistency checks
-<<<<<<< HEAD
-        HashSet<String> nonTerminalsWithoutType = CollectionFactory.newHashSet(nonTerminals);
-=======
         Set<String> nonTerminalsWithoutType = CollectionFactory.newHashSet(nonTerminals);
->>>>>>> 23d41c93
         nonTerminalsWithoutType.removeAll(types.keySet());
         assert nonTerminalsWithoutType.size()==0 : nonTerminalsWithoutType;
         assert grammar.keySet().containsAll(types.keySet());
@@ -277,19 +265,11 @@
         return token;
     }
 
-<<<<<<< HEAD
-    final HashMap<String, ArrayList<Rule>> grammar = CollectionFactory.newHashMap();
-    final HashMap<String, String> types = CollectionFactory.newHashMap();
-
-
-    HashSet<String> EMPTY_STR = CollectionFactory.newHashSet(Collections.singleton(""));
-=======
     final Map<String, ArrayList<Rule>> grammar = CollectionFactory.newHashMap();
     final Map<String, String> types = CollectionFactory.newHashMap();
 
 
     Set<String> EMPTY_STR = CollectionFactory.newHashSet(Collections.singleton(""));
->>>>>>> 23d41c93
 
     String join(Collection<String> arr, String sep) {
         if (arr.size()==0) return "%Empty";
@@ -310,22 +290,13 @@
     }
 
 
-<<<<<<< HEAD
-    HashMap<String,HashSet<String>> graph = CollectionFactory.newHashMap();
-    HashMap<String,Integer> visited = CollectionFactory.newHashMap();
-=======
     Map<String,Set<String>> graph = CollectionFactory.newHashMap();
     Map<String,Integer> visited = CollectionFactory.newHashMap();
->>>>>>> 23d41c93
     int currID = 0;
     void printSingletons() {
         // I want to make sure the singletons don't have cycles
         for (String symbol : grammar.keySet()) {
-<<<<<<< HEAD
-            final HashSet<String> set = CollectionFactory.newHashSet();
-=======
             final Set<String> set = CollectionFactory.newHashSet();
->>>>>>> 23d41c93
             for (ArrayList<String> prods : grammar.get(symbol)) {
                 if (prods.size()==1) {
                     final String other = prods.get(0);
@@ -400,11 +371,7 @@
 
         // should be the cartesian prod of all sets, but it is too big, so we sum the sets
         size *= 2;
-<<<<<<< HEAD
-        HashSet<String> res = CollectionFactory.newHashSet(2*size);
-=======
         Set<String> res = CollectionFactory.newHashSet(2*size);
->>>>>>> 23d41c93
         Random r = new Random();
         for (int i=0; i<size; i++) {
             StringBuilder s = new StringBuilder();
@@ -415,13 +382,8 @@
         }
         return res;
     }
-<<<<<<< HEAD
-    HashSet<String> gen(String rule, int depth) {
-        HashSet<String> res = CollectionFactory.newHashSet();
-=======
     Set<String> gen(String rule, int depth) {
         Set<String> res = CollectionFactory.newHashSet();
->>>>>>> 23d41c93
         ArrayList<Rule> prods = grammar.get(rule);
         if (prods==null) {
             // literal
@@ -488,11 +450,7 @@
     }
 
 
-<<<<<<< HEAD
-    HashSet<String> usedSymbols = CollectionFactory.newHashSet();
-=======
     Set<String> usedSymbols = CollectionFactory.newHashSet();
->>>>>>> 23d41c93
     void findUsedSymbols(String v) {
         if (usedSymbols.contains(v)) return;
         usedSymbols.add(v);
@@ -503,13 +461,8 @@
                 findUsedSymbols(s);
     }
 
-<<<<<<< HEAD
-    HashSet<String> findRoots() {
-        HashSet<String> res = CollectionFactory.newHashSet(grammar.keySet());
-=======
     Set<String> findRoots() {
         Set<String> res = CollectionFactory.newHashSet(grammar.keySet());
->>>>>>> 23d41c93
         for (ArrayList<Rule> products : grammar.values())
             for (ArrayList<String> prod : products)
                 for (String s : prod)
@@ -523,11 +476,7 @@
         return res;
     }
     ArrayList<String> getLiterals() {
-<<<<<<< HEAD
-        HashSet<String> res = CollectionFactory.newHashSet();
-=======
         Set<String> res = CollectionFactory.newHashSet();
->>>>>>> 23d41c93
         for (ArrayList<Rule> products : grammar.values())
             for (ArrayList<String> prod : products)
                 for (String s : prod)
