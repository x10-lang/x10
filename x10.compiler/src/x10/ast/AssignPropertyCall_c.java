/*
 *  This file is part of the X10 project (http://x10-lang.org).
 *
 *  This file is licensed to You under the Eclipse Public License (EPL);
 *  You may not use this file except in compliance with the License.
 *  You may obtain a copy of the License at
 *      http://www.opensource.org/licenses/eclipse-1.0.php
 *
 *  (C) Copyright IBM Corporation 2006-2010.
 */

package x10.ast;

import java.util.ArrayList;
import java.util.HashMap;
import java.util.List;
import java.util.Map;

import polyglot.ast.Assign;
import polyglot.ast.Expr;
import polyglot.ast.FieldAssign;
import polyglot.ast.Node;
import polyglot.ast.NodeFactory;
import polyglot.ast.Stmt;
import polyglot.ast.Stmt_c;
import polyglot.ast.Term;
import polyglot.ast.TypeNode;
import polyglot.frontend.Job;
import polyglot.types.ClassType;
import polyglot.types.ContainerType;
import polyglot.types.Context;
import polyglot.types.FieldInstance;
import polyglot.types.LocalInstance;
import polyglot.types.Ref;
import polyglot.types.SemanticException;
import polyglot.types.Type;
import polyglot.types.TypeSystem;
import polyglot.types.Types;
import polyglot.types.UnknownType;
import polyglot.util.Position;
import polyglot.util.TypedList;
import polyglot.visit.CFGBuilder;
import polyglot.visit.ContextVisitor;
import polyglot.visit.NodeVisitor;
import polyglot.visit.TypeBuilder;

import x10.Configuration;
import x10.constraint.XFailure;
import x10.types.constraints.ConstraintManager;
import x10.constraint.XVar;
import x10.constraint.XTerm;
import x10.constraint.XVar;
import x10.errors.Errors;
import x10.errors.Errors.IllegalConstraint;
import x10.types.X10ConstructorDef;
import polyglot.types.Context;
import x10.types.X10ClassType;
import x10.types.X10FieldInstance;
import x10.types.X10ParsedClassType;
import polyglot.types.TypeSystem;
import x10.types.XTypeTranslator;
import x10.types.X10ClassDef;
import x10.types.X10TypeEnv;
import x10.types.X10TypeEnv_c;
import x10.types.checker.ThisChecker;
import x10.types.constraints.CConstraint;
import x10.types.constraints.CConstraint;
import x10.types.constraints.ConstraintMaker;
import x10.types.constraints.ConstraintManager;

import x10.types.matcher.Matcher;

/**
 * @author vj
 * @author igor
 */
public class AssignPropertyCall_c extends Stmt_c implements AssignPropertyCall {

    List<Expr> arguments;
    List<X10FieldInstance> properties;

    /**
     * @param pos
     * @param arguments
     * @param target
     * @param name
     */
    public AssignPropertyCall_c(Position pos, List<Expr> arguments) {
        super(pos);
        this.arguments = TypedList.copyAndCheck(arguments, Expr.class, true);
    }

    public Term firstChild() {
        return listChild(arguments, null);
    }

    /* (non-Javadoc)
     * @see polyglot.ast.Term#acceptCFG(polyglot.visit.CFGBuilder, java.util.List)
     */
    public <S> List<S> acceptCFG(CFGBuilder v, List<S> succs) {
        v.visitCFGList(arguments, this, EXIT);
        return succs;
    }

    public AssignPropertyCall arguments(List<Expr> args) {
        if (args == arguments) return this;
        AssignPropertyCall_c n = (AssignPropertyCall_c) copy();
        n.arguments = TypedList.copyAndCheck(args, Expr.class, true);
        return n;
    }

    public List<Expr> arguments() {
        return arguments;
    }

    public AssignPropertyCall properties(List<X10FieldInstance> properties) {
        if (properties == this.properties) return this;
        AssignPropertyCall_c n = (AssignPropertyCall_c) copy();
        n.properties = TypedList.copyAndCheck(properties, FieldInstance.class, true);
        return n;
    }

    public List<X10FieldInstance> properties() {
        return properties;
    }

    public String toString() {
        StringBuffer sb = new StringBuffer();
        sb.append("property");
        sb.append("(");
        boolean first = true;
        for (Expr e : arguments) {
            if (first) {
                first = false;
            }
            else {
                sb.append(", ");
            }
            sb.append(e);
        }
        sb.append(");");
        return sb.toString();
    }

    public static X10ConstructorDef getConstructorDef(TypeBuilder tb) {
        for (; tb != null && tb.inCode(); tb = tb.pop())
            if (tb.def() instanceof X10ConstructorDef)
                return (X10ConstructorDef) tb.def();
        return null;
    }

    @Override
    public Node buildTypes(TypeBuilder tb) {
        X10ConstructorDef cd = getConstructorDef(tb);
        if (cd != null) {
            cd.derivedReturnType(true);
        }
        return this;
    }

    @Override
    public Node typeCheck(ContextVisitor tc) {
        TypeSystem ts = tc.typeSystem();
        Context ctx = tc.context();
        NodeFactory nf = (NodeFactory) tc.nodeFactory();
        Position pos = position();
        Job job = tc.job();
        X10ConstructorDef thisConstructor = ctx.getCtorIgnoringAsync();
        X10ParsedClassType container = (X10ParsedClassType) ctx.currentClass();
        if (thisConstructor==null) {
            Errors.issue(job,
                         new Errors.PropertyStatementMayOnlyOccurInBodyOfConstuctor(position()));
        } else {
            container = (X10ParsedClassType) thisConstructor.asInstance().container();
        }
        // Now check that the types of each actual argument are subtypes of the corresponding
        // property for the class reachable through the constructor.
        List<FieldInstance> definedProperties = container.definedProperties();
        int pSize = definedProperties.size();
        int aSize = arguments.size();
        if (aSize != pSize) {
            Errors.issue(job,
                         new Errors.PropertyInitializerMustHaveSameNumberOfArgumentsAsPropertyForClass(position()));
        }

        checkAssignments(tc, pos, definedProperties, arguments);
        if (thisConstructor != null) {
            checkReturnType(tc, pos, thisConstructor, definedProperties, arguments);
        }

        /* We check that "this" is not allowed in CheckEscapingThis.CheckCtor
		ThisChecker thisC = (ThisChecker) new ThisChecker(tc.job()).context(tc.context());
		for (int i=0; i < aSize; i++) {
		    Expr arg = arguments.get(i);
		    thisC.clearError();
		    visitChild(arg, thisC);
		    if (thisC.error()) {
		        Errors.issue(job, new Errors.ThisNotPermittedInPropertyInitializer(arg, position()));
		    }
		} */

        List<X10FieldInstance> properties = new ArrayList<X10FieldInstance>();
        for (FieldInstance fi : definedProperties) {
            properties.add((X10FieldInstance) fi);
        }
        return this.properties(properties);
    }

    private static int count = 0; 
    protected static void checkAssignments(ContextVisitor tc, Position pos,
                                           List<FieldInstance> props, List<Expr> args)
    {
        TypeSystem xts =  tc.typeSystem();
        Context cxt = tc.context();

        XVar<Type> thisVar = tc.context().thisVar();

        Type thisType=null;
        // Accumulate in curr constraint the bindings {arg1==this.prop1,..argi==this.propi}.
        // If argi does not have a name, make up a name, and add the constraint from typei
        // into curr, with argi/self.
        
        CConstraint cxtCurr = cxt.currentConstraint();  
        CConstraint curr = ConstraintManager.getConstraintSystem().makeCConstraint(cxtCurr.self(),xts);

        for (int i=0; i < args.size() && i < props.size(); ++i) {
            Type yType = args.get(i).type();
            yType = Types.addConstraint(yType, curr);
            Type xType = props.get(i).type();
            count ++;
            if (!xts.isSubtype(yType, xType)) {
            	System.out.println("Count " + count);
                Errors.issue(tc.job(),
                             new Errors.TypeOfPropertyIsNotSubtypeOfPropertyType(args.get(i).type(), props, i, pos));
            }
            XTerm<Type> symbol = Types.selfVarBinding(yType);
            if (symbol==null) {
                symbol = ConstraintManager.getConstraintSystem().makeUQV(Types.baseTypeRec(yType));
                CConstraint c = Types.xclause(yType);
                curr.addIn(symbol, c);
            } 
            curr.addEquality(ConstraintManager.getConstraintSystem().makeField(thisVar, props.get(i).def()), symbol);

            if (! curr.consistent()) {
                Errors.issue(tc.job(),
                             new SemanticException("Inconsistent environment for property assignment call.", pos));
            }

        }
        if (! curr.valid()) {
        	curr.addIn(cxtCurr);
        	cxt.setCurrentConstraint(curr);
        }
    }

    protected void checkReturnType(ContextVisitor tc, Position pos, X10ConstructorDef thisConstructor,
    		                       List<FieldInstance> definedProperties, List<Expr> args)
    {
    	TypeSystem ts =  tc.typeSystem();
    	final Context ctx =  tc.context();
    	if (ts.hasUnknown(Types.getCached(thisConstructor.returnType()))) {
    		return;
    	}

    	Type returnType = Types.getCached(thisConstructor.returnType());
    	CConstraint result = Types.xclause(returnType);

    	if (result != null && result.valid())
    		result = null;   

    	// [DC] note: the constructor return type does not mention 'this' since it is essentially a static method
    	// - therefore when adding the class invariant one must substitute 'self' for 'this'
    	{
    		assert returnType != null;
    		
    		// 'known' will be
    		// * the constructor guard,
    		// * anything from the return type of the super() call (i.e. 'known' from super constructor)
    		// * whatever we know from the property() call 
    		// [DC] note: thisConstructor.container() does not include type params!  use returnType instead
    		CConstraint known = ConstraintManager.getConstraintSystem().makeCConstraint(Types.baseType(returnType),ts);

    		try {

    			// constructor guard
    			known.addIn(Types.get(thisConstructor.guard()));

    			// 'known' from superconstructor
    			CConstraint supConstraint = Types.realX(thisConstructor.supType(), ts);
    			known.addIn(supConstraint);

    			// the arguments of the 'property()' statement
    			for (int i = 0; i < args.size() && i < definedProperties.size(); i++) {
    				Expr initializer = args.get(i);
    				Type initType = initializer.type();
    				final FieldInstance fii = definedProperties.get(i);
    				XTerm<Type> prop = (XTerm<Type>) ts.xtypeTranslator().translate(known.self(), fii);

    				// Add in the real clause of the initializer with [self.prop/self]
    				CConstraint c = Types.realX(initType,ts);
    				Map<XTerm<Type>, CConstraint> m = new HashMap<XTerm<Type>, CConstraint>();
    				// include guards from the types (these do not mention self)
					c.addIn(c.constraintProjection(m));
    				if (! c.consistent()) {
    					Errors.issue(tc.job(), 
    							new Errors.InconsistentContext(initType, pos));
    				}
					known.addIn(c.instantiateSelf(prop));
    				
    				// [DC] Presumably the following is for the case when c == null,
    				// e.g. initializer is a formal param without a constrained type
    				try {
    					boolean toplevel = false; // it cannot be top-level, because the constraint will be "prop==initVar"
    					XTerm<Type> initVar = ts.xtypeTranslator().translate(known, initializer, ctx, toplevel); 
						if (initVar != null)
							known.addEquality(prop, initVar);
    				} catch (IllegalConstraint z) {
    					Errors.issue(tc.job(), z);     
    				}
    			}

    			// [DC] not sure what this is for, maybe a sanity check?
    			X10ConstructorCall_c.checkSuperType(tc,thisConstructor.supType(), position);

    			if (thisConstructor.inferReturnType()) {
    				// Set the return type of the enclosing constructor to be this inferred type.
    				Type inferredResultType = Types.addConstraint(returnType, known);
    				inferredResultType = Types.removeLocals( tc.context(), inferredResultType);
    				if (! Types.consistent(inferredResultType)) {
    					Errors.issue(tc.job(), 
    							new Errors.InconsistentType(inferredResultType, pos));
    				}
    				Ref <? extends Type> r = thisConstructor.returnType();
    				((Ref<Type>) r).update(inferredResultType);
    			}
    			// note that Types.get(thisConstructor.returnType()) make be stronger than returnType at this point!


    			/* [DC] don't think so
                // bind this==self; sup clause may constrain this.
                XVar<Type> thisVar = thisConstructor.thisVar();
                if (thisVar != null) {
                    known = known.instantiateSelf(thisVar);

                    // known.addSelfBinding(thisVar);
                    // known.setThisVar(thisVar);

                }
    			 */

    			// check that the constructor's return type is entailed by 'known'
    			/* [DC] why all this stuff?
                final CConstraint k = known;
                if (result != null) {
                    final CConstraint rr =  result.instantiateSelf(known.self());

                    if (!known.entails(rr, new ConstraintMaker() {
                        public CConstraint make() throws XFailure {
                            return ctx.constraintProjection(k, rr);
                        }}))

                        Errors.issue(tc.job(),
                                     new Errors.ConstructorReturnTypeNotEntailed(known, result, pos));
                }
<<<<<<< HEAD
    			 */
    			// [DC] surely just:
    			if (result != null) {
    				// [DC] make sure the selfs match...
                    final CConstraint rr =  result.instantiateSelf(known.self());

                    if (!known.entails(rr)) {
    					Errors.issue(tc.job(),
    							new Errors.ConstructorReturnTypeNotEntailed(known, result, pos));
                    }
    			}

    			// Check that the class invariant is satisfied.
    			X10ClassType ctype =  (X10ClassType) Types.getClassType(Types.get(thisConstructor.container()),ts,ctx);
    			CConstraint inv = Types.get(ctype.x10Def().classInvariant()).copy();
    			X10TypeEnv env = ts.env(tc.context());
    			boolean isThis = true; // because in the class invariant we use this (and not self)
    			X10TypeEnv_c env_c = (X10TypeEnv_c) env;
    			//[DC] the following line is an attempt to handle abstract property methods 
    			//inv = X10TypeEnv_c.ifNull(env_c.expandProperty(isThis,ctype,inv),inv);
    			/* [DC] why why why?
                final CConstraint inv_ = inv;
=======
                // Check that the class invariant is satisfied.
                X10ClassType ctype =  (X10ClassType) Types.getClassType(Types.get(thisConstructor.container()),ts,ctx);
                CConstraint _inv = Types.get(ctype.x10Def().classInvariant()).copy();
                X10TypeEnv env = ts.env(tc.context());
                boolean isThis = true; // because in the class invariant we use this (and not self)
                X10TypeEnv_c env_c = (X10TypeEnv_c) env;
                _inv = X10TypeEnv_c.ifNull(env_c.expandProperty(isThis,_inv),_inv);
                final CConstraint inv = _inv;
>>>>>>> 02199390
                 if (!k.entails(inv, new ConstraintMaker() {
                     public CConstraint make() throws XFailure {
                         return ctx.constraintProjection(k, inv_);
                     }}))

                     Errors.issue(tc.job(),
                                  new Errors.InvariantNotEntailed(known, inv, pos));
<<<<<<< HEAD
    			 */
    			// [DC] if the class invariant mentions 'this' then we better substitute 'self' for that
    			// otherwise there's no need
    			CConstraint known_with_this = known.instantiateSelf(ctype.x10Def().thisVar());
    			if (!known_with_this.entails(inv)) {
    				Errors.issue(tc.job(), new Errors.InvariantNotEntailed(known_with_this, inv, pos));
    			}

    			// Check that every super interface is entailed.
    			/* [DC] commenting this out until i understand it better...
    			 * is this checking the invariant on the interfaces?  or the dependent type that is implemented?
    			 * interface I {c1} class C implements I{c2} { } // c1 or c2
    			 */
    			/*
    			for (Type intfc : ctype.interfaces()) {
    				XVar<Type> thisVar = thisConstructor.thisVar();
    				CConstraint cc = Types.realX(intfc,ts);
    				cc = cc.instantiateSelf(thisVar); // for some reason, the invariant has "self" instead of this, so I fix it here.
    				if (thisVar != null) {
    					XVar<Type> intfcThisVar = ((X10ClassType) intfc.toClass()).x10Def().thisVar();
    					cc = cc.substitute(thisVar, intfcThisVar);
    				}
    				//[DC] the following line is an attempt to handle abstract property methods 
    				//cc = X10TypeEnv_c.ifNull(env_c.expandProperty(true,ctype,cc),cc);
    				 final CConstraint ccc=cc;
=======
                
                // Check that every super interface is entailed.
             
                 
                 for (Type intfc : ctype.interfaces()) {
                	 CConstraint cc = Types.realX(intfc);
                     cc = cc.instantiateSelf(thisVar); // for some reason, the invariant has "self" instead of this, so I fix it here.
                	 if (thisVar != null) {
                		 XVar intfcThisVar = ((X10ClassType) intfc.toClass()).x10Def().thisVar();
                		 cc = cc.substitute(thisVar, intfcThisVar);
                	 }
                	 cc = X10TypeEnv_c.ifNull(env_c.expandProperty(true,cc),cc);  
                	 final CConstraint ccc=cc;
>>>>>>> 02199390
                	 if (!k.entails(cc, new ConstraintMaker() {
                         public CConstraint make() throws XFailure {
                             return ctx.constraintProjection(k, ccc);
                         }}))
                		    Errors.issue(tc.job(),
                                    new Errors.InterfaceInvariantNotEntailed(known, intfc, cc, pos));
    				
    			}
    			*/
    			// Install the known constraint in the context.
    			CConstraint c = ctx.currentConstraint().copy();
    			c.addIn(known.instantiateSelf(thisConstructor.thisVar()));
    			ctx.setCurrentConstraint(c);
    			
    			if (false) throw new XFailure(); // shut up javac
    		}
    		catch (XFailure e) {
    			Errors.issue(tc.job(), new Errors.GeneralError(e.getMessage(), position), this);
    		}
    	}
    }

    /** Visit the children of the statement. */
    public Node visitChildren(NodeVisitor v) {
        List<Expr> args = visitList(this.arguments, v);
        return arguments(args);
    }
}<|MERGE_RESOLUTION|>--- conflicted
+++ resolved
@@ -362,7 +362,7 @@
                         Errors.issue(tc.job(),
                                      new Errors.ConstructorReturnTypeNotEntailed(known, result, pos));
                 }
-<<<<<<< HEAD
+
     			 */
     			// [DC] surely just:
     			if (result != null) {
@@ -385,16 +385,6 @@
     			//inv = X10TypeEnv_c.ifNull(env_c.expandProperty(isThis,ctype,inv),inv);
     			/* [DC] why why why?
                 final CConstraint inv_ = inv;
-=======
-                // Check that the class invariant is satisfied.
-                X10ClassType ctype =  (X10ClassType) Types.getClassType(Types.get(thisConstructor.container()),ts,ctx);
-                CConstraint _inv = Types.get(ctype.x10Def().classInvariant()).copy();
-                X10TypeEnv env = ts.env(tc.context());
-                boolean isThis = true; // because in the class invariant we use this (and not self)
-                X10TypeEnv_c env_c = (X10TypeEnv_c) env;
-                _inv = X10TypeEnv_c.ifNull(env_c.expandProperty(isThis,_inv),_inv);
-                final CConstraint inv = _inv;
->>>>>>> 02199390
                  if (!k.entails(inv, new ConstraintMaker() {
                      public CConstraint make() throws XFailure {
                          return ctx.constraintProjection(k, inv_);
@@ -402,7 +392,6 @@
 
                      Errors.issue(tc.job(),
                                   new Errors.InvariantNotEntailed(known, inv, pos));
-<<<<<<< HEAD
     			 */
     			// [DC] if the class invariant mentions 'this' then we better substitute 'self' for that
     			// otherwise there's no need
@@ -428,21 +417,6 @@
     				//[DC] the following line is an attempt to handle abstract property methods 
     				//cc = X10TypeEnv_c.ifNull(env_c.expandProperty(true,ctype,cc),cc);
     				 final CConstraint ccc=cc;
-=======
-                
-                // Check that every super interface is entailed.
-             
-                 
-                 for (Type intfc : ctype.interfaces()) {
-                	 CConstraint cc = Types.realX(intfc);
-                     cc = cc.instantiateSelf(thisVar); // for some reason, the invariant has "self" instead of this, so I fix it here.
-                	 if (thisVar != null) {
-                		 XVar intfcThisVar = ((X10ClassType) intfc.toClass()).x10Def().thisVar();
-                		 cc = cc.substitute(thisVar, intfcThisVar);
-                	 }
-                	 cc = X10TypeEnv_c.ifNull(env_c.expandProperty(true,cc),cc);  
-                	 final CConstraint ccc=cc;
->>>>>>> 02199390
                 	 if (!k.entails(cc, new ConstraintMaker() {
                          public CConstraint make() throws XFailure {
                              return ctx.constraintProjection(k, ccc);
