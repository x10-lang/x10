--- conflicted
+++ resolved
@@ -17,6 +17,7 @@
 import polyglot.types.ClassType;
 import polyglot.types.CodeDef;
 import polyglot.types.Context;
+import polyglot.types.SemanticException;
 import polyglot.types.Type;
 import polyglot.types.TypeSystem;
 import polyglot.types.Types;
@@ -170,19 +171,6 @@
         }
         else if (kind == SUPER) {
             Type superClass =  Types.superClass(t);
-<<<<<<< HEAD
-            Type tt = Types.baseType(superClass);
-            CConstraint cc = Types.xclause(superClass);
-            cc = cc == null ? ConstraintManager.getConstraintSystem().makeCConstraint(tt,xts) : cc.copy();
-            try {
-                XVar<Type> var = (XVar) xts.xtypeTranslator().translate(cc, this, c);
-                if (var != null) {
-                    cc.addSelfEquality(var);
-                    //PlaceChecker.AddThisHomeEqualsPlaceTerm(cc, var, c);
-                }
-            } catch (IllegalConstraint z) {
-            	Errors.issue(tc.job(), z);
-=======
             if (superClass == null) {
             	Errors.issue(tc.job(), new SemanticException("One cannot use super in a class that does not extend anything.", position()));
             	// [DC] this seems like a reasonable substitute...
@@ -190,11 +178,11 @@
             } else {
 	            Type tt = Types.baseType(superClass);
 	            CConstraint cc = Types.xclause(superClass);
-	            cc = cc == null ? ConstraintManager.getConstraintSystem().makeCConstraint() : cc.copy();
+	            cc = cc == null ? ConstraintManager.getConstraintSystem().makeCConstraint(tt, xts) : cc.copy();
 	            try {
-	                XVar var = (XVar) xts.xtypeTranslator().translate(cc, this, c);
+	                XTerm<Type> var = xts.xtypeTranslator().translate(cc, this, c);
 	                if (var != null) {
-	                    cc.addSelfBinding(var);
+	                    cc.addSelfEquality(var);
 	                    //PlaceChecker.AddThisHomeEqualsPlaceTerm(cc, var, c);
 	                }
 	            } catch (IllegalConstraint z) {
@@ -203,7 +191,6 @@
 	            
 	            tt = Types.xclause(Types.baseType(tt), cc);
 	            result = (X10Special) type(tt);
->>>>>>> facbc45e
             }
         }
        
