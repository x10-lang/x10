/*
 *  This file is part of the X10 project (http://x10-lang.org).
 *
 *  This file is licensed to You under the Eclipse Public License (EPL);
 *  You may not use this file except in compliance with the License.
 *  You may obtain a copy of the License at
 *      http://www.opensource.org/licenses/eclipse-1.0.php
 *
 *  (C) Copyright IBM Corporation 2006-2010.
 */

package x10.ast;

import java.util.ArrayList;
import java.util.Collection;
import java.util.Collections;
import java.util.Iterator;
import java.util.List;

import polyglot.ast.Expr;
import polyglot.ast.Expr_c;
import polyglot.ast.Node;
import polyglot.ast.Precedence;
import polyglot.ast.ProcedureCall;
import polyglot.ast.Term;
import polyglot.ast.TypeNode;
import polyglot.types.ClassDef;
import polyglot.types.Context;
import polyglot.types.ErrorRef_c;
import polyglot.types.Flags;
import polyglot.types.Matcher;
import polyglot.types.MethodDef;
import polyglot.types.MethodInstance;
import polyglot.types.ProcedureInstance;
import polyglot.types.Ref;
import polyglot.types.SemanticException;
import polyglot.types.Name;
import polyglot.types.Type;
import polyglot.types.TypeSystem;
import polyglot.types.Types;
import polyglot.types.UnknownType;
import polyglot.util.CodeWriter;
import polyglot.util.CollectionUtil;
import polyglot.util.InternalCompilerError;
import polyglot.util.Pair;
import polyglot.util.Position;
import polyglot.util.Transformation;
import polyglot.util.TransformingList;
import polyglot.util.TypedList;
import polyglot.visit.AscriptionVisitor;
import polyglot.visit.CFGBuilder;
import polyglot.visit.ContextVisitor;
import polyglot.visit.NodeVisitor;
import polyglot.visit.PrettyPrinter;
import polyglot.visit.TypeBuilder;
import x10.types.ClosureDef;
import x10.types.ClosureInstance;
import x10.types.FunctionType;
import x10.types.X10Context;
import x10.types.X10MethodInstance;
import x10.types.X10TypeMixin;
import x10.types.X10TypeSystem;
import x10.types.X10TypeSystem_c;
import x10.types.checker.Converter;
import x10.types.matcher.DumbMethodMatcher;

public class ClosureCall_c extends Expr_c implements ClosureCall {
	protected Expr target;
	protected List<Expr> arguments;

	protected X10MethodInstance ci;

	public ClosureCall_c(Position pos, Expr target,  List<Expr> arguments) {
		super(pos);
		assert target != null;
		assert arguments != null;
		this.target= target;
		this.arguments = TypedList.copyAndCheck(arguments, Expr.class, true);
	}

	@Override
	public boolean isConstant() {
		Expr t = target;
		if (t.isConstant()) {
			X10TypeSystem ts = (X10TypeSystem) t.type().typeSystem();
			if (ts.isValRail(t.type()) && arguments.size() == 1) {
				Expr e = arguments.get(0);
				return e.isConstant();
			}
		}
		return super.isConstant();
	}

	@Override
	public Object constantValue() {
		Expr t = target;
		if (t.isConstant()) {
			X10TypeSystem ts = (X10TypeSystem) t.type().typeSystem();
			if (ts.isValRail(t.type()) && arguments.size() == 1) {
				Expr e = arguments.get(0);
				Object a = t.constantValue();
				Object i = e.constantValue();
				if (a instanceof Object[] && i instanceof Integer) {
					return ((Object[]) a)[(Integer) i];
				}
			}
		}
		return super.constantValue();
	}


	@Override
	public Precedence precedence() {
		return Precedence.LITERAL;
	}

	public Term firstChild() {
		if (!(target instanceof Closure)) {
			return ((Term) target);
		}
		return  listChild(arguments, null);
	}

	@Override
	public List<Term> acceptCFG(CFGBuilder v, List<Term> succs) {
		List<Term> args = new ArrayList<Term>();
		//	args.addAll(typeArgs);
		args.addAll(arguments);

		if (!(target instanceof Closure)) { // Don't visit a literal closure here
			Term t = (Term) target;
		if (args.isEmpty()) {
			v.visitCFG(t, this, EXIT);
		}
		else {
			v.visitCFG(t, listChild(args, null), ENTRY);
		}
		}
		v.visitCFGList(args, this, EXIT);
		return succs;
	}

	public Expr target() {
		return target;
	}

	public ClosureCall target(Expr target) {
		assert target != null;
		ClosureCall_c n= (ClosureCall_c) copy();
		n.target= target;
		return n;
	}

	/** Get the method instance of the call. */
	public X10MethodInstance closureInstance() {
		return this.ci;
	}

	/** Set the method instance of the call. */
	public ClosureCall closureInstance(X10MethodInstance ci) {
		if (ci == this.ci)
			return this;
		ClosureCall_c n = (ClosureCall_c) copy();
		n.ci= ci;
		return n;
	}

	public ProcedureInstance<?> procedureInstance() {
		return this.ci;
	}

	/** Get the actual arguments of the call. */
	public List<Expr> arguments() {
		return this.arguments;
	}

	/** Set the actual arguments of the call. */
	public ProcedureCall arguments(List<Expr> arguments) {
		assert arguments != null;
		ClosureCall_c n= (ClosureCall_c) copy();
		n.arguments= TypedList.copyAndCheck(arguments, Expr.class, true);
		return n;
	}

	/** Get the actual arguments of the call. */
	/*  public List<TypeNode> typeArgs() {
	    return this.typeArgs;
    }
	 */ 
	/** Set the actual arguments of the call. */
	/*  public ClosureCall typeArgs(List<TypeNode> typeArgs) {
        assert typeArgs != null;
	    ClosureCall_c n= (ClosureCall_c) copy();
	    n.typeArgs= TypedList.copyAndCheck(typeArgs, TypeNode.class, true);
	    return n;
    }*/

	public List<TypeNode> typeArguments() {
		return Collections.EMPTY_LIST; // typeArgs();
	}

	/** Reconstruct the call. */
	protected ClosureCall_c reconstruct(Expr target, /*List<TypeNode> typeArgs,*/ List<Expr> arguments) {
		if (target != this.target 
				//	|| !CollectionUtil.allEqual(typeArgs, this.typeArgs) 
				|| !CollectionUtil.allEqual(arguments, this.arguments)) {
			ClosureCall_c n= (ClosureCall_c) copy();
			n.target= target;
			//    n.typeArgs= TypedList.copyAndCheck(typeArgs, TypeNode.class, true);
			n.arguments= TypedList.copyAndCheck(arguments, Expr.class, true);
			return n;
		}
		return this;
	}

	/** Visit the children of the call. */
	public Node visitChildren(NodeVisitor v) {
		Expr target= (Expr) visitChild(this.target, v);
		//	List typeArgs= visitList(this.typeArgs, v);
		List arguments= visitList(this.arguments, v);
		return reconstruct(target, /*typeArgs,*/ arguments);
	}

	public Node buildTypes(TypeBuilder tb) throws SemanticException {
		ClosureCall_c n= (ClosureCall_c) super.buildTypes(tb);

		X10TypeSystem ts = (X10TypeSystem) tb.typeSystem();

		X10MethodInstance mi = (X10MethodInstance) ts.createMethodInstance(position(), 
				new ErrorRef_c<MethodDef>(ts, position(), 
						"Cannot get MethodDef before type-checking closure call."));
		return n.closureInstance(mi);
	}

	static Pair<MethodInstance,List<Expr>> tryImplicitConversions(ClosureCall_c n, ContextVisitor tc, 
			Type targetType, List<Type> typeArgs, List<Type> argTypes) throws SemanticException {
		final X10TypeSystem ts = (X10TypeSystem) tc.typeSystem();
		final Context context = tc.context();

		List<MethodInstance> methods = ts.findAcceptableMethods(targetType,
				new DumbMethodMatcher(targetType, Name.make("apply"), typeArgs, argTypes, context));

		Pair<MethodInstance,List<Expr>> p = Converter.<MethodDef,MethodInstance>tryImplicitConversions(n, tc,
				targetType, methods, new X10New_c.MatcherMaker<MethodInstance>() {
			public Matcher<MethodInstance> matcher(Type ct, List<Type> typeArgs, List<Type> argTypes) {
				return ts.MethodMatcher(ct, Name.make("apply"), typeArgs, argTypes, context);
			}
		});

		return p;
	}

	public static X10MethodInstance findAppropriateMethod(ContextVisitor tc, Type targetType,
	        Name name, List<Type> typeArgs, List<Type> actualTypes) throws SemanticException
	{
	    X10MethodInstance mi;
	    X10TypeSystem_c xts = (X10TypeSystem_c) tc.typeSystem();
	    Context context = tc.context();
	    boolean haveUnknown = false;
	    for (Type t : actualTypes) {
	        if (t instanceof UnknownType) haveUnknown = true;
	    }
	    if (!haveUnknown) {
<<<<<<< HEAD
	        mi = ts.findMethod(targetType, ts.MethodMatcher(targetType, name, typeArgs, actualTypes, context));
	    } else {
	        Collection<X10MethodInstance> mis = ts.findMethods(targetType, ts.MethodMatcher(targetType, name, typeArgs, actualTypes, context));
	        // If exception was not thrown, there is at least one match.  Fake it.
	        X10TypeSystem_c xts = (X10TypeSystem_c) tc.typeSystem();
	        // See if all matches have the same return type, and save that to avoid losing information.
	        Type rt = null;
=======
	        try {
	            return xts.findMethod(targetType, xts.MethodMatcher(targetType, name, typeArgs, actualTypes, context));
	        } catch (SemanticException e) {
	            error = e;
	        }
	    }
	    // If not returned yet, fake the method instance.
	    Collection<X10MethodInstance> mis = null;
	    try {
	        mis = xts.findMethods(targetType, xts.MethodMatcher(targetType, name, typeArgs, actualTypes, context));
	    } catch (SemanticException e) {
	        if (error == null) error = e;
	    }
	    // See if all matches have the same return type, and save that to avoid losing information.
	    Type rt = null;
	    if (mis != null) {
>>>>>>> b91a9d3f
	        for (X10MethodInstance xmi : mis) {
	            if (rt == null) {
	                rt = xmi.returnType();
	            } else if (!xts.typeEquals(rt, xmi.returnType(), context)) {
	                if (xts.typeBaseEquals(rt, xmi.returnType(), context)) {
	                    rt = X10TypeMixin.baseType(rt);
	                } else {
	                    rt = null;
	                    break;
	                }
	            }
	        }
	        mi = xts.createFakeMethod(targetType.toClass(), Flags.PUBLIC, name, typeArgs, actualTypes);
	        if (rt != null) mi = mi.returnType(rt);
	    }
	    return mi;
	}

	@Override
	public Node typeCheck(ContextVisitor tc) throws SemanticException {
		Type targetType = target.type();

		List<Type> typeArgs = Collections.emptyList();
		List<Type> actualTypes = new ArrayList<Type>(this.arguments.size());
		for (Expr ei : arguments) {
			actualTypes.add(ei.type());
		}

		X10MethodInstance mi = null;
		List<Expr> args = null;

		try {
		    // First try to find the method without implicit conversions.
			mi = findAppropriateMethod(tc, targetType, Name.make("apply"), typeArgs, actualTypes);
			args = this.arguments;
		}
		catch (SemanticException e) {
			// Now, try to find the method with implicit conversions, making them explicit.
			try {
				Pair<MethodInstance,List<Expr>> p = tryImplicitConversions(this, tc, targetType, typeArgs, actualTypes);
				mi = (X10MethodInstance) p.fst();
				args = p.snd();
			}
			catch (SemanticException e2) {
				throw e;
			}
		}

		// Find the most-specific closure type.

		if (mi.container() instanceof FunctionType) {
			ClosureCall_c n = this;
			n = (ClosureCall_c) n.arguments(args);
			return n.closureInstance(mi).type(mi.returnType());
		}
		else {
			// TODO: add ts.Function and uncomment this.
			// Check that the target actually is of a function type of the appropriate type and doesn't just coincidentally implement an
			// apply method.
			//	    ClosureType ct = ts.Function(mi.typeParameters(), mi.formalTypes(), mi.returnType());
			//	    if (! targetType.isSubtype(ct))
			//		throw new SemanticException("Invalid closure call; target does not implement " + ct + ".", position());
			X10NodeFactory nf = (X10NodeFactory) tc.nodeFactory();
			X10Call_c n = (X10Call_c) nf.X10Call(position(), target(), 
					nf.Id(Position.COMPILER_GENERATED, mi.name().toString()), Collections.EMPTY_LIST, args);
			n = (X10Call_c) n.methodInstance(mi).type(mi.returnType());
			return n;
		}
	}

	public Type childExpectedType(Expr child, AscriptionVisitor av)
	{
		if (child == target) {
			return ci.container();
		}

		Iterator i = this.arguments.iterator();
		Iterator j = ci.formalTypes().iterator();

		while (i.hasNext() && j.hasNext()) {
			Expr e = (Expr) i.next();
			Type t = (Type) j.next();

			if (e == child) {
				return t;
			}
		}

		return child.type();
	}

	public String toString() {
		StringBuffer buff= new StringBuffer();
		buff.append(target)
		.append("(");
		for(Iterator<Expr> iter= arguments.iterator(); iter.hasNext(); ) {
			Expr arg= (Expr) iter.next();
			buff.append(arg);
			if (iter.hasNext()) buff.append(", ");
		}
		buff.append(")");
		return buff.toString();
	}

	public void prettyPrint(CodeWriter w, PrettyPrinter tr) {
		w.begin(0);
		printSubExpr((Expr) target, w, tr);
		w.write("(");
		if (arguments.size() > 0) {
			w.allowBreak(2, 2, "", 0); // miser mode
			w.begin(0);
			for(Iterator<Expr> i = arguments.iterator(); i.hasNext();) {
				Expr e = (Expr) i.next();
				print(e, w, tr);
				if (i.hasNext()) {
					w.write(",");
					w.allowBreak(0, " ");
				}
			}
			w.end();
		}
		w.write(")");
		w.end();
	}
}<|MERGE_RESOLUTION|>--- conflicted
+++ resolved
@@ -24,7 +24,6 @@
 import polyglot.ast.ProcedureCall;
 import polyglot.ast.Term;
 import polyglot.ast.TypeNode;
-import polyglot.types.ClassDef;
 import polyglot.types.Context;
 import polyglot.types.ErrorRef_c;
 import polyglot.types.Flags;
@@ -32,20 +31,14 @@
 import polyglot.types.MethodDef;
 import polyglot.types.MethodInstance;
 import polyglot.types.ProcedureInstance;
-import polyglot.types.Ref;
 import polyglot.types.SemanticException;
 import polyglot.types.Name;
 import polyglot.types.Type;
-import polyglot.types.TypeSystem;
-import polyglot.types.Types;
 import polyglot.types.UnknownType;
 import polyglot.util.CodeWriter;
 import polyglot.util.CollectionUtil;
-import polyglot.util.InternalCompilerError;
 import polyglot.util.Pair;
 import polyglot.util.Position;
-import polyglot.util.Transformation;
-import polyglot.util.TransformingList;
 import polyglot.util.TypedList;
 import polyglot.visit.AscriptionVisitor;
 import polyglot.visit.CFGBuilder;
@@ -53,16 +46,15 @@
 import polyglot.visit.NodeVisitor;
 import polyglot.visit.PrettyPrinter;
 import polyglot.visit.TypeBuilder;
-import x10.types.ClosureDef;
-import x10.types.ClosureInstance;
+import x10.errors.Errors;
 import x10.types.FunctionType;
-import x10.types.X10Context;
 import x10.types.X10MethodInstance;
 import x10.types.X10TypeMixin;
 import x10.types.X10TypeSystem;
 import x10.types.X10TypeSystem_c;
 import x10.types.checker.Converter;
 import x10.types.matcher.DumbMethodMatcher;
+import x10.visit.X10TypeChecker;
 
 public class ClosureCall_c extends Expr_c implements ClosureCall {
 	protected Expr target;
@@ -232,26 +224,8 @@
 		return n.closureInstance(mi);
 	}
 
-	static Pair<MethodInstance,List<Expr>> tryImplicitConversions(ClosureCall_c n, ContextVisitor tc, 
-			Type targetType, List<Type> typeArgs, List<Type> argTypes) throws SemanticException {
-		final X10TypeSystem ts = (X10TypeSystem) tc.typeSystem();
-		final Context context = tc.context();
-
-		List<MethodInstance> methods = ts.findAcceptableMethods(targetType,
-				new DumbMethodMatcher(targetType, Name.make("apply"), typeArgs, argTypes, context));
-
-		Pair<MethodInstance,List<Expr>> p = Converter.<MethodDef,MethodInstance>tryImplicitConversions(n, tc,
-				targetType, methods, new X10New_c.MatcherMaker<MethodInstance>() {
-			public Matcher<MethodInstance> matcher(Type ct, List<Type> typeArgs, List<Type> argTypes) {
-				return ts.MethodMatcher(ct, Name.make("apply"), typeArgs, argTypes, context);
-			}
-		});
-
-		return p;
-	}
-
 	public static X10MethodInstance findAppropriateMethod(ContextVisitor tc, Type targetType,
-	        Name name, List<Type> typeArgs, List<Type> actualTypes) throws SemanticException
+	        Name name, List<Type> typeArgs, List<Type> actualTypes)
 	{
 	    X10MethodInstance mi;
 	    X10TypeSystem_c xts = (X10TypeSystem_c) tc.typeSystem();
@@ -260,16 +234,8 @@
 	    for (Type t : actualTypes) {
 	        if (t instanceof UnknownType) haveUnknown = true;
 	    }
+	    SemanticException error = null;
 	    if (!haveUnknown) {
-<<<<<<< HEAD
-	        mi = ts.findMethod(targetType, ts.MethodMatcher(targetType, name, typeArgs, actualTypes, context));
-	    } else {
-	        Collection<X10MethodInstance> mis = ts.findMethods(targetType, ts.MethodMatcher(targetType, name, typeArgs, actualTypes, context));
-	        // If exception was not thrown, there is at least one match.  Fake it.
-	        X10TypeSystem_c xts = (X10TypeSystem_c) tc.typeSystem();
-	        // See if all matches have the same return type, and save that to avoid losing information.
-	        Type rt = null;
-=======
 	        try {
 	            return xts.findMethod(targetType, xts.MethodMatcher(targetType, name, typeArgs, actualTypes, context));
 	        } catch (SemanticException e) {
@@ -286,7 +252,6 @@
 	    // See if all matches have the same return type, and save that to avoid losing information.
 	    Type rt = null;
 	    if (mis != null) {
->>>>>>> b91a9d3f
 	        for (X10MethodInstance xmi : mis) {
 	            if (rt == null) {
 	                rt = xmi.returnType();
@@ -299,9 +264,9 @@
 	                }
 	            }
 	        }
-	        mi = xts.createFakeMethod(targetType.toClass(), Flags.PUBLIC, name, typeArgs, actualTypes);
-	        if (rt != null) mi = mi.returnType(rt);
 	    }
+	    mi = xts.createFakeMethod(targetType.toClass(), Flags.PUBLIC, name, typeArgs, actualTypes, error);
+	    if (rt != null) mi = mi.returnType(rt);
 	    return mi;
 	}
 
@@ -315,23 +280,21 @@
 			actualTypes.add(ei.type());
 		}
 
-		X10MethodInstance mi = null;
-		List<Expr> args = null;
-
-		try {
-		    // First try to find the method without implicit conversions.
-			mi = findAppropriateMethod(tc, targetType, Name.make("apply"), typeArgs, actualTypes);
-			args = this.arguments;
-		}
-		catch (SemanticException e) {
+		// First try to find the method without implicit conversions.
+		X10MethodInstance mi = findAppropriateMethod(tc, targetType, Name.make("apply"), typeArgs, actualTypes);
+		List<Expr> args = this.arguments;
+		if (mi.error() != null) {
 			// Now, try to find the method with implicit conversions, making them explicit.
 			try {
-				Pair<MethodInstance,List<Expr>> p = tryImplicitConversions(this, tc, targetType, typeArgs, actualTypes);
+				Pair<MethodInstance,List<Expr>> p = X10Call_c.tryImplicitConversions(this, tc, targetType, Name.make("apply"), typeArgs, actualTypes);
 				mi = (X10MethodInstance) p.fst();
 				args = p.snd();
 			}
-			catch (SemanticException e2) {
-				throw e;
+			catch (SemanticException e) {
+			    X10TypeChecker xtc = X10TypeChecker.getTypeChecker(tc);
+			    if (xtc.throwExceptions())
+			        throw mi.error();
+			    Errors.issue(tc.job(), mi.error(), this);
 			}
 		}
 
@@ -351,7 +314,7 @@
 			//		throw new SemanticException("Invalid closure call; target does not implement " + ct + ".", position());
 			X10NodeFactory nf = (X10NodeFactory) tc.nodeFactory();
 			X10Call_c n = (X10Call_c) nf.X10Call(position(), target(), 
-					nf.Id(Position.COMPILER_GENERATED, mi.name().toString()), Collections.EMPTY_LIST, args);
+					nf.Id(X10NodeFactory_c.compilerGenerated(position()), mi.name().toString()), Collections.EMPTY_LIST, args);
 			n = (X10Call_c) n.methodInstance(mi).type(mi.returnType());
 			return n;
 		}
