/*
 *  This file is part of the X10 project (http://x10-lang.org).
 *
 *  This file is licensed to You under the Eclipse Public License (EPL);
 *  You may not use this file except in compliance with the License.
 *  You may obtain a copy of the License at
 *      http://www.opensource.org/licenses/eclipse-1.0.php
 *
 *  (C) Copyright IBM Corporation 2006-2010.
 */
package x10.ast;

import java.util.ArrayList;
import java.util.Collections;
import java.util.LinkedList;
import java.util.List;

import polyglot.ast.*;
import polyglot.ast.Assign.Operator;
import polyglot.types.*;
import polyglot.util.CollectionUtil;
import polyglot.util.Position;
import polyglot.util.TypedList;
import x10.ExtensionInfo;
import x10.types.ParameterType;
import x10.types.checker.Converter;
import x10cuda.ast.CUDAKernel;

/**
 * NodeFactory for X10 extension.
 *
 * @author ??
 * @author vj
 * @author Christian Grothoff
 */
public class X10NodeFactory_c extends NodeFactory_c {

	public X10NodeFactory_c(ExtensionInfo extInfo) {
		this(extInfo, new X10ExtFactory_c(), new X10DelFactory_c());
	}
	
	protected X10NodeFactory_c(ExtensionInfo extInfo, ExtFactory extFact, DelFactory delFact) {
		super(extInfo, extFact, delFact);
	}

	public ExtensionInfo extensionInfo() { return (ExtensionInfo) super.extensionInfo(); }

	public Disamb disamb() {
		return new X10Disamb_c();
	}
	
	public Initializer Initializer(Position pos, FlagsNode flags, Block body) {
	    Initializer n = new X10Initializer_c(pos, flags, body);
	    n = (Initializer)n.ext(extFactory().extInitializer());
	    n = (Initializer)n.del(delFactory().delInitializer());
	    return n;
	}
	
	public LocalAssign LocalAssign(Position pos, Local left, Assign.Operator op, Expr right) {
	    LocalAssign n = new X10LocalAssign_c(this, pos, left, op, right);
	    n = (LocalAssign)n.ext(extFactory().extLocalAssign());
	    n = (LocalAssign)n.del(delFactory().delLocalAssign());
	    return n;
	}
	public FieldAssign FieldAssign(Position pos, Receiver target, Id field, Assign.Operator op, Expr right) {
	    FieldAssign n = new X10FieldAssign_c(this, pos, target, field, op, right);
	    n = (FieldAssign)n.ext(extFactory().extFieldAssign());
	    n = (FieldAssign)n.del(delFactory().delFieldAssign());
	    return n;
	    }

	public LocalTypeDef LocalTypeDef(Position pos, TypeDecl typeDefDeclaration) {
	    LocalTypeDef_c n = new LocalTypeDef_c(pos, typeDefDeclaration);
	    n = (LocalTypeDef_c) n.ext(extFactory().extStmt());
	    n = (LocalTypeDef_c) n.del(delFactory().delStmt());
	    return n;
	}

	public AmbExpr AmbExpr(Position pos, Id name) {
	    AmbExpr n = new X10AmbExpr_c(pos, name);
	    n = (AmbExpr)n.ext(extFactory().extAmbExpr());
	    n = (AmbExpr)n.del(delFactory().delAmbExpr());
	    return n;
	}

	public X10AmbTypeNode AmbTypeNode(Position pos, Prefix p, Id name) {
	    X10AmbTypeNode_c n = new X10AmbTypeNode_c(pos, p, name);
	    n = (X10AmbTypeNode_c) n.ext(extFactory().extAmbTypeNode());
	    n = (X10AmbTypeNode_c) n.del(delFactory().delAmbTypeNode());
	    return n;
	}

	public AmbReceiver AmbReceiver(Position pos, Prefix prefix, Id name) {
	    AmbReceiver n = new X10AmbReceiver_c(pos, prefix, name);
	    n = (AmbReceiver)n.ext(extFactory().extAmbReceiver());
	    n = (AmbReceiver)n.del(delFactory().delAmbReceiver());
	    return n;
	}

	public X10AmbQualifierNode AmbQualifierNode(Position pos, Prefix prefix, Id name) {
		X10AmbQualifierNode_c n = new X10AmbQualifierNode_c(pos, prefix, name);
		n = (X10AmbQualifierNode_c) n.ext(extFactory().extAmbQualifierNode());
		n = (X10AmbQualifierNode_c) n.del(delFactory().delAmbQualifierNode());
		return n;
	}

	public UnknownTypeNode UnknownTypeNode(Position pos) {
		UnknownTypeNode_c n = new UnknownTypeNode_c(pos);
		n = (UnknownTypeNode_c)n.ext(extFactory().extTypeNode());
		n = (UnknownTypeNode_c)n.del(delFactory().delTypeNode());
		return n;
	}
	public TypeNode HasType(TypeNode tn) {
		HasTypeNode_c n = new HasTypeNode_c(tn);
		n = (HasTypeNode_c)n.ext(extFactory().extTypeNode());
		n = (HasTypeNode_c)n.del(delFactory().delTypeNode());
		return n;
	}

	public Return X10Return(Position pos, Expr expr, boolean implicit) {
		Return n = new X10Return_c(pos, expr, implicit);
		n = (Return)n.ext(extFactory().extReturn());
		n = (Return)n.del(delFactory().delReturn());
		return n;
	}

	public Return Return(Position pos, Expr expr) {
	    return X10Return(pos, expr, false);
	}

	public TypeParamNode TypeParamNode(Position pos, Id name) {
	    return TypeParamNode(pos, name, ParameterType.Variance.INVARIANT);
	}
	
	public TypeParamNode TypeParamNode(Position pos, Id name, ParameterType.Variance variance) {
		TypeParamNode_c n = new TypeParamNode_c(pos, name, variance);
		n = (TypeParamNode_c) n.ext(extFactory().extNode());
		n = (TypeParamNode_c) n.del(delFactory().delNode());
		return n;
	}

	public HasZeroTest HasZeroTest(Position pos, TypeNode t) {
		HasZeroTest n = new HasZeroTest_c(pos, t);
		n = (HasZeroTest) n.ext(extFactory().extExpr());
		n = (HasZeroTest) n.del(delFactory().delExpr());
		return n;
	}
	public SubtypeTest SubtypeTest(Position pos, TypeNode sub, TypeNode sup, boolean equals) {
		SubtypeTest n = new SubtypeTest_c(pos, sub, sup, equals);
		n = (SubtypeTest) n.ext(extFactory().extExpr());
		n = (SubtypeTest) n.del(delFactory().delExpr());
		return n;
	}
	
	public Contains Contains(Position pos, Expr item, Expr collection) {
	    Contains n = new Contains_c(pos, item, collection);
	    n = (Contains) n.ext(extFactory().extExpr());
	    n = (Contains) n.del(delFactory().delExpr());
	    return n;
	}
	
	public X10MLSourceFile X10MLSourceFile(Position position, PackageNode packageName, List<Import> imports, List<TopLevelDecl> decls) {
	    X10MLSourceFile n = new X10MLSourceFile_c(position, packageName, CollectionUtil.nonNullList(imports), CollectionUtil.nonNullList(decls));
	    n = (X10MLSourceFile)n.ext(extFactory().extSourceFile());
	    n = (X10MLSourceFile)n.del(delFactory().delSourceFile());
	    return n;
	}
	
	public SourceFile SourceFile(Position position, PackageNode packageName, List<Import> imports, List<TopLevelDecl> decls) {
		 SourceFile n = new X10SourceFile_c(position, packageName, CollectionUtil.nonNullList(imports), CollectionUtil.nonNullList(decls));
		 n = (SourceFile)n.ext(extFactory().extSourceFile());
		 n = (SourceFile)n.del(delFactory().delSourceFile());
		 return n;
	}
	
	public AmbMacroTypeNode AmbMacroTypeNode(Position pos, Prefix prefix, Id name, List<TypeNode> typeArgs, List<Expr> args) {
	    AmbMacroTypeNode n = new AmbMacroTypeNode_c(pos, prefix, name, typeArgs, args);
	    n = (AmbMacroTypeNode)n.ext(extFactory().extTypeNode());
	    n = (AmbMacroTypeNode)n.del(delFactory().delTypeNode());
	    return n;
	}
	public TypeNode AmbDepTypeNode(Position pos, Prefix prefix, Id name, List<TypeNode> typeArgs, List<Expr> args, DepParameterExpr dep) {
	    if (dep == null) {
	        return AmbMacroTypeNode(pos, prefix, name, typeArgs, args);
	    }
		AmbDepTypeNode n = new AmbDepTypeNode_c(pos, AmbMacroTypeNode(pos, prefix, name, typeArgs, args), dep);
		n = (AmbDepTypeNode)n.ext(extFactory().extTypeNode());
		n = (AmbDepTypeNode)n.del(delFactory().delTypeNode());
		return n;
	}
	public TypeNode AmbDepTypeNode(Position pos, Prefix prefix, Id name, DepParameterExpr dep) {
		return AmbDepTypeNode(pos, prefix, name, Collections.<TypeNode>emptyList(), Collections.<Expr>emptyList(), dep);
	}

	public X10Instanceof Instanceof(Position pos, Expr expr, TypeNode type) {
		X10Instanceof n = new X10Instanceof_c(pos, expr, type);
		n = (X10Instanceof) n.ext(extFactory().extInstanceof());
		n = (X10Instanceof) n.del(delFactory().delInstanceof());
		return n;
	}

	private Block asBlock(Stmt statement) {
		if (statement == null || statement instanceof Block)
			return (Block)statement;
		List<Stmt> l = new ArrayList<Stmt>();
		l.add(statement);
		return Block(statement.position(), l);
	}

	// Wrap the body of the async in a Block so as to ease further code transforamtions.
	public Async Async(Position pos, List<Expr> clocks, Stmt body) {
		Async a = new Async_c(pos,  clocks, asBlock(body));
		X10ExtFactory_c ext_fac = (X10ExtFactory_c) extFactory();
		a = (Async) a.ext(ext_fac.extAsyncImpl());
		X10DelFactory_c del_fac = (X10DelFactory_c) delFactory();
		a = (Async) a.del(del_fac.delAsyncImpl());
		return a;
	}
	public Async Async(Position pos, Stmt body, boolean clocked) {
		Async a = new Async_c(pos,  asBlock(body), clocked);
		X10ExtFactory_c ext_fac = (X10ExtFactory_c) extFactory();
		a = (Async) a.ext(ext_fac.extAsyncImpl());
		X10DelFactory_c del_fac = (X10DelFactory_c) delFactory();
		a = (Async) a.del(del_fac.delAsyncImpl());
		return a;
	}
	// Wrap the body of the async in a Block so as to ease further code transforamtions.
	public AtStmt AtStmt(Position pos, Expr place, Stmt body) {
		AtStmt a = new AtStmt_c(pos, place, asBlock(body));
		X10ExtFactory_c ext_fac = (X10ExtFactory_c) extFactory();
		a = (AtStmt) a.ext(ext_fac.extAsyncImpl());
		X10DelFactory_c del_fac = (X10DelFactory_c) delFactory();
		a = (AtStmt) a.del(del_fac.delAsyncImpl());
		return a;
	}

	// Wrap the body of an atomic in a block to facilitate code transformation.
	public Atomic Atomic(Position pos, Expr place, Stmt body) {
		Atomic a = new Atomic_c(pos, place, asBlock(body));
		a = (Atomic) a.ext(extFactory().extExpr());
		a = (Atomic) a.del(delFactory().delExpr());
		return a;
	}
	
	public Future Future(Position pos, Expr place, TypeNode returnType, Block body) {
		return Future(pos, place, returnType, null, body);
	}
	
	public Future Future(Position pos, Expr place, TypeNode returnType, TypeNode offerType, Block body) {
		Future f = new Future_c(this, pos, place, returnType, offerType, body);
		X10ExtFactory_c ext_fac = (X10ExtFactory_c) extFactory();
		f = (Future) f.ext(ext_fac.extFutureImpl());
        X10DelFactory_c del_fac = (X10DelFactory_c) delFactory();
        f = (Future) f.del(del_fac.delFutureImpl());
		return f;
	}

	public AtExpr AtExpr(Position pos, Expr place, TypeNode returnType, Block body) {
		return AtExpr(pos, place, returnType, null, body);
	}
	public AtExpr AtExpr(Position pos, Expr place, TypeNode returnType, TypeNode offerType, Block body) {
		AtExpr f = new AtExpr_c(this, pos, place, returnType,offerType, body);
		X10ExtFactory_c ext_fac = (X10ExtFactory_c) extFactory();
		f = (AtExpr) f.ext(ext_fac.extExpr()); // FIXME
        X10DelFactory_c del_fac = (X10DelFactory_c) delFactory();
        f = (AtExpr) f.del(del_fac.delFutureImpl()); // FIXME
		return f;
	}

	public Here Here(Position pos) {
		Here f = new Here_c(pos);
		f = (Here) f.ext(extFactory().extStmt());
		return (Here) f.del(delFactory().delStmt());
	}

	// Wrap the body of a When in a conditional to facilitate code transformations
	public When When(Position pos, Expr expr, Stmt statement) {
		When w = new When_c(pos, expr, asBlock(statement));
		w = (When) w.ext(extFactory().extStmt());
		return (When) w.del(delFactory().delStmt());
	}

	public Next Next(Position pos) {
		Next n = new Next_c(pos);
		n = (Next) n.ext(extFactory().extStmt());
		return (Next) n.del(delFactory().delStmt());
	}
	public Resume Resume(Position pos) {
		Resume n = new Resume_c(pos);
		n = (Resume) n.ext(extFactory().extStmt());
		return (Resume) n.del(delFactory().delStmt());
	}
	
	public Offer Offer(Position pos, Expr e) {
		Offer n = new Offer_c(pos,e);
		n = (Offer) n.ext(extFactory().extStmt());
		return (Offer) n.del(delFactory().delStmt());
	}

	public FinishExpr FinishExpr(Position pos, Expr e, Stmt s) {
		FinishExpr n = new FinishExpr_c(pos, e, s);
		n = (FinishExpr) n.ext(extFactory().extStmt());
		return (FinishExpr) n.del(delFactory().delStmt());
	}

	public ClassBody ClassBody(Position pos, List<ClassMember> members) {
		ClassBody n = new X10ClassBody_c(pos,members);
		n = (ClassBody)n.ext(extFactory().extClassBody());
		n = (ClassBody)n.del(delFactory().delClassBody());
		return n;
	}
	
	public X10ClassDecl ClassDecl(Position pos, FlagsNode flags, Id name, TypeNode superClass, List<TypeNode> interfaces, ClassBody body) {
		return X10ClassDecl(pos, flags, name, Collections.<TypeParamNode>emptyList(), Collections.<PropertyDecl>emptyList(), null, superClass, interfaces, body);
	}

	public X10ClassDecl X10ClassDecl(Position pos, FlagsNode flags, Id name, List<TypeParamNode> typeParameters, List<PropertyDecl> properties, DepParameterExpr ci,
			TypeNode superClass, List<TypeNode> interfaces, ClassBody body) {
		return (X10ClassDecl) ClassDecl(pos, flags, name, typeParameters, properties, superClass, interfaces, body, ci);
	}

	private X10ClassDecl ClassDecl(Position pos, FlagsNode flags, Id name, List<TypeParamNode> typeParameters, List<PropertyDecl> properties,
			TypeNode superClass, List<TypeNode> interfaces, ClassBody body, DepParameterExpr tci) {
	    boolean isInterface = flags.flags().isInterface();
	    if (flags.flags().isInterface()) {
	    	body = PropertyDecl_c.addAbstractGetters(properties, body, this);
	    } else {
	    	  body = PropertyDecl_c.addPropertyGetters(properties, body, this);
	    }
	    X10ClassDecl n = new X10ClassDecl_c(pos, flags, name, typeParameters, properties, tci, superClass, interfaces, body);
		n = (X10ClassDecl)n.ext(extFactory().extClassDecl());
		n = (X10ClassDecl)n.del(delFactory().delClassDecl());
		return n;
	}
	public X10ClassDecl X10ClassDecl(Position pos, FlagsNode flags, Id name, TypeNode superClass, List<TypeNode> interfaces, ClassBody body, DepParameterExpr tci) {
		return (X10ClassDecl) ClassDecl(pos, flags, name, Collections.<TypeParamNode>emptyList(), Collections.<PropertyDecl>emptyList(), superClass, interfaces, body, tci);
	}

	public X10Call X10Call(Position pos, Receiver target, Id name, List<TypeNode> typeArguments, List<Expr> args) {
		X10Call n = new X10Call_c(pos, target, name, typeArguments, args);
		n = (X10Call) n.ext(extFactory().extExpr());
		n = (X10Call) n.del(delFactory().delExpr());
		return n;
	}
	
	public X10Call Call(Position pos, Receiver target, Id name, List<Expr> args) {
		return X10Call(pos, target, name, Collections.<TypeNode>emptyList(), args);
	}
	
<<<<<<< HEAD
	public Expr ConstantDistMaker(Position pos, Expr e1, Expr e2) {
=======
	public ConstantDistMaker ConstantDistMaker(Position pos, Expr e1, Expr e2) {
>>>>>>> c6b069ee
		Receiver x10LangDistributionFactory = ReceiverFromQualifiedName(pos, QName.make("x10.array.Dist"));
		List<Expr> l = new TypedList<Expr>(new LinkedList<Expr>(), Expr.class, false);
		l.add(e1);
		l.add(e2);
		ConstantDistMaker n = new ConstantDistMaker_c(pos,
				x10LangDistributionFactory,
				Id(pos, Name.make("makeConstant")), l);
		n = (ConstantDistMaker) n.ext(extFactory().extExpr());
		return (ConstantDistMaker) n.del(delFactory().delExpr());
	}

	public X10New X10New(Position pos, boolean newOmitted, Expr qualifier, TypeNode objectType, List<TypeNode> typeArguments, List<Expr> arguments, ClassBody body) {
		X10New n = new X10New_c(pos, newOmitted, qualifier, objectType, typeArguments, arguments, body);
		n = (x10.ast.X10New) n.ext(extFactory().extNew());
		n = (x10.ast.X10New) n.del(delFactory().delNew());
		return n;
	}

	public X10New X10New(Position pos, Expr qualifier, TypeNode objectType, List<TypeNode> typeArguments, List<Expr> arguments, ClassBody body) {
		return X10New(pos, false, qualifier, objectType, typeArguments, arguments, body);
	}

	public X10New X10New(Position pos, Expr qualifier, TypeNode objectType, List<TypeNode> typeArguments, List<Expr> arguments) {
		return X10New(pos, qualifier, objectType, typeArguments, arguments, null);
	}

	public X10New X10New(Position pos, TypeNode objectType, List<TypeNode> typeArguments, List<Expr> arguments, ClassBody body) {
		return X10New(pos, null, objectType, typeArguments, arguments, body);
	}

	public X10New X10New(Position pos, TypeNode objectType, List<TypeNode> typeArguments, List<Expr> arguments) {
		return X10New(pos, null, objectType, typeArguments, arguments, null);
	}

	public X10New New(Position pos, Expr qualifier, TypeNode objectType, List<Expr> arguments, ClassBody body) {
		return X10New(pos, qualifier, objectType, Collections.<TypeNode>emptyList(), arguments, body);
	}
	
	// Wrap the body in a block to facilitate code transformations
	public AtEach AtEach(Position pos, Formal formal, Expr domain,
						 List<Expr> clocks, Stmt body)
	{
		AtEach n = new AtEach_c(pos, formal, domain, clocks, asBlock(body));
		X10ExtFactory_c ext_fac = (X10ExtFactory_c) extFactory();
		n = (AtEach) n.ext(ext_fac.extAtEachImpl());
		X10DelFactory_c del_fac = (X10DelFactory_c) delFactory();
		n = (AtEach) n.del(del_fac.delAtEachImpl());
		return n;
	}
	public AtEach AtEach(Position pos, Formal formal, Expr domain,
			 Stmt body)
	{
		AtEach n = new AtEach_c(pos, formal, domain, asBlock(body));
		X10ExtFactory_c ext_fac = (X10ExtFactory_c) extFactory();
		n = (AtEach) n.ext(ext_fac.extAtEachImpl());
		X10DelFactory_c del_fac = (X10DelFactory_c) delFactory();
		n = (AtEach) n.del(del_fac.delAtEachImpl());
		return n;
	}

	public For For(Position pos, List<ForInit> inits, Expr cond, List<ForUpdate> iters, Stmt body) {
		For n = new For_c(pos, inits, cond, iters, asBlock(body));
		n = (For)n.ext(extFactory().extFor());
		n = (For)n.del(delFactory().delFor());
		return n;
	}

	// Wrap the body in a block to facilitate code transformations
	public X10Loop ForLoop(Position pos, Formal formal, Expr domain, Stmt body)
	{
		X10Loop n = new ForLoop_c(pos, formal, domain, asBlock(body));
		X10ExtFactory_c ext_fac = (X10ExtFactory_c) extFactory();
		n = (X10Loop) n.ext(ext_fac.extForLoopImpl());
		X10DelFactory_c del_fac = (X10DelFactory_c) delFactory();
		n = (X10Loop) n.del(del_fac.delForLoopImpl());
		return n;
	}


	// Wrap the body in a block to facilitate code transformations
	public Finish Finish(Position pos, Stmt body, boolean clocked) {
		Finish n = new Finish_c(pos, asBlock(body), clocked);
		X10ExtFactory_c ext_fac = (X10ExtFactory_c) extFactory();
		n = (Finish) n.ext(ext_fac.extFinishImpl());
		X10DelFactory_c del_fac = (X10DelFactory_c) delFactory();
		n = (Finish) n.del(del_fac.delFinishImpl());
		return n;
	}

	public DepParameterExpr DepParameterExpr(Position pos, List<Expr> e) {
		DepParameterExpr n = new DepParameterExpr_c(pos, e);
		n = (DepParameterExpr) n.ext(extFactory().extStmt());
		return (DepParameterExpr) n.del(delFactory().delStmt());
	}
	public DepParameterExpr DepParameterExpr(Position pos, List<Formal> formals, List<Expr> e) {
		DepParameterExpr n = new DepParameterExpr_c(pos, formals, e);
		n = (DepParameterExpr) n.ext(extFactory().extStmt());
		return (DepParameterExpr) n.del(delFactory().delStmt());
	}

	public Assign Assign(Position pos, Expr left, Assign.Operator op, Expr right)
	{
	    if (left instanceof Call) {
		Call c = (Call) left;
		return SettableAssign(pos, (Expr) c.target(), c.arguments(), op, right);
	    }
	    return SUPER_Assign(pos, left, op, right);
	}
	
	public polyglot.ast.AmbAssign AmbAssign(Position pos, Expr left, Operator op, Expr right) {
	    AmbAssign n = new X10AmbAssign_c(this, pos, left, op, right);
	    n = (AmbAssign)n.ext(extFactory().extAmbAssign());
	    n = (AmbAssign)n.del(delFactory().delAmbAssign());
	    return n;
	}
	public SettableAssign SettableAssign(Position pos, Expr array, List<Expr> index, Operator op, Expr right) {
	    SettableAssign n = new SettableAssign_c(this, pos, array, index, op, right);
	    n = (SettableAssign)n.ext(extFactory().extAssign());
	    n = (SettableAssign)n.del(delFactory().delAssign());
	    return n;
	}

	public Binary Binary(Position pos, Expr left, Binary.Operator op,
						 Expr right)
	{
		Binary n = new X10Binary_c(pos, left, op, right);
		n = (Binary) n.ext(extFactory().extBinary());
		n = (Binary) n.del(delFactory().delBinary());
		return n;
	}

	public Unary Unary(Position pos, Unary.Operator op, Expr expr) {
		boolean incOp = (op == Unary.POST_INC || op == Unary.PRE_INC ||
						 op == Unary.POST_DEC || op == Unary.PRE_DEC);
		Unary n = new X10Unary_c(pos, op, expr);
		n = (Unary) n.ext(extFactory().extUnary());
		n = (Unary) n.del(delFactory().delUnary());
		return n;
	}

	public Tuple Tuple(Position pos, List<Expr> a) {
        return Tuple(pos,null, a);

    }
	public Tuple Tuple(Position pos, TypeNode indexType, List<Expr> a) {
		//Report.report(1, "X10NodeFactory_c making tuple " + p + " " + r + " " + a);
		Tuple n = new Tuple_c(pos, a, indexType);
		n = (Tuple) n.ext(extFactory().extCall());
		n = (Tuple) n.del(delFactory().delCall());
		return n;
	}

	public X10CanonicalTypeNode X10CanonicalTypeNode(Position pos, Type type) {
	    X10CanonicalTypeNode tn = (X10CanonicalTypeNode) CanonicalTypeNode(pos, type);
	    return tn;
	}

	public X10CanonicalTypeNode CanonicalTypeNode(Position pos, Ref<? extends Type> type) {
	    X10CanonicalTypeNode n = new X10CanonicalTypeNode_c(pos, type);
	    n = (X10CanonicalTypeNode)n.ext(extFactory().extCanonicalTypeNode());
	    n = (X10CanonicalTypeNode)n.del(delFactory().delCanonicalTypeNode());
	    return n;
	}
	
	public X10Formal X10Formal(Position pos, FlagsNode flags, TypeNode type, Id name,
						 List<Formal> vars, boolean unnamed)
	{
		X10Formal n = new X10Formal_c(pos, flags, type, name, vars, unnamed);
		n = (X10Formal) n.ext(extFactory().extFormal());
		n = (X10Formal) n.del(delFactory().delFormal());
		return n;
	}

	public X10Formal Formal(Position pos, FlagsNode flags, TypeNode type, Id name)
	{
		return X10Formal(pos, flags, type, name, null, false);
	}

	public ParExpr ParExpr(Position pos, Expr expr) {
		ParExpr n = new ParExpr_c(pos, expr);
		n = (ParExpr) n.ext(extFactory().extExpr());
		return (ParExpr) n.del(delFactory().delExpr());
	}

	public Field Field(Position pos, Receiver target, Id name) {
		Field n = new X10Field_c(pos, target, name);
		n = (Field) n.ext(extFactory().extField());
		n = (Field) n.del(delFactory().delField());
		return n;
	}

	public X10FieldDecl FieldDecl(Position pos, FlagsNode flags, TypeNode type,
							   Id name, Expr init)
	{
		X10FieldDecl n = new X10FieldDecl_c(this, pos, flags, type, name, init);
		n = (X10FieldDecl) n.ext(extFactory().extFieldDecl());
		n = (X10FieldDecl) n.del(delFactory().delFieldDecl());
		return n;
	}

	
	public X10Cast X10Cast(Position pos, TypeNode castType, Expr expr) {
	    return X10Cast(pos, castType, expr, Converter.ConversionType.UNKNOWN_CONVERSION);
	}
	public X10Cast X10Cast(Position pos, TypeNode castType, Expr expr, Converter.ConversionType conversionType) {
	    X10Cast n = new X10Cast_c(pos, castType, expr, conversionType);
	    n = (X10Cast)n.ext(extFactory().extCast());
	    n = (X10Cast)n.del(delFactory().delCast());
	    return n;
	}

	public X10Cast Cast(Position pos, TypeNode castType, Expr expr) {
	    return X10Cast(pos, castType, expr, Converter.ConversionType.UNKNOWN_CONVERSION);
	}

	// @Override
	public X10MethodDecl MethodDecl(Position pos, FlagsNode flags, TypeNode returnType,
			Id name,
			List<Formal> formals,  Block body)
	{
		return X10MethodDecl(pos, flags, returnType, name, Collections.<TypeParamNode>emptyList(), formals, null,  null, body);
	}

	public X10MethodDecl X10MethodDecl(Position pos, FlagsNode flags, TypeNode returnType, Id name, List<TypeParamNode> typeParams, List<Formal> formals,
			DepParameterExpr guard,  TypeNode offerType, Block body) {
		X10MethodDecl n = new X10MethodDecl_c(this, pos, flags, returnType, name, typeParams,
				formals, guard,  offerType, body);
		n = (X10MethodDecl)n.ext(extFactory().extMethodDecl());
		n = (X10MethodDecl)n.del(delFactory().delMethodDecl());
		return n;
	}
	
	public LocalDecl LocalDecl(Position pos, FlagsNode flags, TypeNode type, Id name, Expr init)
	{
		LocalDecl n = new X10LocalDecl_c(this, pos, flags, type, name, init);
		n = (LocalDecl)n.ext(extFactory().extLocalDecl());
		n = (LocalDecl)n.del(delFactory().delLocalDecl());
		return n;
	}
	
	public X10ConstructorDecl ConstructorDecl(Position pos, FlagsNode flags, Id name, List<Formal> formals, Block body) {
		return X10ConstructorDecl(pos, flags, name, null, Collections.<TypeParamNode>emptyList(), formals, null,  null, body);
	}

	public X10ConstructorDecl X10ConstructorDecl(Position pos, FlagsNode flags,
			Id name, TypeNode returnType,
			List<TypeParamNode> typeParams, List<Formal> formals,
			DepParameterExpr guard, TypeNode offerType, Block body)
	{
		X10ConstructorDecl n =
			new X10ConstructorDecl_c(pos, flags,
					name, returnType,
					typeParams, formals,
					guard,  offerType, body);
		n = (X10ConstructorDecl)n.ext(extFactory().extConstructorDecl());
		n = (X10ConstructorDecl)n.del(delFactory().delConstructorDecl());
		return n;
	}
	public PropertyDecl PropertyDecl(Position pos, FlagsNode flags, TypeNode type, Id name) {
		PropertyDecl n = new PropertyDecl_c(pos, flags, type, name, this);
		n = (PropertyDecl)n.ext(extFactory().extFieldDecl());
		n = (PropertyDecl)n.del(delFactory().delFieldDecl());
		return n;
	}
	public PropertyDecl PropertyDecl(Position pos, FlagsNode flags, TypeNode type, Id name, Expr init) {
		PropertyDecl n = new PropertyDecl_c(pos, flags, type, name, init, this);
		n = (PropertyDecl)n.ext(extFactory().extFieldDecl());
		n = (PropertyDecl)n.del(delFactory().delFieldDecl());
		return n;
	}
	public final X10Special Self(Position pos) {
		return Special(pos, X10Special.SELF, null);
	}
	public X10Special Special(Position pos, Special.Kind kind, TypeNode outer) {
		X10Special n = new X10Special_c(pos, kind, outer);
		n = (X10Special)n.ext(extFactory().extSpecial());
		n = (X10Special)n.del(delFactory().delSpecial());
		return n;
	}

	public Local Local(Position pos, Id name) {
		Local n = new X10Local_c(pos, name);
		n = (Local)n.ext(extFactory().extLocal());
		n = (Local)n.del(delFactory().delLocal());
		return n;
	}
	public BooleanLit BooleanLit(Position pos, boolean value) {
		BooleanLit n = new X10BooleanLit_c(pos, value);
		n = (BooleanLit)n.ext(extFactory().extBooleanLit());
		n = (BooleanLit)n.del(delFactory().delBooleanLit());
		return n;
	}
	public StmtExpr StmtExpr(Position pos, List<Stmt> statements, Expr result) {
		StmtExpr n = new StmtExpr_c(pos, statements, result);
		n = (StmtExpr)n.ext(extFactory().extBlock());
		n = (StmtExpr)n.del(delFactory().delBlock());
		return n;
	}
	public StmtSeq StmtSeq(Position pos, List<Stmt> statements) {
		StmtSeq n = new StmtSeq_c(this, pos, statements);
		n = (StmtSeq)n.ext(extFactory().extBlock());
		n = (StmtSeq)n.del(delFactory().delBlock());
		return n;
	}
	// Place the consequent and the alternative in blocks to ease
	// further rewrites of the AST.
	public If If(Position pos, Expr cond, Stmt consequent, Stmt alternative) {
		If n = new X10If_c(pos, cond, asBlock(consequent), asBlock(alternative));
		n = (If)n.ext(extFactory().extIf());
		n = (If)n.del(delFactory().delIf());
		return n;
	}
<<<<<<< HEAD
	public Expr RegionMaker(Position pos, Expr e1, Expr e2) {
=======
	public RegionMaker RegionMaker(Position pos, Expr e1, Expr e2) {
>>>>>>> c6b069ee
		List<Expr> l = new TypedList<Expr>(new LinkedList<Expr>(), Expr.class, false);
		l.add(e1);
		l.add(e2);

<<<<<<< HEAD
		Call n = new RegionMaker_c(pos, TypeNodeFromQualifiedName(pos, QName.make("x10.array.Region")), Id(pos, "makeRectangular"), l);
		n = (Call) n.ext(extFactory().extExpr());
		n = (Call) n.del(delFactory().delExpr());
=======
		RegionMaker n = new RegionMaker_c(pos, TypeNodeFromQualifiedName(pos, QName.make("x10.array.Region")), Id(pos, "makeRectangular"), l);
		n = (RegionMaker) n.ext(extFactory().extExpr());
		n = (RegionMaker) n.del(delFactory().delExpr());
>>>>>>> c6b069ee
		return n;
	}
	public Do Do(Position pos, Stmt body, Expr cond) {
		Do n = new X10Do_c(pos, body, cond);
		n = (Do)n.ext(extFactory().extDo());
		n = (Do)n.del(delFactory().delDo());
		return n;
	}
	public While While(Position pos, Expr cond, Stmt body) {
		While n = new X10While_c(pos, cond, body);
		n = (While)n.ext(extFactory().extWhile());
		n = (While)n.del(delFactory().delWhile());
		return n;
	}
	public IntLit IntLit(Position pos, IntLit.Kind kind, long value) {
		IntLit n = new IntLit_c(pos, kind, value);
		n = (IntLit)n.ext(extFactory().extIntLit());
		n = (IntLit)n.del(delFactory().delIntLit());
		return n;
	}

	public StringLit StringLit(Position pos, String value) {
		StringLit n = new X10StringLit_c(pos, value);
		n = (StringLit)n.ext(extFactory().extStringLit());
		n = (StringLit)n.del(delFactory().delStringLit());
		return n;
	}
	public FloatLit FloatLit(Position pos, FloatLit.Kind kind, double value) {
		FloatLit n = new X10FloatLit_c(pos, kind, value);
		n = (FloatLit)n.ext(extFactory().extFloatLit());
		n = (FloatLit)n.del(delFactory().delFloatLit());
		return n;
	}
	public CharLit CharLit(Position pos, char value) {
		CharLit n = new X10CharLit_c(pos, value);
		n = (CharLit)n.ext(extFactory().extCharLit());
		n = (CharLit)n.del(delFactory().delCharLit());
		return n;
	}

	public AssignPropertyCall AssignPropertyCall(Position pos, List<TypeNode> typeArgs, List<Expr> args) {
		AssignPropertyCall  n = new AssignPropertyCall_c(pos, args);
		n = (AssignPropertyCall) n.ext(extFactory().extExpr());
		n= (AssignPropertyCall) n.del(delFactory().delExpr());
		return n;
	}
	public X10Conditional Conditional(Position pos, Expr cond, Expr consequent, Expr alternative) {
		X10Conditional n = new X10Conditional_c(pos, cond, consequent, alternative);
		n = (X10Conditional)n.ext(extFactory().extConditional());
		n = (X10Conditional)n.del(delFactory().delConditional());
		return n;
	}

	public X10ConstructorCall X10ThisCall(Position pos, Expr outer, List<TypeNode> typeArgs, List<Expr> args) {
		return X10ConstructorCall(pos, ConstructorCall.THIS, outer, typeArgs, args);
	}

	public X10ConstructorCall X10ThisCall(Position pos, List<TypeNode> typeArgs, List<Expr> args) {
		return X10ConstructorCall(pos, ConstructorCall.THIS, null, typeArgs, args);
	}

	public X10ConstructorCall X10SuperCall(Position pos, Expr outer, List<TypeNode> typeArgs, List<Expr> args) {
		return X10ConstructorCall(pos, ConstructorCall.SUPER, outer, typeArgs, args);
	}

	public X10ConstructorCall X10SuperCall(Position pos, List<TypeNode> typeArgs, List<Expr> args) {
		return X10ConstructorCall(pos, ConstructorCall.SUPER, null, typeArgs, args);
	}

	public X10ConstructorCall X10ConstructorCall(Position pos, ConstructorCall.Kind kind, Expr outer, List<TypeNode> typeArgs, List<Expr> args) {
		X10ConstructorCall n = new X10ConstructorCall_c(pos, kind, outer, CollectionUtil.nonNullList(typeArgs), CollectionUtil.nonNullList(args));
		n = (X10ConstructorCall)n.ext(extFactory().extConstructorCall());
		n = (X10ConstructorCall)n.del(delFactory().delConstructorCall());
		return n;
	}
	
	public ConstructorCall ConstructorCall(Position pos, ConstructorCall.Kind kind, Expr outer, List<Expr> args) {
		return X10ConstructorCall(pos, kind, outer, Collections.<TypeNode>emptyList(), args);
	}

	public Closure Closure(Position pos, List<Formal> formals, 
			DepParameterExpr guard, TypeNode returnType,   Block body) {
		return Closure(pos, formals, guard, returnType,  null, body);
	}
	public Closure Closure(Position pos, List<Formal> formals, 
			DepParameterExpr guard, TypeNode returnType,  TypeNode offerType, Block body) {
		Closure n = new Closure_c(this, pos, formals, returnType, guard,  offerType, body);
		X10ExtFactory_c ext_fac = (X10ExtFactory_c) extFactory();
		n = (Closure) n.ext(ext_fac.extClosureImpl());
		X10DelFactory_c del_fac = (X10DelFactory_c) delFactory();
		n = (Closure) n.del(del_fac.delClosureImpl());
		return n;
	}

	public Closure Closure(Closure c, Position pos) {
       return Closure(pos,  c.formals(), c.guard(), c.returnType(), 
    		   c.body());
	}
	public ClosureCall ClosureCall(Position pos, Expr closure, /*List<TypeNode> typeArgs,*/ List<Expr> args) {
		ClosureCall n = new ClosureCall_c(pos, closure,  args);
		n = (ClosureCall) n.ext(extFactory().extExpr());
		n = (ClosureCall) n.del(delFactory().delExpr());
		return n;
	}
	public ClosureCall ClosureCall(Position pos, Expr closure, List<TypeNode> typeArgs, List<Expr> args) {
		assert typeArgs==null || typeArgs.size()==0 : "Closures do not have type args.";
		return ClosureCall(pos, closure, args);
	
	}

	public AnnotationNode AnnotationNode(Position pos, TypeNode tn) {
		AnnotationNode n = new AnnotationNode_c(pos, tn);
		n = (AnnotationNode) n.ext(extFactory().extNode());
		n = (AnnotationNode) n.del(delFactory().delNode());
		return n;
	}

	public TypeNode FunctionTypeNode(Position pos, List<TypeParamNode> typeParams, List<Formal> formals, DepParameterExpr guard, TypeNode returnType,
			TypeNode offersType) {
		FunctionTypeNode n = new FunctionTypeNode_c(pos, typeParams, formals, returnType, guard,  offersType);
		n = (FunctionTypeNode) n.ext(extFactory().extTypeNode());
		n = (FunctionTypeNode) n.del(delFactory().delTypeNode());
		return n;
	}

	public TypeDecl TypeDecl(Position pos, FlagsNode flags, Id name, List<TypeParamNode> typeParameters, List<Formal> formals, DepParameterExpr guard,
			TypeNode type) {
		TypeDecl n = new TypeDecl_c(pos, flags, name, typeParameters, formals, guard, type);
		n = (TypeDecl) n.ext(extFactory().extNode());
		n = (TypeDecl) n.del(delFactory().delNode());
		return n;
	}

	public CUDAKernel CUDAKernel(Position position, List<Stmt> statements) {
        CUDAKernel n = new CUDAKernel(position, CollectionUtil.nonNullList(statements));
        n = (CUDAKernel)n.ext(extFactory().extBlock());
        n = (CUDAKernel)n.del(delFactory().delBlock());
        return n;
	}
}<|MERGE_RESOLUTION|>--- conflicted
+++ resolved
@@ -347,11 +347,7 @@
 		return X10Call(pos, target, name, Collections.<TypeNode>emptyList(), args);
 	}
 	
-<<<<<<< HEAD
-	public Expr ConstantDistMaker(Position pos, Expr e1, Expr e2) {
-=======
 	public ConstantDistMaker ConstantDistMaker(Position pos, Expr e1, Expr e2) {
->>>>>>> c6b069ee
 		Receiver x10LangDistributionFactory = ReceiverFromQualifiedName(pos, QName.make("x10.array.Dist"));
 		List<Expr> l = new TypedList<Expr>(new LinkedList<Expr>(), Expr.class, false);
 		l.add(e1);
@@ -664,24 +660,14 @@
 		n = (If)n.del(delFactory().delIf());
 		return n;
 	}
-<<<<<<< HEAD
-	public Expr RegionMaker(Position pos, Expr e1, Expr e2) {
-=======
 	public RegionMaker RegionMaker(Position pos, Expr e1, Expr e2) {
->>>>>>> c6b069ee
 		List<Expr> l = new TypedList<Expr>(new LinkedList<Expr>(), Expr.class, false);
 		l.add(e1);
 		l.add(e2);
 
-<<<<<<< HEAD
-		Call n = new RegionMaker_c(pos, TypeNodeFromQualifiedName(pos, QName.make("x10.array.Region")), Id(pos, "makeRectangular"), l);
-		n = (Call) n.ext(extFactory().extExpr());
-		n = (Call) n.del(delFactory().delExpr());
-=======
 		RegionMaker n = new RegionMaker_c(pos, TypeNodeFromQualifiedName(pos, QName.make("x10.array.Region")), Id(pos, "makeRectangular"), l);
 		n = (RegionMaker) n.ext(extFactory().extExpr());
 		n = (RegionMaker) n.del(delFactory().delExpr());
->>>>>>> c6b069ee
 		return n;
 	}
 	public Do Do(Position pos, Stmt body, Expr cond) {
