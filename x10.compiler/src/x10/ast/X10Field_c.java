/*
 *  This file is part of the X10 project (http://x10-lang.org).
 *
 *  This file is licensed to You under the Eclipse Public License (EPL);
 *  You may not use this file except in compliance with the License.
 *  You may obtain a copy of the License at
 *      http://www.opensource.org/licenses/eclipse-1.0.php
 *
 *  (C) Copyright IBM Corporation 2006-2010.
 */

package x10.ast;

import java.util.Collection;
import java.util.Collections;
import java.util.List;
import java.util.Set;

import polyglot.ast.Call;
import polyglot.ast.Expr;
import polyglot.ast.Field;
import polyglot.ast.Field_c;
import polyglot.ast.Id;
import polyglot.ast.Node;
import polyglot.ast.Receiver;
import polyglot.ast.Special;
import polyglot.ast.TypeNode;
import polyglot.types.ClassType;
import polyglot.types.Context;
import polyglot.types.FieldDef;
import polyglot.types.FieldInstance;
import polyglot.types.Flags;
import polyglot.types.Name;
import polyglot.types.NoMemberException;
import polyglot.types.SemanticException;
import polyglot.types.StructType;
import polyglot.types.Type;
import polyglot.types.UnknownType;
import polyglot.util.ErrorInfo;
import polyglot.util.InternalCompilerError;
import polyglot.util.Position;
import polyglot.visit.ContextVisitor;

import x10.constraint.XFailure;
import x10.constraint.XVar;
import x10.constraint.XTerm;
import x10.constraint.XTerms;
import x10.constraint.XVar;
import x10.types.ConstrainedType;
import x10.types.ParameterType;
import x10.types.ParametrizedType_c;
import x10.types.X10ClassType;
import x10.types.X10Context;
import x10.types.X10FieldInstance;
import x10.types.X10Flags;
import x10.types.X10MemberDef;
import x10.types.X10MethodInstance;
import x10.types.X10TypeSystem_c;

import x10.types.X10TypeMixin;
import x10.types.X10TypeSystem;
import x10.types.checker.PlaceChecker;
import x10.types.constraints.CConstraint;
import x10.types.constraints.CConstraint;
import x10.types.matcher.Subst;
import x10.visit.X10TypeChecker;
import x10.errors.Errors;


/**
 * An immutable representation of an X10 Field access. 
 * 
 * @author vj May 23, 2005
 */
public class X10Field_c extends Field_c {

	/**
	 * @param pos
	 * @param target
	 * @param name
	 */
	public X10Field_c(Position pos, Receiver target, Id name) {
		super(pos, target, name);
	}

	public X10Field_c reconstruct(Receiver target, Id name) {
	    return (X10Field_c) super.reconstruct(target, name);
	}
	public Node typeCheck(ContextVisitor tc) throws SemanticException {
		Node n;
		try {
		    n = typeCheck1(tc);
		    // Keep this at the very end. This is caught by 
		    // handle proto.
		    X10TypeMixin.checkMissingParameters(this);
		    if (! ((X10Context) tc.context()).inAssignment()) {
		        if (n instanceof X10Field_c) {
		            Field nf = (Field) n;
		            Type xtType = nf.target().type();
		            if (X10TypeMixin.isProto(xtType)) {
		                throw new Errors.CannotReadFieldOfProtoValue(nf, nf.position());
		            }
		        }
		    }
		} catch (SemanticException e) {
		    X10TypeChecker xtc = X10TypeChecker.getTypeChecker(tc);
		    if (xtc.throwExceptions())
		        throw e;
		    Errors.issue(tc.job(), e, this);
		    Type tType = target != null ? target.type() : tc.context().currentClass();
		    X10FieldInstance fi = findAppropriateField(tc, tType, name.id(), target instanceof TypeNode);
		    n = (X10Field_c)fieldInstance(fi).type(fi.type());
		}
		return n;
	}

<<<<<<< HEAD
	public static X10FieldInstance findAppropriateField(ContextVisitor tc, Type targetType,
	        Name name, boolean isStatic) throws SemanticException
=======
    public static X10FieldInstance findAppropriateField(ContextVisitor tc,
            Type targetType, Name name, boolean isStatic, boolean receiverInContext) throws SemanticException
    {
        X10TypeSystem ts = (X10TypeSystem) tc.typeSystem();
        X10Context c = (X10Context) tc.context();
        X10FieldInstance fi = null;
        try {
            // vj: Hack to work around the design decision to represent "here" as this.home for
            // instance methods. This decision creates a problem for non-final variables that are 
            // located in the current place. "this" is going to get quantified out by the FieldMatcher.
            // therefore we temporarily replace this.home with a new UQV, currentPlace, and then on
            // return from the matcher, substitute it back in.
            XTerm placeTerm = c.currentPlaceTerm()==null ? null: c.currentPlaceTerm().term();
            XVar currentPlace = XTerms.makeUQV("place");
            Type tType2 = placeTerm==null ? targetType : Subst.subst(targetType, currentPlace, (XVar) placeTerm);
            fi = (X10FieldInstance) ts.findField(targetType, ts.FieldMatcher(tType2, receiverInContext, name, c));
            if (isStatic && !fi.flags().isStatic())
                throw new NoMemberException(NoMemberException.FIELD, "Cannot access non-static field "+name+" in static context");
            assert (fi != null);
            // substitute currentPlace back in.
            fi = placeTerm == null ? fi : Subst.subst(fi, placeTerm, currentPlace);
        } catch (NoMemberException e) {
            fi = findAppropriateField(tc, targetType, name, isStatic, e);
        }
        return fi;
    }

	private static X10FieldInstance findAppropriateField(ContextVisitor tc, Type targetType,
	        Name name, boolean isStatic, SemanticException e)
>>>>>>> b91a9d3f
	{
	    X10FieldInstance fi;
	    X10TypeSystem_c xts = (X10TypeSystem_c) tc.typeSystem();
	    Context context = tc.context();
	    Set<FieldInstance> fis = xts.findFields(targetType, xts.FieldMatcher(targetType, name, context));
	    // If exception was not thrown, there is at least one match.  Fake it.
	    // See if all matches have the same type, and save that to avoid losing information.
	    Type rt = null;
	    for (FieldInstance xfi : fis) {
	        if (rt == null) {
	            rt = xfi.type();
	        } else if (!xts.typeEquals(rt, xfi.type(), context)) {
	            if (xts.typeBaseEquals(rt, xfi.type(), context)) {
	                rt = X10TypeMixin.baseType(rt);
	            } else {
	                rt = null;
	                break;
	            }
	        }
	    }
	    // See if all matches have the same container, and save that to avoid losing information.
	    Type ct = null;
	    for (FieldInstance xfi : fis) {
	        if (ct == null) {
	            ct = xfi.container();
	        } else if (!xts.typeEquals(ct, xfi.container(), context)) {
	            if (xts.typeBaseEquals(ct, xfi.container(), context)) {
	                ct = X10TypeMixin.baseType(ct);
	            } else {
	                ct = null;
	                break;
	            }
	        }
	    }
	    if (ct != null) targetType = ct;
	    Flags flags = Flags.PUBLIC;
	    if (isStatic) flags = flags.Static();
	    fi = xts.createFakeField(targetType.toClass(), flags, name);
	    if (rt != null) fi = fi.type(rt);
	    return fi;
	}
	
    // Fix XTENLANG-945
    public static boolean isInterfaceProperty(Type targetType, FieldInstance fi) {
        boolean isInterfaceProperty = false;

        if (X10Flags.toX10Flags(fi.flags()).isProperty()) {
            // check if the target is interface
            Type baseType = targetType;
            while (baseType instanceof ConstrainedType) {
                baseType = ((ConstrainedType) baseType).baseType().get();
            }
            Flags flags = null;
            if (baseType instanceof ClassType) {
                flags = ((ClassType) baseType).flags();
            } else if (baseType instanceof ParametrizedType_c) {
                // TODO add flags() to ParametrizedType and use it
                flags = ((ParametrizedType_c) baseType).flags();
            }
            if (flags != null) {
                isInterfaceProperty = flags.isInterface();
            }
        }

        return isInterfaceProperty;
    }
	
    public Node typeCheck1(ContextVisitor tc) throws SemanticException {
		final X10TypeSystem ts = (X10TypeSystem) tc.typeSystem();
		final X10NodeFactory nf = (X10NodeFactory) tc.nodeFactory();
		final X10Context c = (X10Context) tc.context(); 
		Type tType = target != null ? target.type() : c.currentClass();

		if (target instanceof TypeNode) {
			Type t = ((TypeNode) target).type();
			t = X10TypeMixin.baseType(t);
			if (t instanceof ParameterType) {
				throw new Errors.CannotAccessStaticFieldOfTypeParameter(t, 
						position());
			}
		}

		if (c.inSuperTypeDeclaration()) {
			Type tBase = X10TypeMixin.baseType(tType);
			if (tBase instanceof X10ClassType) {
				X10ClassType tCt = (X10ClassType) tBase;
				if (tCt.def() == c.supertypeDeclarationType()) {
					// The only fields in scope here are the ones explicitly declared here.
					for (FieldDef fd : tCt.x10Def().properties()) {
						if (fd.name().equals(name.id())) {
							X10FieldInstance fi = (X10FieldInstance) fd.asInstance();
							fi = (X10FieldInstance) ts.FieldMatcher(tType, name.id(), c).instantiate(fi);
							if (fi != null) {
								// Found!
								X10Field_c result = this;
								Type t = c.inDepType()? rightType(fi.rightType(), fi.x10Def(), target, c)
										: fi.rightType(); //  fieldRightType(fi.rightType(), fi.x10Def(), target, c);
								result = (X10Field_c) result.fieldInstance(fi).type(t);
								return result;
							}
						}
					}

					throw new SemanticException("Cannot access field " + name + " of " + tCt 
							+ " in class declaration header; the field may be a member of a superclass.",
							position());
				}
			}
		}

		X10FieldInstance fi = findAppropriateField(tc, tType, name.id(),
		        target instanceof TypeNode, X10TypeMixin.contextKnowsType(target));

        if (fi.error() != null) {
            if (target instanceof Expr) {
                Position pos = position();

                // Now try 0-ary property methods.
                try {
                    X10MethodInstance mi = ts.findMethod(target.type(), ts.MethodMatcher(target.type(), name.id(), Collections.EMPTY_LIST, c));
                    if (X10Flags.toX10Flags(mi.flags()).isProperty()) {
                        Call call = nf.Call(pos, target, this.name);
                        call = call.methodInstance(mi);
                        Type nt = c.inDepType() ? 
                                rightType(mi.rightType(), mi.x10Def(), target, c) 
                                :fieldRightType(mi.rightType(), mi.x10Def(), target, c);
                            
                        call = (Call) call.type(nt);
                        return call;
                    }
                }
                catch (SemanticException ex) {
                }
            }
            throw fi.error();
        }

//		// Fix XTENLANG-945 (alternative common fix)
//		if (isInterfaceProperty(tType, fi)) {
//			throw new NoMemberException(NoMemberException.FIELD, "interface property access will be translated to property method call");
//		}

		Type type = c.inDepType()? rightType(fi.rightType(), fi.x10Def(), target, c) :
			fieldRightType(fi.rightType(), fi.x10Def(), target, c);

		Type retType = type;

		// Substitute in the actual target for this.  This is done by findField, now.
//		Type thisType = tType;
//		CConstraint rc = X10TypeMixin.realX(retType);
//		if (rc != null) {
//			XVar var= X10TypeMixin.selfVar(thisType);
//			if (var == null) 
//				var = ts.xtypeTranslator().genEQV(rc, thisType);
//			CConstraint newRC = rc.substitute(var, ts.xtypeTranslator().transThis(thisType));
//			retType = X10TypeMixin.xclause(retType, newRC);
//			fi = fi.type(retType);
//		}
		X10Field_c result = (X10Field_c)fieldInstance(fi).type(retType);
		result.checkConsistency(c);

		checkFieldAccessesInDepClausesAreFinal(result, tc);
		result = PlaceChecker.makeFieldAccessLocalIfNecessary(result, tc);

		//System.err.println("X10Field_c: typeCheck " + result+ " has type " + result.type());
		return result;
	}

	public static Type rightType(Type t, X10MemberDef fi, Receiver target, Context c) {
		CConstraint x = X10TypeMixin.xclause(t);
		if (x != null && fi.thisVar() != null) {
			if (target instanceof Expr) {
				XVar receiver = null;
				
				X10TypeSystem ts = (X10TypeSystem) t.typeSystem();
				XTerm r = ts.xtypeTranslator().trans((CConstraint) null, target, (X10Context) c);
				if (r instanceof XVar) {
				    receiver = (XVar) r;
				}
				
				if (receiver == null)
					receiver = XTerms.makeEQV();
				try {
				    t = Subst.subst(t, (new XVar[] { receiver }), (new XVar[] { fi.thisVar() }), new Type[] { }, new ParameterType[] { });
				} catch (SemanticException e) {
				    throw new InternalCompilerError("Unexpected error while computing field type", e);
				}
			}
		}
		return t;
	}

	public static Type fieldRightType(Type t, X10MemberDef fi, Receiver target, Context c) throws SemanticException {
		CConstraint x = X10TypeMixin.xclause(t);
		if (x != null && fi.thisVar() != null) {
			x = x.copy();
			// Need to add the target's constraints in here because the target may not
			// be a variable. hence the type information wont be in the context.
			if (target instanceof Expr) { // ) {
				CConstraint xc = X10TypeMixin.xclause(target.type());
				if (xc != null && ! xc.valid()) {
					xc = xc.copy();
					try {
						XVar receiver = X10TypeMixin.selfVarBinding(target.type());
						//assert receiver != null;
						XVar root = null;
						if (receiver == null) {
							receiver = root = XTerms.makeUQV();
							
						}
						xc = xc.substitute(receiver, xc.self());
						if (! X10TypeMixin.contextKnowsType(target))
							x.addIn(xc);
						x=x.substitute(receiver, fi.thisVar());
						if (root != null) {
							x = x.project(root);
						}
						t = X10TypeMixin.addConstraint(X10TypeMixin.baseType(t), x);
					} catch (XFailure z) {
						// should not happen
					}
				}
			}	
		}
		//System.err.println("X10Field_c: fieldRightType returns " + t);
		return t;
	}

	private static final boolean ENABLE_PLACE_TYPES = true;

	protected void checkFieldAccessesInDepClausesAreFinal(X10Field_c result, ContextVisitor tc) 
	throws SemanticException {
		//		 Check that field accesses in dep clauses refer to final fields.
		X10Context xtc = (X10Context) tc.context();
		if (xtc.inDepType()) {
			FieldInstance fi = result.fieldInstance();
			if (! fi.flags().contains(Flags.FINAL))
				throw new Errors.DependentClauseErrorFieldMustBeFinal(this, 
						position());
			if ((target instanceof X10Special) &&
					((X10Special)target).kind()==X10Special.SELF) {
				// The fieldInstance must be a property.
				//Report.report(1, "X10Field_c checking " + fi  + " is a property. ");
				// The following is going to look for property propertyNames$
				// and may throw a MissingDependencyException asking for the field to be set.
				if (! (fi instanceof X10FieldInstance && ((X10FieldInstance) fi).isProperty()))
					throw new Errors.DependentClauseErrorSelfMayAccessOnlyProperties(fi,
							result.position());
			}
		}
	}
}<|MERGE_RESOLUTION|>--- conflicted
+++ resolved
@@ -108,16 +108,12 @@
 		        throw e;
 		    Errors.issue(tc.job(), e, this);
 		    Type tType = target != null ? target.type() : tc.context().currentClass();
-		    X10FieldInstance fi = findAppropriateField(tc, tType, name.id(), target instanceof TypeNode);
+		    X10FieldInstance fi = findAppropriateField(tc, tType, name.id(), target instanceof TypeNode, e);
 		    n = (X10Field_c)fieldInstance(fi).type(fi.type());
 		}
 		return n;
 	}
 
-<<<<<<< HEAD
-	public static X10FieldInstance findAppropriateField(ContextVisitor tc, Type targetType,
-	        Name name, boolean isStatic) throws SemanticException
-=======
     public static X10FieldInstance findAppropriateField(ContextVisitor tc,
             Type targetType, Name name, boolean isStatic, boolean receiverInContext) throws SemanticException
     {
@@ -147,7 +143,6 @@
 
 	private static X10FieldInstance findAppropriateField(ContextVisitor tc, Type targetType,
 	        Name name, boolean isStatic, SemanticException e)
->>>>>>> b91a9d3f
 	{
 	    X10FieldInstance fi;
 	    X10TypeSystem_c xts = (X10TypeSystem_c) tc.typeSystem();
@@ -185,7 +180,7 @@
 	    if (ct != null) targetType = ct;
 	    Flags flags = Flags.PUBLIC;
 	    if (isStatic) flags = flags.Static();
-	    fi = xts.createFakeField(targetType.toClass(), flags, name);
+	    fi = xts.createFakeField(targetType.toClass(), flags, name, e);
 	    if (rt != null) fi = fi.type(rt);
 	    return fi;
 	}
