/*
 *  This file is part of the X10 project (http://x10-lang.org).
 *
 *  This file is licensed to You under the Eclipse Public License (EPL);
 *  You may not use this file except in compliance with the License.
 *  You may obtain a copy of the License at
 *      http://www.opensource.org/licenses/eclipse-1.0.php
 *
 *  (C) Copyright IBM Corporation 2006-2010.
 */

package x10.ast;

import java.util.ArrayList;
import java.util.Collections;
import java.util.List;

import polyglot.ast.Binary;
import polyglot.ast.Call;
import polyglot.ast.Expr;
import polyglot.ast.Formal;
import polyglot.ast.Loop;
import polyglot.ast.Loop_c;
import polyglot.ast.Node;
import polyglot.ast.NodeFactory;
import polyglot.ast.Stmt;
import polyglot.ast.Term;
import polyglot.ast.TypeNode;
import polyglot.types.ClassDef;
import polyglot.types.Context;
import polyglot.types.Flags;
import polyglot.types.LazyRef;
import polyglot.types.LocalDef;
import polyglot.types.Name;
import polyglot.types.SemanticException;
import polyglot.types.Type;
import polyglot.types.Types;
import polyglot.types.UnknownType;
import polyglot.util.ErrorInfo;
import polyglot.util.InternalCompilerError;
import polyglot.util.Position;
import polyglot.visit.CFGBuilder;
import polyglot.visit.ContextVisitor;
import polyglot.visit.NodeVisitor;
import polyglot.visit.TypeBuilder;
import polyglot.visit.TypeCheckPreparer;
import polyglot.visit.TypeChecker;
import x10.constraint.XFailure;
import x10.constraint.XVar;
import x10.constraint.XTerm;
import x10.constraint.XTerms;
import x10.constraint.XVar;
import x10.errors.Errors;
import x10.types.X10ClassType;
import polyglot.types.Context;
import x10.types.ConstrainedType;
import x10.types.X10FieldInstance;
import x10.types.X10LocalDef;
import x10.types.MethodInstance;

import x10.types.X10TypeEnv;
import x10.types.X10TypeEnv_c;
import polyglot.types.TypeSystem;
import polyglot.types.LazyRef_c;
import x10.types.checker.Converter;
import x10.types.constraints.CConstraint;
import x10.types.matcher.Subst;
import x10.util.Synthesizer;
import x10.visit.X10TypeChecker;

/**
 * Captures the commonality of for, foreach and ateach loops in X10.
 * TODO:
 * (1) formal must be a variable whose type will be that of the region underlying domain.
 * (2) domain must be an array, distribution or region. If it is an array or distribution a,
 *     the system must behave as if the user typed a.region.
 * (3) Perhaps we can allow continue statements within a for loop, but not within
 *     a foreach or an ateach.
 *
 * COMMENTS / TODO (added by Christian)
 * (1) for now, continue/break should work as usual
 *      for foreach;
 * (2) ateach is broken in many respects, including break/continue,
 *      see comments in ateach.xcd
 * (3) this AST node does not seem to support the 'correct' syntax for
 *      multi-dimensional arrays (ateach(i,j:D) { S }).  But that's
 *      probably ok, for now the XCD files expect to see
 *      ateach(i:D) { S } and type 'i' as 'int[]' for multi-dimensional
 *      arrays, and as 'int' for single-dimensional arrays.
 *
 * @author vj Dec 9, 2004
 */
public abstract class X10Loop_c extends Loop_c implements X10Loop {
	protected Formal formal;
	protected Expr domain;
	protected Stmt body;
	protected List<Stmt> locals;

	protected LoopKind loopKind;

	/**
	 * @param pos
	 */
	protected X10Loop_c(Position pos) {
		super(pos);
	}

	protected X10Loop_c(Position pos, Formal formal, Expr domain, Stmt body) {
		super(pos);
		this.formal = formal;
		this.domain = domain;
		this.body = body;
	}

	/** Reconstruct the expression. */
	protected X10Loop_c reconstruct(Formal formal, Expr domain, Stmt body) {
		if (formal != this.formal || domain != this.domain || body != this.body) {
			X10Loop_c n = (X10Loop_c) copy();
			n.formal = formal;
			n.domain = domain;
			n.body = body;
			return n;
		}
		return this;
	}
	

	
	public Node typeCheckOverride(Node parent, ContextVisitor tc) {
	    TypeChecker tc1 = (TypeChecker) tc.enter(parent, this);
	    
	    Expr domain = (Expr) this.visitChild(this.domain, tc1);

        domainTypeRef.update( domain.type() );
        Formal f = formal;
        if (formal.type() instanceof UnknownTypeNode) {
            resolveIndexType(tc);
            final NodeFactory nf = tc.nodeFactory();
            final TypeNode tn = this.formal.type();
            f = f.type(nf.CanonicalTypeNode(tn.position(), tn.typeRef()));
        }
        f = (Formal) this.visitChild(f, tc1);
	    
	    return tc.visitEdgeNoOverride(parent, this.domain(domain).formal(f));
	}

    private Type getIndexType(Type domainType, ContextVisitor tc) {
        final TypeSystem ts = tc.typeSystem();
        Type base = Types.baseType(domainType);

<<<<<<< HEAD
        if (base instanceof X10ClassType) {
=======
        if (ts.isUnknown(base)) {
            return ts.unknownType(base.position());
        }
        if (base instanceof X10ClassType) {
            if (((X10ClassType) base).error() != null) {
                return ts.unknownType(base.position());
            }
>>>>>>> 44007ca3
            if (ts.hasSameClassDef(base, ts.Iterable())) {
                return Types.getParameterType(base, 0);
            }
            else {
                Type sup = ts.superClass(domainType);
                if (sup != null) {
                    Type t = getIndexType(sup, tc);
                    if (t != null) return t;
                }
                for (Type ti : ts.interfaces(domainType)) {
                    Type t = getIndexType(ti, tc);
                    if (t != null) {
                        return t;
                    }
                }
            }
        }
        return null;
    }

    private void resolveIndexType(ContextVisitor tc) {
        final LazyRef<Type> r = (LazyRef<Type>) formal.type().typeRef();
        final NodeFactory nf = tc.nodeFactory();
        final TypeSystem ts = tc.typeSystem();

        Type indexType;
        int length = ((X10Formal) formal).vars().size();
        if (length > 0) {
<<<<<<< HEAD
            indexType = ts.Point();
=======
            indexType = ts.Point(); // todo: not true, it can also be an Array, e.g., for (x[i,j] in [[1,2],[3,4]])
>>>>>>> 44007ca3

            // Add a self.rank=n clause, if the formal
            // has n components.
            XVar self = Types.xclause(indexType).self();
            Synthesizer synth = new Synthesizer(nf, ts);
            XTerm v = synth.makePointRankTerm((XVar) self);
            XTerm rank = XTerms.makeLit(new Integer(length));
            try {
                indexType = Types.addBinding(indexType, v, rank);
            } catch (XFailure z) {
                throw new InternalCompilerError("Unexpected error: " + z);
            }
            r.update(indexType);
            return;
        }

        Type domainType = domainTypeRef.get();
        indexType = getIndexType(domainType, tc);
        if (indexType == null)
            return;
        Type base = Types.baseType(domainType);


        XVar selfValue = Types.selfVarBinding(domainType);
        boolean generated = false;
        if (selfValue == null) {
            selfValue = XTerms.makeUQV();
            generated = true;
        }
        XVar thisVar = base instanceof X10ClassType ?
                ((X10ClassType) base).x10Def().thisVar() :null;

        // Now the problem is that indexType may
        // have a non-null thisVar (e.g. Foo#this). We need to
        // replace thisVar with var.
        if (thisVar != null)
            try {

                indexType = Subst.subst(indexType, selfValue, thisVar);
                if (generated) {
                    CConstraint c = Types.xclause(domainType);
                    c=c.substitute(selfValue, c.self());
                    indexType = Types.addConstraint(indexType, c);
                    assert Types.consistent(indexType);
                    indexType = Subst.subst(indexType, XTerms.makeEQV(), selfValue);
                }

            }
        catch (XFailure z) {

        }
        catch (SemanticException e) {
        }
        r.update(indexType);
    }

	/** Type check the statement. */
	public Node typeCheck(ContextVisitor tc) {
		TypeSystem ts =  tc.typeSystem();
		Type domainType = domainTypeRef.get();
		if (domainType == null ) {
			// aha, in this case the type inferencer did not run, since an explicit type was givem.
			domainType = domain.type();
		}
		ConstrainedType formalType = Types.toConstrainedType(formal.declType());
		Type Iterable = ts.Iterable(formalType);
		assert domainType != null 
		: "formal=" + formal + " domain = " + domain + " position = " + position();
		if (ts.isSubtype(domainType, Iterable, tc.context())) {
		//	if (X10TypeMixin.areConsistent(formalType, domainType)
		    return this;
		}

//		// Check if there is a method with the appropriate name and type with the left 
		// operand as receiver.   
//		X10MethodInstance mi = ts.findMethod(domainType, ts.MethodMatcher(domainType, Name.make("iterator"), Collections.EMPTY_LIST), tc.context().currentClassDef());
//		Type rt = mi.returnType();
//		if (! mi.flags().isStatic() && ts.isSubtype(rt, Iterator))
//		    return this;

		if (ts.isSubtype(formalType, ts.Point(), tc.context())) {
		    try {
		        ConstrainedType Region = Types.toConstrainedType(ts.Region());
		        Region = Region.addRank(formalType.rank(tc.context()));
		        Expr newDomain = Converter.attemptCoercion(tc, domain, Region);
		        if (newDomain != null && newDomain != domain) {
		            domainTypeRef = Types.lazyRef(null);
		            Node nn = this.domain(newDomain).del().typeCheck(tc);
		            return nn;
		        }
		    }
		    catch (SemanticException e) {
		    }
		    try {
		        ConstrainedType Dist = Types.toConstrainedType(ts.Dist());
		        Dist = Dist.addRank(formalType.rank(tc.context()));
		        Expr newDomain = Converter.attemptCoercion(tc, domain, Dist);
		        if (newDomain != null && newDomain != domain) {
		            domainTypeRef = Types.lazyRef(null);
		            return this.domain(newDomain).del().typeCheck(tc);
		        }
		    }
		    catch (SemanticException e) {
		    }
		}
		
		// The expected type is Iterable[Foo].  The constraints on domainType do matter
		// for this failure, so don't strip them.
		Errors.issue(tc.job(),
		        new Errors.LoopDomainIsNotOfExpectedType(formalType, domainType, position()));
		return this;
	}

	/* (non-Javadoc)
	 * @see polyglot.ast.Term#entry()
	 */
	public Term firstChild() {
		return formal;
	}

	/* (non-Javadoc)
	 * @see polyglot.ast.Term#acceptCFG(polyglot.visit.CFGBuilder, java.util.List)
	 */
	@Override
	public <S> List<S> acceptCFG(CFGBuilder v, List<S> succs) {
		v.visitCFG(formal, domain, ENTRY);
		v.visitCFG(domain, body, ENTRY);
		v.visitCFG(body, this, EXIT);
		return succs;
	}

	@Override
	public Context enterScope(Context c) {
		return c.pushBlock();
	}

	/** Visit the children of the expression. */
	@Override
	public Node visitChildren(NodeVisitor v) {
		Formal formal = (Formal) visitChild(this.formal, v);
		Expr domain = (Expr) visitChild(this.domain, v);
		Stmt body = (Stmt) visitChild(this.body, v);
		return reconstruct(formal, domain, body);
	}

	/* (non-Javadoc)
	 * @see x10.ast.X10Loop#body()
	 */
	public Stmt body() {
		return this.body;
	}

	/* (non-Javadoc)
	 * @see x10.ast.X10Loop#formal()
	 */
	public Formal formal() {
		return this.formal;
	}

	/* (non-Javadoc)
	 * @see x10.ast.X10Loop#domain()
	 */
	public Expr domain() {
		return this.domain;
	}

	/* (non-Javadoc)
	 * @see x10.ast.X10Loop#locals()
	 */
	public List<Stmt> locals() {
		return this.locals == null ? Collections.<Stmt>emptyList() : this.locals;
	}

	/* (non-Javadoc)
	 * @see x10.ast.X10Loop#body(polyglot.ast.Stmt)
	 */
	public X10Loop body(Stmt body) {
		X10Loop_c n = (X10Loop_c) copy();
		n.body = body;
		return n;
	}

	/* (non-Javadoc)
	 * @see x10.ast.X10Loop#formal(polyglot.ast.Formal)
	 */
	public X10Loop formal(Formal formal) {
		X10Loop_c n = (X10Loop_c) copy();
		n.formal = formal;
		return n;
	}

	/* (non-Javadoc)
	 * @see x10.ast.X10Loop#domain(polyglot.ast.Expr)
	 */
	public X10Loop domain(Expr domain) {
		X10Loop_c n = (X10Loop_c) copy();
		n.domain = domain;
		return n;
	}

	/* (non-Javadoc)
	 * @see x10.ast.X10Loop#locals(java.util.List)
	 */
	public X10Loop locals(List<Stmt> locals) {
		X10Loop_c n = (X10Loop_c) copy();
		n.locals = locals;
		return n;
	}

	public Term continueTarget() {
		return formal;
	}

	public Expr cond() { return null; }
	
	/*
	 * Type inference works as follows.
	 * 
	 * We first seek to infer the type of the index expression i in the for loop for (i in D) S
	 * (if this type is not specified explicitly).
	 * 
	 * There are two source of information about index type. First, the index expression itself.
	 * If it is of the form (k1,..., kn) we should infer that the type is Point(n). 
	 * 
	 * Second, we look to find if the type DT of the domain expression D is of the form Iterable[T].
	 * In this case, the inferred type of i is T. 
	 * 
	 * The subtlety here is that T may have a reference to Foo@this; this needs to be replaced with
	 * a logical variable corresponding to D. However, D may not have a self var binding. So we have
	 * to create such a variable. 
	 * 
	 * Examples that should work:
	 * 	
	def g(g:Dist(1)): Dist(1) = g;
	def m(gridDist:Dist(1)) {
		for ((i) in g(gridDist) ) ;
		for ((i) in 0..9) ;
		for ((i) in gridDist | here);
		//for ((i,j) in 0..9) ;
	}
	 * 
	 */
	
	LazyRef<Type> domainTypeRef = Types.lazyRef(null);
	public Type domainType() {
		Type domainType = domainTypeRef.get();
		if (domainType == null ) {
			// aha, in this case the type inferencer did not run, since an explicit type was givem.
			domainType = domain.type();
		}
		return domainType;
	}

	@Override
	public Node setResolverOverride(final Node parent, final TypeCheckPreparer v) {
		final Expr domain = this.domain;
		final X10Loop loop = this;

		final Formal f = this.formal;
		if (f.type() instanceof UnknownTypeNode) {
			UnknownTypeNode tn = (UnknownTypeNode) f.type();

			NodeVisitor childv = v.enter(parent, loop);
			childv = childv.enter(loop, domain);

			if (childv instanceof TypeCheckPreparer) {

				// Create a ref and goal for computing the domain type.
				final LazyRef<Type> domainTypeRef = this.domainTypeRef;
				domainTypeRef.setResolver(LazyRef_c.THROW_RESOLVER);

				final LazyRef<Type> r = (LazyRef<Type>) tn.typeRef();
				// Now, infer index Type.
				r.setResolver(LazyRef_c.THROW_RESOLVER);
			}
		}

		return super.setResolverOverride(parent, v);
	}

	public Node buildTypes(TypeBuilder tb) throws SemanticException {
		X10Loop n = (X10Loop) super.buildTypes(tb);
		
		// Set the final flag on all formals introduced in the loop.
		Formal f = (Formal) n.formal().visit(new NodeVisitor() {
			public Node leave(Node old, Node n, NodeVisitor v) {
				if (n instanceof Formal) {
					Formal f = (Formal) n;
					LocalDef li = f.localDef();
					Flags flags = f.flags().flags();
					flags = flags.Final();
					li.setFlags(flags);
					return f.flags(f.flags().flags(flags)).localDef(li);
				}
				return n;
			}
		});
		return n.formal(f);
	}
}
<|MERGE_RESOLUTION|>--- conflicted
+++ resolved
@@ -148,9 +148,6 @@
         final TypeSystem ts = tc.typeSystem();
         Type base = Types.baseType(domainType);
 
-<<<<<<< HEAD
-        if (base instanceof X10ClassType) {
-=======
         if (ts.isUnknown(base)) {
             return ts.unknownType(base.position());
         }
@@ -158,7 +155,6 @@
             if (((X10ClassType) base).error() != null) {
                 return ts.unknownType(base.position());
             }
->>>>>>> 44007ca3
             if (ts.hasSameClassDef(base, ts.Iterable())) {
                 return Types.getParameterType(base, 0);
             }
@@ -187,11 +183,7 @@
         Type indexType;
         int length = ((X10Formal) formal).vars().size();
         if (length > 0) {
-<<<<<<< HEAD
-            indexType = ts.Point();
-=======
             indexType = ts.Point(); // todo: not true, it can also be an Array, e.g., for (x[i,j] in [[1,2],[3,4]])
->>>>>>> 44007ca3
 
             // Add a self.rank=n clause, if the formal
             // has n components.
