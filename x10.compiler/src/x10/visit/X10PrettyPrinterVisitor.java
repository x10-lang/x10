/*
 *  This file is part of the X10 project (http://x10-lang.org).
 *
 *  This file is licensed to You under the Eclipse Public License (EPL);
 *  You may not use this file except in compliance with the License.
 *  You may obtain a copy of the License at
 *      http://www.opensource.org/licenses/eclipse-1.0.php
 *
 *  (C) Copyright IBM Corporation 2006-2010.
 */

package x10.visit;

import java.util.AbstractList;
import java.util.ArrayList;
import java.util.Collections;
import java.util.HashMap;
import java.util.HashSet;
import java.util.Iterator;
import java.util.LinkedList;
import java.util.List;
import java.util.Map;
import java.util.Set;

import polyglot.ast.Allocation_c;
import polyglot.ast.Assert_c;
import polyglot.ast.Assign;
import polyglot.ast.Binary;
import polyglot.ast.Block;
import polyglot.ast.Block_c;
import polyglot.ast.Branch_c;
import polyglot.ast.CanonicalTypeNode;
import polyglot.ast.CanonicalTypeNode_c;
import polyglot.ast.Case_c;
import polyglot.ast.Catch;
import polyglot.ast.Catch_c;
import polyglot.ast.Conditional_c;
import polyglot.ast.ConstructorCall;
import polyglot.ast.Empty_c;
import polyglot.ast.Eval_c;
import polyglot.ast.Expr;
import polyglot.ast.FieldAssign_c;
import polyglot.ast.FieldDecl_c;
import polyglot.ast.Field_c;
import polyglot.ast.FlagsNode_c;
import polyglot.ast.Formal;
import polyglot.ast.Formal_c;
import polyglot.ast.Id_c;
import polyglot.ast.If_c;
import polyglot.ast.Import_c;
import polyglot.ast.IntLit_c;
import polyglot.ast.Labeled_c;
import polyglot.ast.Lit;
import polyglot.ast.Lit_c;
import polyglot.ast.Local;
import polyglot.ast.LocalAssign_c;
import polyglot.ast.Local_c;
import polyglot.ast.Loop_c;
import polyglot.ast.New;
import polyglot.ast.Node;
import polyglot.ast.NodeFactory;
import polyglot.ast.Node_c;
import polyglot.ast.PackageNode_c;
import polyglot.ast.Receiver;
import polyglot.ast.Return;
import polyglot.ast.Return_c;
import polyglot.ast.SourceFile;
import polyglot.ast.Special;
import polyglot.ast.Special_c;
import polyglot.ast.Stmt;
import polyglot.ast.StringLit_c;
import polyglot.ast.SwitchBlock_c;
import polyglot.ast.Switch_c;
import polyglot.ast.Throw_c;
import polyglot.ast.TopLevelDecl;
import polyglot.ast.Try_c;
import polyglot.ast.TypeNode;
import polyglot.ast.Unary;
import polyglot.ast.Unary_c;
import polyglot.frontend.Source;
import polyglot.types.ClassDef;
import polyglot.types.ClassType;
import polyglot.types.ConstructorDef;
import polyglot.types.ContainerType;
import polyglot.types.Context;
import polyglot.types.FieldDef;
import polyglot.types.FieldInstance;
import polyglot.types.Flags;
import polyglot.types.JavaArrayType;
import polyglot.types.JavaArrayType_c;
import polyglot.types.LocalInstance;
import polyglot.types.MethodDef;
import polyglot.types.Name;
import polyglot.types.Package;
import polyglot.types.QName;
import polyglot.types.Ref;
import polyglot.types.SemanticException;
import polyglot.types.Type;
import polyglot.types.TypeSystem;
import polyglot.types.Types;
import polyglot.types.VarInstance;
import polyglot.util.CodeWriter;
import polyglot.util.ErrorInfo;
import polyglot.util.InternalCompilerError;
import polyglot.util.Position;
import polyglot.util.StringUtil;
import polyglot.visit.ContextVisitor;
import polyglot.visit.InnerClassRemover;
import polyglot.visit.NodeVisitor;
import polyglot.visit.Translator;
import x10.Configuration;
import x10.ExtensionInfo;
import x10.ast.AssignPropertyCall_c;
import x10.ast.ClosureCall;
import x10.ast.ClosureCall_c;
import x10.ast.Closure_c;
import x10.ast.HasZeroTest_c;
import x10.ast.LocalTypeDef_c;
import x10.ast.OperatorNames;
import x10.ast.ParExpr;
import x10.ast.ParExpr_c;
import x10.ast.PropertyDecl;
import x10.ast.SettableAssign;
import x10.ast.SettableAssign_c;
import x10.ast.StmtExpr_c;
import x10.ast.StmtSeq_c;
import x10.ast.SubtypeTest_c;
import x10.ast.Tuple_c;
import x10.ast.TypeDecl_c;
import x10.ast.TypeParamNode;
import x10.ast.TypeParamNode_c;
import x10.ast.X10Binary_c;
import x10.ast.X10Call;
import x10.ast.X10Call_c;
import x10.ast.X10CanonicalTypeNode;
import x10.ast.X10Cast_c;
import x10.ast.X10ClassBody_c;
import x10.ast.X10ClassDecl_c;
import x10.ast.X10ConstructorCall_c;
import x10.ast.X10ConstructorDecl_c;
import x10.ast.X10Initializer_c;
import x10.ast.X10Instanceof_c;
import x10.ast.X10LocalDecl_c;
import x10.ast.X10MethodDecl_c;
import x10.ast.X10New;
import x10.ast.X10New_c;
import x10.ast.X10ProcedureCall;
import x10.ast.X10Special;
import x10.ast.X10Unary_c;
import x10.emitter.Emitter;
import x10.emitter.Expander;
import x10.emitter.Join;
import x10.emitter.RuntimeTypeExpander;
import x10.emitter.TryCatchExpander;
import x10.emitter.TypeExpander;
import x10.extension.X10Ext;
import x10.types.ConstrainedType;
import x10.types.FunctionType;
import x10.types.MethodInstance;
import x10.types.MethodInstance_c;
import x10.types.ParameterType;
import x10.types.ParameterType.Variance;
import x10.types.X10ClassDef;
import x10.types.X10ClassType;
import x10.types.X10ConstructorDef;
import x10.types.X10ConstructorInstance;
import x10.types.X10FieldInstance;
import x10.types.X10MethodDef;
import x10.types.X10ParsedClassType_c;
import x10.types.X10TypeEnv;
import x10.types.constraints.SubtypeConstraint;
import x10.types.constraints.TypeConstraint;
import x10.util.AnnotationUtils;
import x10.util.CollectionFactory;
import x10.util.HierarchyUtils;
import x10c.ast.X10CBackingArrayAccessAssign_c;
import x10c.ast.X10CBackingArrayAccess_c;
import x10c.ast.X10CBackingArrayNewArray_c;
import x10c.ast.X10CBackingArray_c;
import x10c.types.X10CContext_c;
import x10c.visit.ClosureRemover;
import x10c.visit.InlineHelper;
import x10cpp.visit.ASTQuery;

/**
 * Visitor on the AST nodes that for some X10 nodes triggers the template based
 * dumping mechanism (and for all others just defaults to the normal pretty
 * printing).
 * 
 * @author Christian Grothoff
 * @author Igor Peshansky (template classes)
 * @author Rajkishore Barik 26th Aug 2006 (added loop optimizations)
 * @author vj Refactored Emitter out.
 */
public class X10PrettyPrinterVisitor extends X10DelegatingVisitor {

    public static final String JAVA_LANG_OBJECT = "java.lang.Object";
    public static final String JAVA_IO_SERIALIZABLE = "java.io.Serializable";
    public static final String X10_CORE_REF = "x10.core.Ref";
    public static final String X10_CORE_STRUCT = "x10.core.Struct";
    public static final String X10_CORE_ANY = "x10.core.Any";

    public static final String CONSTRUCTOR_FOR_ZERO_VALUE_DUMMY_PARAM_TYPE = "java.lang.System";
    public static final String CONSTRUCTOR_FOR_ALLOCATION_DUMMY_PARAM_TYPE = "java.lang.System[]";

    public static final int PRINT_TYPE_PARAMS = 1;
    public static final int BOX_PRIMITIVES = 2;
    public static final int NO_VARIANCE = 4;
    public static final int NO_QUALIFIER = 8;

    public static final boolean useSelfDispatch = true;
    // XTENLANG-2993
    public static final boolean generateSpecialDispatcher = true;
    public static final boolean generateSpecialDispatcherNotUse = false;  // TODO to be removed
    public static final boolean supportGenericOverloading = true;
    public static final boolean supportConstructorSplitting = true;
    public static final boolean generateFactoryMethod = false;
    public static final boolean generateOnePhaseConstructor = true;
    // XTENLANG-3058
    public static final boolean supportTypeConstraintsWithErasure = true;
    // XTENLANG-3090 (switched back to use java assertion)
    private static final boolean useJavaAssertion = true;
    // XTENLANG-3086
    public static final boolean supportUpperBounds = false;
    // Support numbered parameters for @Native (e.g. @Native("java","#0.toString()")) for backward compatibility.
    public static final boolean supportNumberedParameterForNative = true;
    // Expose existing special dispatcher through special interfaces (e.g. Arithmetic, Bitwise)
    public static final boolean exposeSpecialDispatcherThroughSpecialInterface = false;

    // N.B. should be as short as file name length which is valid on all supported platforms (e.g. NAME_MAX on linux).
    public static final int longestTypeName = 255; // use hash code if type name becomes longer than some threshold.

    public static final String X10_FUN_PACKAGE = "x10.core.fun";
    public static final String X10_FUN_CLASS_NAME_PREFIX = "Fun";
    public static final String X10_VOIDFUN_CLASS_NAME_PREFIX = "VoidFun";
    public static final String X10_FUN_CLASS_PREFIX = X10_FUN_PACKAGE+"."+X10_FUN_CLASS_NAME_PREFIX;
    public static final String X10_VOIDFUN_CLASS_PREFIX = X10_FUN_PACKAGE+"."+X10_VOIDFUN_CLASS_NAME_PREFIX;
    public static final String X10_RTT_TYPE = "x10.rtt.Type";
    public static final String X10_RTT_TYPES = "x10.rtt.Types";
    public static final String X10_RUNTIME_IMPL_JAVA_X10GENERATED = "x10.runtime.impl.java.X10Generated";
    public static final String X10_RUNTIME_IMPL_JAVA_RUNTIME = "x10.runtime.impl.java.Runtime";
    public static final String X10_RUNTIME_IMPL_JAVA_EVALUTILS = "x10.runtime.impl.java.EvalUtils";
    public static final String X10_RUNTIME_IMPL_JAVA_ARRAYUTILS = "x10.runtime.impl.java.ArrayUtils";

    public static final String X10_RUNTIME_IMPL_JAVA_THROWABLEUTILS = "x10.runtime.impl.java.ThrowableUtils";
    public static final String ENSURE_X10_EXCEPTION = "ensureX10Exception";
    
    public static final String JAVA_LANG_THROWABLE = "java.lang.Throwable";
    public static final String JAVA_LANG_ERROR = "java.lang.Error";

    public static final String MAIN_CLASS = "$Main";
    public static final String RTT_NAME = "$RTT";
    public static final String GETRTT_NAME = "$getRTT";
    public static final String GETPARAM_NAME = "$getParam";
    public static final String INITPARAMS_NAME = "$initParams";
    public static final String CONSTRUCTOR_METHOD_NAME = "$init";
    public static String CONSTRUCTOR_METHOD_NAME(ClassDef cd) {
        return InlineHelper.makeSuperBridgeName(cd, Name.make(CONSTRUCTOR_METHOD_NAME)).toString();
    }
    public static final String CONSTRUCTOR_METHOD_NAME_FOR_REFLECTION = "$initForReflection";
    public static final String CREATION_METHOD_NAME = "$make";
    public static final String BOX_METHOD_NAME = "$box";
    public static final String UNBOX_METHOD_NAME = "$unbox";

    private static final QName ASYNC_CLOSURE = QName.make("x10.compiler.AsyncClosure");
    private static final QName REMOTE_INVOCATION = QName.make("x10.compiler.RemoteInvocation");

    private static int nextId_;

    final public CodeWriter w;
    final public Translator tr;
    final public Emitter er;

    final private Configuration config;

    public X10PrettyPrinterVisitor(CodeWriter w, Translator tr) {
        this.w = w;
        this.tr = tr;
        this.er = new Emitter(w, tr);
        this.config = ((ExtensionInfo) tr.job().extensionInfo()).getOptions().x10_config;
    }

    /* to provide a unique name for local variables introduce in the templates */
    private static int getUniqueId_() {
        return nextId_++;
    }

    public static Name getId() {
        return Name.make("$var" + getUniqueId_());
    }

    @Override
    public void visit(Node n) {

        // invoke appropriate visit method for Java backend's specific nodes
        if (n instanceof X10CBackingArray_c) {
            visit((X10CBackingArray_c) n);
            return;
        }
        if (n instanceof X10CBackingArrayAccess_c) {
            visit((X10CBackingArrayAccess_c) n);
            return;
        }
        if (n instanceof X10CBackingArrayAccessAssign_c) {
            visit((X10CBackingArrayAccessAssign_c) n);
            return;
        }
        if (n instanceof X10CBackingArrayNewArray_c) {
            visit((X10CBackingArrayNewArray_c) n);
            return;
        }

        if (n instanceof FlagsNode_c) {
            visit((FlagsNode_c) n);
            return;
        }
        if (n instanceof TypeParamNode_c) {
            visit((TypeParamNode_c) n);
            return;
        }
        if (n instanceof X10Initializer_c) {
            visit((X10Initializer_c) n);
            return;
        }
        tr.job().compiler().errorQueue()
                .enqueue(ErrorInfo.SEMANTIC_ERROR, "Unhandled node type: " + n.getClass(), n.position());

        // Don't call through del; that would be recursive.
        n.translate(w, tr);
    }

    // ///////////////////////////////////////
    // handle Java backend's specific nodes
    // ///////////////////////////////////////

    public void visit(X10CBackingArray_c n) {
        // TODO:CAST
        w.write("(");
        w.write("(");
        JavaArrayType arrayType = (JavaArrayType) n.type();
        er.printType(arrayType.base(), 0);
        w.write("[]");
        w.write(")");
        er.prettyPrint(n.container(), tr);
        w.write(".");
        w.write("value");
        w.write(")");
    }

    public void visit(X10CBackingArrayAccess_c n) {
        // TODO:CAST
        w.write("(");
        w.write("(");
        er.printType(n.type(), PRINT_TYPE_PARAMS);
        w.write(")");

        er.prettyPrint(n.array(), tr);
        w.write("[");
        er.prettyPrint(n.index(), tr);
        w.write("]");
        w.write(")");
    }

    public void visit(X10CBackingArrayAccessAssign_c n) {
        er.prettyPrint(n.array(), tr);
        w.write("[");
        er.prettyPrint(n.index(), tr);
        w.write("]");

        w.write(n.operator().toString());

        boolean closeParen = false;
        if (isPrimitive(n.type()) && isBoxedType(n.right().type())) {
            closeParen = er.printUnboxConversion(n.type());
        }
        er.prettyPrint(n.right(), tr);
        if (closeParen) w.write(")");
    }

    public void visit(X10CBackingArrayNewArray_c n) {
        Type base = ((JavaArrayType) n.type()).base();
        if (base.isParameterType()) {
            w.write("(");
            er.printType(n.type(), 0);
            w.write(")");
            w.write(" ");
            // XTENLANG-3032 following code only works with non-primitives
            /*
            new RuntimeTypeExpander(er, base).expand();
            w.write(".makeArray(");
            w.write(n.dims().get(0).toString());
            w.write(")");
            */
            w.write("new java.lang.Object[" + n.dims().get(0) + "]");
            return;
        }
        w.write("new ");
        er.printType(base, 0);
        for (Expr dim : n.dims()) {
            w.write("[");
            er.prettyPrint(dim, tr);
            w.write("]");
        }
        for (int i = 0; i < n.additionalDims(); i++)
            w.write("[]");
    }

    public void visit(FlagsNode_c n) {
        n.translate(w, tr);
    }

    public void visit(TypeParamNode_c n) {
        n.translate(w, tr);
    }

    public void visit(X10Initializer_c n) {
        w.write("static ");
        n.printBlock(n.body(), w, tr);
    }

    // ///////////////////////////////////////
    // handle X10 nodes
    // ///////////////////////////////////////

    @Override
    public void visit(Import_c c) {
        // don't generate any code at all--we should fully qualify all type
        // names
    }

    @Override
    public void visit(PackageNode_c n) {
        n.translate(w, tr);
    }

    @Override
    public void visit(X10ClassBody_c n) {
        n.translate(w, tr);
    }

    private ClassType X10JavaSerializable_;
    private ClassType X10JavaSerializable() {
        if (X10JavaSerializable_ == null)
            X10JavaSerializable_ = tr.typeSystem().load(Emitter.X10_JAVA_SERIALIZABLE_CLASS);
        return X10JavaSerializable_;
    }

    private boolean canCastToX10JavaSerializable(X10ClassDecl_c n, Type type, Context context) {
        type = Types.baseType(type);

        Type leastUpperBound = null;

        if (type.isParameterType()) {
            if (!supportUpperBounds) return true;
            
            X10ClassDef def = n.classDef();
            Ref<TypeConstraint> tc = def.typeGuard();
            if (tc == null) return true; // no upperbounds
            
            Context c2 = context.pushBlock();
            c2.setName(" ClassGuard for |" + def.name() + "| ");
            c2.setTypeConstraintWithContextTerms(tc);
            X10TypeEnv tenv = tr.typeSystem().env(c2);
            List<Type> upperBounds = tenv.upperBounds(type);
            
            Iterator<Type> it = upperBounds.iterator();
            while (it.hasNext()) {
                Type upperBound = Types.baseType(it.next());
                if (upperBound.isParameterType()) {
                    return canCastToX10JavaSerializable(n, upperBound, context);
                }
                if (upperBound.isClass()) {
                    if (!upperBound.toClass().flags().isInterface()) {
                        if (leastUpperBound == null || upperBound.isSubtype(leastUpperBound, context)) {
                            leastUpperBound = upperBound;
                        }
                    }
                }
            }
        } else if (type.isClass() && !type.toClass().flags().isInterface()) {
            // FIXME uncomment the following requires X10JavaSerializable.class before compiling it.
            // leave it for now because of no immediate problem.
//            leastUpperBound = ftype;
        }

        return leastUpperBound == null || leastUpperBound.isSubtype(X10JavaSerializable(), context);
    }

    @Override
    public void visit(X10ClassDecl_c n) {
        X10CContext_c context = (X10CContext_c) tr.context();

        // class name and source file name is different. this is the case when StringHelper is defined in String.x10.
        if (n.classDef().isTopLevel() && !n.classDef().sourceFile().name().equals(n.classDef().name().toString() + ".x10")
                && !context.containsGeneratedClasses(n.classDef())) {
            context.addGeneratedClasses(n.classDef());
            // not include import
            SourceFile sf = tr.nodeFactory().SourceFile(n.position(), Collections.<TopLevelDecl> singletonList(n));
            if (n.classDef().package_() != null) {
                sf = sf.package_(tr.nodeFactory().PackageNode(n.position(), n.classDef().package_()));
            }
            sf = sf.source(new Source(n.classDef().name().toString() + ".x10", n.position().path(), null));
            tr.translate(sf);
            return;
        }

        TypeSystem xts = tr.typeSystem();
        X10ClassDef def = n.classDef();

        // Do not generate code if the class is represented natively.
        if (Emitter.getJavaRep(def) != null) {
            w.write(";");
            w.newline();
            return;
        }

        Flags flags = n.flags().flags();

        w.begin(0);
        w.write("@"+X10_RUNTIME_IMPL_JAVA_X10GENERATED+" ");
        if (flags.isInterface()) {
            w.write(flags.clearInterface().clearAbstract().translateJava());
        } else {
            w.write(flags.translateJava());
        }

        if (flags.isInterface()) {
            w.write("interface ");
        } else {
            w.write("class ");
        }

        tr.print(n, n.name(), w);

        List<TypeParamNode> typeParameters = n.typeParameters();
        if (typeParameters.size() > 0) {
            er.printTypeParams(n, context, typeParameters);
        }

        final TypeNode superClassNode = n.superClass();
        if (!flags.isInterface()) {
            // [DC] all target classes use an extends clause now, even for roots (they extend x.c.Ref)
	        w.write(" extends ");
	        if (flags.isStruct()) {
	            assert superClassNode == null : superClassNode;
	            w.write(X10_CORE_STRUCT);
	        } else {
	            if (superClassNode == null) {
	                // [DC] this is a root
	                w.write(X10_CORE_REF);
	            } else {
	                Type superType = superClassNode.type();
	                er.printType(superType, PRINT_TYPE_PARAMS | BOX_PRIMITIVES | NO_VARIANCE);
	            }
	        }
        }

        // Filter out x10.lang.Any from the interfaces.
        List<TypeNode> interfaces = new ArrayList<TypeNode>();

        for (TypeNode tn : n.interfaces()) {
            if (!xts.isAny(tn.type())) {
                interfaces.add(tn);
            }
        }
    	// N.B. We cannot represent it with Type node since x10.core.Any is @NativeRep'ed to java.lang.Object instead of to x10.core.Any
        /*
         * Interfaces automatically extend Any if
         * (n.flags().flags().isInterface() && interfaces.isEmpty()) {
         * 
         * X10TypeSystem ts = (X10TypeSystem) tr.typeSystem();
         * interfaces.add(tr.nodeFactory().CanonicalTypeNode(n.position(),
         * ts.Any())); }
         */
        if (!interfaces.isEmpty()) {
            if (flags.isInterface()) {
                w.write(" extends ");
            } else {
                w.write(" implements ");
            }

            List<Type> alreadyPrintedTypes = new ArrayList<Type>();
            for (Iterator<TypeNode> i = interfaces.iterator(); i.hasNext();) {
                TypeNode tn = i.next();
                if (!useSelfDispatch || (useSelfDispatch && !Emitter.alreadyPrinted(alreadyPrintedTypes, tn.type()))) {
                    if (alreadyPrintedTypes.size() != 0) {
                        w.write(", ");
                    }
                    alreadyPrintedTypes.add(tn.type());
                    boolean isJavaNative = Emitter.isNativeRepedToJava(tn.type());
                    er.printType(tn.type(), (useSelfDispatch && !isJavaNative ? 0 : PRINT_TYPE_PARAMS) | BOX_PRIMITIVES
                            | NO_VARIANCE);
                }
            }

            if (!subtypeOfCustomSerializer(def)) {
                if (alreadyPrintedTypes.size() != 0) {
                    w.write(", ");
                }
                w.write(Emitter.X10_JAVA_SERIALIZABLE_CLASS);
            }

        } else if (!def.flags().isInterface() && !(def.asType().toString().equals(CUSTOM_SERIALIZATION))) {
            w.write(" implements " + Emitter.X10_JAVA_SERIALIZABLE_CLASS);
        } else {
        	// make all interfaces extend x10.core.Any
        	// N.B. We cannot represent it with Type node since x10.core.Any is @NativeRep'ed to java.lang.Object instead of to x10.core.Any
        	if (flags.isInterface() && !xts.isAny(def.asType())) {
        	    w.write(" extends " + X10_CORE_ANY);
        	}
        }
        w.unifiedBreak(0);
        w.end();
        w.write("{");
        w.newline(4);
        w.begin(0);

       // print the serialVersionUID
        if (!flags.isInterface()) {
            // TODO compute serialVersionUID with the same logic as javac
            long serialVersionUID = 1L;
            w.write("private static final long serialVersionUID = " + serialVersionUID + "L;");
            w.newline();
        }

        // print the clone method
        boolean mutable_struct = false;
        try {
            if (def.isStruct() && !def.annotationsMatching(getType("x10.compiler.Mutable")).isEmpty()) {
                mutable_struct = true;
            }
        } catch (SemanticException e) {
        }
        if (mutable_struct) {
            w.write("public ");
            tr.print(n, n.name(), w);
            if (typeParameters.size() > 0) {
                er.printTypeParams(n, context, typeParameters);
            }
            w.write("clone() { try { return (");
            tr.print(n, n.name(), w);
            if (typeParameters.size() > 0) {
                er.printTypeParams(n, context, typeParameters);
            }
            w.write(")super.clone(); } catch (java.lang.CloneNotSupportedException e) { e.printStackTrace() ; return null; } }");
            w.newline();
        }

        // XTENLANG-1102
        er.generateRTTInstance(def);

        // print the custom serializer
        if (subtypeOfCustomSerializer(def)) {
            er.generateCustomSerializer(def, n);
        } else if (subtypeOfHadoopWritable(def)) {
            w.write("public static ");
            if (typeParameters.size() > 0) {
                er.printTypeParams(n, context, typeParameters);
            }
            w.write(Emitter.X10_JAVA_SERIALIZABLE_CLASS + " " + Emitter.DESERIALIZE_BODY_METHOD + "(");
            er.printType(def.asType(), PRINT_TYPE_PARAMS | BOX_PRIMITIVES);
            w.writeln(" $_obj , " + Emitter.X10_JAVA_DESERIALIZER_CLASS + " $deserializer) throws java.io.IOException { ");
            w.newline(4);
            w.begin(0);
            
            if (!config.NO_TRACES && !config.OPTIMIZE) {
                w.write("if (" + X10_RUNTIME_IMPL_JAVA_RUNTIME + ".TRACE_SER) { ");
                w.write(X10_RUNTIME_IMPL_JAVA_RUNTIME + ".printTraceMessage(\"X10JavaSerializable for Hadoop Writable: " + Emitter.DESERIALIZE_BODY_METHOD + "() of \" + "  + Emitter.mangleToJava(def.name()) + ".class + \" calling\"); ");
                w.writeln("} ");
            }
            
            //_deserialize_body method
            w.writeln("$_obj.readFields($deserializer.getInpForHadoop());");
            w.writeln("$deserializer.record_reference($_obj);");
            w.writeln("return $_obj;");
            w.end();
            w.newline();
            w.writeln("}");
            w.newline();

            // _deserializer method
            w.writeln("public static " + Emitter.X10_JAVA_SERIALIZABLE_CLASS + " " + Emitter.DESERIALIZER_METHOD + "(" + Emitter.X10_JAVA_DESERIALIZER_CLASS + " $deserializer) throws java.io.IOException {");
            w.newline(4);
            w.begin(0);
            w.write(Emitter.mangleToJava(def.name()) + " $_obj = (" + Emitter.mangleToJava(def.name()) + ") ");
            w.writeln("new " + Emitter.mangleToJava(def.name()) + "();");
            w.writeln("return " + Emitter.DESERIALIZE_BODY_METHOD + "($_obj, $deserializer);");
            w.end();
            w.newline();
            w.writeln("}");
            w.newline();
            
            // _serialize()
            w.writeln("public void " + Emitter.SERIALIZE_METHOD + "(" + Emitter.X10_JAVA_SERIALIZER_CLASS + " $serializer) throws java.io.IOException {");
            w.newline(4);
            w.begin(0);
            w.writeln("this.write($serializer.getOutForHadoop());");
            w.end();
            w.newline();
            w.writeln("}");
            w.newline();
            
        } else {
            if (!def.flags().isInterface()) {

                if (!config.NO_TRACES && !config.OPTIMIZE) {
                    // override to trace serialization
                    w.write("private void writeObject(java.io.ObjectOutputStream oos) throws java.io.IOException { ");
                    w.write("if (" + X10_RUNTIME_IMPL_JAVA_RUNTIME + ".TRACE_SER) { ");
                    w.write("java.lang.System.out.println(\"Serializer: writeObject(ObjectOutputStream) of \" + this + \" calling\"); ");
                    w.write("} ");
                    w.write("oos.defaultWriteObject(); }");
                    w.newline();
                }

                // Prints out custom serialization/deserialization code, the imeplementation resembles closely what the C++ backend does

                X10ClassType ct = def.asType();
                ASTQuery query = new ASTQuery(tr);

                //_deserialize_body method
                w.write("public static ");
//                if (supportUpperBounds)
                if (typeParameters.size() > 0) {
                    er.printTypeParams(n, context, typeParameters);
                }
                w.write(Emitter.X10_JAVA_SERIALIZABLE_CLASS + " " + Emitter.DESERIALIZE_BODY_METHOD + "(");
                er.printType(def.asType(), PRINT_TYPE_PARAMS | BOX_PRIMITIVES);
                w.writeln(" $_obj , " + Emitter.X10_JAVA_DESERIALIZER_CLASS + " $deserializer) throws java.io.IOException {");
                w.newline(4);
                w.begin(0);

                if (!config.NO_TRACES && !config.OPTIMIZE) {
                    w.write("if (" + X10_RUNTIME_IMPL_JAVA_RUNTIME + ".TRACE_SER) { ");
                    w.write(X10_RUNTIME_IMPL_JAVA_RUNTIME + ".printTraceMessage(\"X10JavaSerializable: " + Emitter.DESERIALIZE_BODY_METHOD + "() of \" + "  + Emitter.mangleToJava(def.name()) + ".class + \" calling\"); ");
                    w.writeln("} ");
                }

                er.deserializeSuperClass(superClassNode);

                List<ParameterType> parameterTypes = ct.x10Def().typeParameters();

                // Deserialize type parameters
                for (Iterator<? extends Type> i = parameterTypes.iterator(); i.hasNext(); ) {
                    final Type at = i.next();
                    w.write("$_obj.");
                    er.printType(at, PRINT_TYPE_PARAMS | BOX_PRIMITIVES);
                    w.writeln(" = (" + X10_RTT_TYPE + ") $deserializer.readRef();");
                }

                // Deserialize the public variables of this class , we do not serialize transient or static variables
                String str;
                QName fullName;
                    for (int i = 0; i < ct.fields().size(); i++) {
                        FieldInstance f = ct.fields().get(i);
                        if (f instanceof X10FieldInstance && !query.ifdef(((X10FieldInstance) f).x10Def())) continue;
                        if (f.flags().isStatic() || query.isSyntheticField(f.name().toString()))
                            continue;
                        if (f.flags().isTransient()) // don't serialize transient fields
                            continue;
                        if (f.type().isParameterType()) {
                            w.write("$_obj." + Emitter.mangleToJava(f.name()) + " = ");
                            if (supportUpperBounds) {
                            w.write("(");
                            er.printType(f.type(), BOX_PRIMITIVES);
                            w.write(") ");
                            }
                            w.writeln("$deserializer.readRef();");
                        } else if ((str = needsCasting(f.type())) != null) {
                            // Want these to be readInteger and so on.....  These do not need a explicit case cause we are calling special methods
                            w.writeln("$_obj." + Emitter.mangleToJava(f.name()) + " = $deserializer.read" + str + "();");
                        } else if (xts.isPrimitiveJavaArray(f.type())) {
                            String type = f.type().toClass().typeArguments().get(0).toString();
                            String primitiveType = type.substring(type.lastIndexOf(".") + 1);
                            w.write("$_obj." + Emitter.mangleToJava(f.name()) + " = ");
                            w.writeln("$deserializer.read" + primitiveType + "Array();");
                        } else if (xts.isJavaArray(f.type())) {
                            String type = f.type().toClass().typeArguments().get(0).toString();
                            w.write("$_obj." + Emitter.mangleToJava(f.name()) + " = ");
                            w.write("(");
                            er.printType(f.type(), BOX_PRIMITIVES);
                            w.write(") ");
                            w.writeln("$deserializer.readArrayUsingReflection(" + type + ".class);");
                        } else if (f.type().isArray() && f.type() instanceof JavaArrayType_c && ((JavaArrayType_c)f.type()).base().isParameterType()) {
                            // This is to get the test case XTENLANG_2299 to compile. Hope its a generic fix
                            w.write("$_obj." + Emitter.mangleToJava(f.name()) + " = ");
                            // not needed because readRef takes type parameters
//                            w.write("(");
//                            er.printType(f.type(), BOX_PRIMITIVES);
//                            w.write(") ");                            
                            w.writeln("$deserializer.readRef();");
                        } else if (f.type().toClass() != null && f.type().toClass().isJavaType()) {
                            // deserialize the variable using reflection and cast it back to the correct type
                            w.write("$_obj." + Emitter.mangleToJava(f.name()) + " = ");
                            w.write("(");
                            er.printType(f.type(), BOX_PRIMITIVES);
                            w.write(") ");                            
                            w.writeln("$deserializer.readRefUsingReflection();");
                        } else {
                            // deserialize the variable and cast it back to the correct type
                            w.write("$_obj." + Emitter.mangleToJava(f.name()) + " = ");
                            // not needed because readRef takes type parameters
//                            w.write("(");
//                            er.printType(f.type(), BOX_PRIMITIVES);
//                            w.write(") ");                            
                            w.writeln("$deserializer.readRef();");
                        }
                    }

                w.writeln("return $_obj;");
                w.end();
                w.newline();
                w.writeln("}");
                w.newline();

                // _deserializer  method
                w.writeln("public static " + Emitter.X10_JAVA_SERIALIZABLE_CLASS + " " + Emitter.DESERIALIZER_METHOD + "(" + Emitter.X10_JAVA_DESERIALIZER_CLASS + " $deserializer) throws java.io.IOException {");
                w.newline(4);
                w.begin(0);

                if (def.constructors().size() == 0 || def.flags().isAbstract()) {
                    w.writeln("return null;");
                } else {
                    if (def.isStruct()) {
                        //TODO Keith get rid of this
                        if (!Emitter.mangleToJava(def.name()).equals("PlaceLocalHandle")) {
                            w.write(Emitter.mangleToJava(def.name()) + " $_obj = new " + Emitter.mangleToJava(def.name()) + "((" + CONSTRUCTOR_FOR_ALLOCATION_DUMMY_PARAM_TYPE + ") null");
                            // N.B. in custom deserializer, initialize type params with null
                            for (ParameterType typeParam : def.typeParameters()) {
                                w.write(", (" + X10_RTT_TYPE + ") null");
                            }
                            w.write(");");
                            w.newline();
                        } else {
                            w.writeln(Emitter.mangleToJava(def.name()) + " $_obj = new " + Emitter.mangleToJava(def.name()) + "(null, (" + CONSTRUCTOR_FOR_ZERO_VALUE_DUMMY_PARAM_TYPE + ") null);");
                        }
                    } else {
                        if (def.flags().isAbstract()) {
                            w.write(Emitter.mangleToJava(def.name()) + " $_obj = (" + Emitter.mangleToJava(def.name()) + ") ");
                            if (generateFactoryMethod) {
                                w.write(Emitter.mangleToJava(def.name()) + "." + CREATION_METHOD_NAME);
                            } else {
                                assert generateOnePhaseConstructor;
                                w.write("new " + Emitter.mangleToJava(def.name()));
                            }
                            w.writeln("();");
                        } else {
                            w.write(Emitter.mangleToJava(def.name()) + " $_obj = new " + Emitter.mangleToJava(def.name()) + "(");
                            if (supportConstructorSplitting
                                // XTENLANG-2830
                                /*&& !ConstructorSplitterVisitor.isUnsplittable(Types.baseType(def.asType()))*/
                                && !def.flags().isInterface()) {
                                w.write("(" + CONSTRUCTOR_FOR_ALLOCATION_DUMMY_PARAM_TYPE + ") null");
                                // N.B. in custom deserializer, initialize type params with null
                                for (ParameterType typeParam : def.typeParameters()) {
                                    w.write(", (" + X10_RTT_TYPE + ") null");
                                }
                                w.write(");");
                                w.newline();
                            } else {
                                w.writeln(");");
                            }
                        }
                    }
                    w.writeln("$deserializer.record_reference($_obj);");
                    w.writeln("return " + Emitter.DESERIALIZE_BODY_METHOD + "($_obj, $deserializer);");
                }
                w.end();
                w.newline();
                w.writeln("}");
                w.newline();

                // _serialize()
                w.writeln("public void " + Emitter.SERIALIZE_METHOD + "(" + Emitter.X10_JAVA_SERIALIZER_CLASS + " $serializer) throws java.io.IOException {");
                w.newline(4);
                w.begin(0);

                // Serialize the super class first
                er.serializeSuperClass(superClassNode);

                // Serialize any type parameters
                for (Iterator<? extends Type> i = parameterTypes.iterator(); i.hasNext(); ) {
                    final Type at = i.next();
                    w.write("$serializer.write((" + Emitter.X10_JAVA_SERIALIZABLE_CLASS + ") this.");
                    er.printType(at, PRINT_TYPE_PARAMS | BOX_PRIMITIVES);
                    w.writeln(");");
                }

                // Serialize the public variables of this class , we do not serialize transient or static variables
                for (int i = 0; i < ct.fields().size(); i++) {
                    FieldInstance f = ct.fields().get(i);
                    if (f instanceof X10FieldInstance && !query.ifdef(((X10FieldInstance) f).x10Def())) continue;
                    if (f.flags().isStatic() || query.isSyntheticField(f.name().toString()))
                        continue;
                    if (f.flags().isTransient()) // don't serialize transient fields
                        continue;
                    String fieldName = Emitter.mangleToJava(f.name());
                    if (f.type().isArray()) {
                        if (f.type() instanceof JavaArrayType_c && isPrimitive(((JavaArrayType_c)f.type()).base())) {
                            // If this is an array and not a java primitive we need to cast it into an array
                            w.writeln("$serializer.write(this." + fieldName + ");");
                        } else {
                            w.writeln("if (" + fieldName + " instanceof " + Emitter.X10_JAVA_SERIALIZABLE_CLASS + " []) {");
                            w.writeln("$serializer.write((" + Emitter.X10_JAVA_SERIALIZABLE_CLASS + "[]) this." + fieldName + ");");
                            w.writeln("} else {");
                            w.writeln("$serializer.write(this." + fieldName + ");");
                            w.writeln("}");
                        }
                    } else {
                        if (isPrimitive(f.type()) || isString(f.type()) || xts.isPrimitiveJavaArray(f.type())) {
                            w.writeln("$serializer.write(this." + fieldName + ");");
                        } else if (f.type().toClass() != null && f.type().toClass().isJavaType()) {
                            w.writeln("$serializer.writeObjectUsingReflection(this." + fieldName + ");");
                        } else if (xts.isJavaArray(f.type())) {
                            w.writeln("$serializer.writeArrayUsingReflection(this." + fieldName + ");");
                        } else {
                            boolean canCastToX10JavaSerializable = canCastToX10JavaSerializable(n, f.type(), context);
                            if (canCastToX10JavaSerializable) {
                            w.writeln("if (" + fieldName + " instanceof " + Emitter.X10_JAVA_SERIALIZABLE_CLASS + ") {");
                            w.writeln("$serializer.write((" + Emitter.X10_JAVA_SERIALIZABLE_CLASS + ") this." + fieldName + ");");
                            w.writeln("} else {");
                            }
                            w.writeln("$serializer.write(this." + fieldName + ");");
                            if (canCastToX10JavaSerializable) {
                            w.writeln("}");
                            }
                        }
                    }
                }
                w.end();
                w.newline();
                w.writeln("}");
                w.newline();
            }
        }

        if (needZeroValueConstructor(def)) {
            er.generateZeroValueConstructor(def, n);
        }

        // print the constructor just for allocation
        if (supportConstructorSplitting
            // XTENLANG-2830
            /*&& !ConstructorSplitterVisitor.isUnsplittable(Types.baseType(def.asType()))*/
            && !def.flags().isInterface()) {
            w.write("// constructor just for allocation");
            w.newline();
            w.write("public " + Emitter.mangleToJava(def.name()) + "(final " + CONSTRUCTOR_FOR_ALLOCATION_DUMMY_PARAM_TYPE + " $dummy");
            List<String> params = new ArrayList<String>();
            for (ParameterType p : def.typeParameters()) {
                String param = Emitter.mangleParameterType(p);
                w.write(", final " + X10_RTT_TYPE + " " + param);
                params.add(param);
            }
            w.write(") { ");
            w.newline();
            // call super constructor
            if (flags.isStruct()
                || (superClassNode != null && Emitter.isNativeRepedToJava(superClassNode.type()))
                ) {
                // call default constructor instead of "constructor just for allocation"
            }
            else if (superClassNode != null && superClassNode.type().toClass().isJavaType()) {
                boolean hasDefaultConstructor = false;
                ConstructorDef ctorWithFewestParams = null;
                for (ConstructorDef ctor : superClassNode.type().toClass().def().constructors()) {
                    List<Ref<? extends Type>> formalTypes = ctor.formalTypes();
                    if (formalTypes.size() == 0) {
                        hasDefaultConstructor = true;
                        break;
                    }
                    if (ctorWithFewestParams == null || ctor.formalTypes().size() < ctorWithFewestParams.formalTypes().size()) {
                        ctorWithFewestParams = ctor;
                    }
                }
                if (hasDefaultConstructor) {
                    // call default constructor instead of "constructor just for allocation"
                } else {
                    // XTENLANG-3070
                    // If super class does not have default constructor, call the constructor with the fewest parameters
                    // with all the parameters null or zero.
                    // FIXME This fixes post-compilation error but it may still cause runtime error.
                    assert ctorWithFewestParams != null;
                    w.write("super(");
                    Iterator<Ref<? extends Type>> iter = ctorWithFewestParams.formalTypes().iterator();
                    while (iter.hasNext()) {
                        Type formalType = iter.next().get();
                        if (formalType.isReference()) {
                            w.write("(");
                            er.printType(formalType, 0);
                            w.write(") null");
                        }
                        else if (formalType.isByte() || formalType.isShort()) {
                            w.write("(");
                            er.printType(formalType, 0);
                            w.write(") 0");
                        }
                        else if (formalType.isInt()) {
                            w.write("0");
                        }
                        else if (formalType.isLong()) {
                            w.write("0L");
                        }
                        else if (formalType.isFloat()) {
                            w.write("0.0F");
                        }
                        else if (formalType.isDouble()) {
                            w.write("0.0");
                        }
                        else if (formalType.isChar()) {
                            w.write("'\\0'");
                        }
                        else if (formalType.isBoolean()) {
                            w.write("false");
                        }
                        if (iter.hasNext()) {
                            w.write(", ");
                        }
                    }
                    w.write(");");
                    w.newline();
                }
            }
            else {
                // call "constructor just for allocation"
            	// [DC] if the class doesn't extend anything, don't bother calling super()
                if (def.superType() != null) {
                    w.write("super($dummy");
                    printArgumentsForTypeParamsPreComma(def.superType().get().toClass().typeArguments(), false);
                    w.write(");");
                    w.newline();
                }
            }
            printInitParams(def.asType(), params);
            w.write("}");
            w.newline();
        }

        if (useSelfDispatch) {
            er.generateDispatchMethods(def);
        }
        er.generateBridgeMethods(def);

        // print the fields for the type params
        if (typeParameters.size() > 0) {
            w.newline(4);
            w.begin(0);
            if (!flags.isInterface()) {
                for (TypeParamNode tp : typeParameters) {
                    w.write("private ");
                    w.write(X10_RTT_TYPE);
                    // w.write("<"); n.print(tp, w, tr); w.write(">"); // TODO
                    w.write(" ");
                    w.write(Emitter.mangleParameterType(tp));
                    w.write(";");
                    w.newline();
                }

                w.write("// initializer of type parameters");
                w.newline();
                w.write("public static void ");
                w.write(INITPARAMS_NAME);
                w.write("(final ");
                tr.print(n, n.name(), w);
                /*
                w.write("<");
                boolean first = true;
                for (TypeParamNode tp : typeParameters) {
                    if (first) {
                        first = false;
                    } else {
                        w.write(",");
                    }
                    w.write("?");
                }
                w.write(">");
                */
                w.write(" $this");
                for (TypeParamNode tp : typeParameters) {
                    w.write(", final ");
                    w.write(X10_RTT_TYPE);
                    // w.write("<"); n.print(tp, w, tr); w.write(">"); // TODO
                    w.write(" ");
                    w.write(Emitter.mangleParameterType(tp));
                }
                w.write(") {");
                w.newline();
                for (TypeParamNode tp : typeParameters) {
                    w.write("$this.");
                    w.write(Emitter.mangleParameterType(tp));
                    w.write(" = ");
                    w.write(Emitter.mangleParameterType(tp));
                    w.write(";");
                    w.newline();
                }
                w.write("}");
                w.newline();
            }
            w.end();
        }

        // print the props
        if (!flags.isInterface()) {
            if (n.properties().size() > 0) {
                w.newline(4);
                w.begin(0);
                for (PropertyDecl pd : n.properties()) {
                    n.print(pd, w, tr);
                    w.newline();
                }
                w.end();
            }
        }

        setConstructorIds(def);

        // print the original body
        n.print(n.body(), w, tr);

        // print synthetic types for parameter mangling
        printExtraTypes(def);

        w.end();
        w.newline();
        w.write("}");
        w.newline(0);
    }

    // used by custom serializer
    public static String needsCasting(Type type) {
        type = Types.baseType(type);
        if (isPrimitive(type)) {
            String name = type.name().toString();
            if (type.isUnsignedNumeric()) {
                return name.substring(name.lastIndexOf(".") + 1 + 1); // x10.lang.UInt -> Int
            } else {
                return name.substring(name.lastIndexOf(".") + 1); // x10.lang.Int -> Int
            }
        }
        return null;
    }

    private static final String CUSTOM_SERIALIZATION = "x10.io.CustomSerialization";
    public static final String SERIAL_DATA = "x10.io.SerialData";
    public static final String SERIAL_DATA_FIELD_NAME = "$$serialdata";

    private static boolean subtypeOfCustomSerializer(X10ClassDef def) {
        return subtypeOfInterface(def, CUSTOM_SERIALIZATION);
    }

    private static final String HADOOP_WRITABLE = "org.apache.hadoop.io.Writable";
    private static boolean subtypeOfHadoopWritable(X10ClassDef def) {
        return subtypeOfInterface(def, HADOOP_WRITABLE);
    }

    private static boolean subtypeOfInterface(X10ClassDef def, String interfaceName) {
        for (Ref<? extends Type> ref : def.interfaces()) {
            if (interfaceName.equals(ref.get().toString())) {
                return true;
            }
        }
        Ref<? extends Type> ref = def.superType();
        if (ref == null) return false;
        Type type = ref.get();
        if (type instanceof ConstrainedType) {
            type = ((ConstrainedType) type).baseType().get();
        }
        X10ClassDef superDef = ((X10ParsedClassType_c) type).def();
        return subtypeOfInterface(superDef, interfaceName);
    }

    /*
     * (Definition of haszero by Yoav) Formally, the following types haszero: a
     * type that can be null (e.g., Any, closures, but not a struct or
     * Any{self!=null}) Primitive structs (Short,UShort,Byte,UByte, Int, Long,
     * ULong, UInt, Float, Double, Boolean, Char) user defined structs without a
     * constraint and without a class invariant where all fields haszero.
     */
    private static boolean needZeroValueConstructor(X10ClassDef def) {
        if (def.flags().isInterface()) return false;
        if (!def.flags().isStruct()) return false;
        // Note: we don't need zero value constructor for primitive structs
        // because they are cached in x10.rtt.Types class.
        if (isPrimitive(def.asType())) return false;
        // TODO stop generating useless zero value constructor for user-defined
        // struct that does not have zero value
        // user-defined struct does not have zero value if it have a field of
        // type of either
        // 1) type parameter T that does not have haszero constraint
        // 2) any reference (i.e. non-struct) type that has {self != null}
        // consttaint
        // 3) any struct type (including primitive structs) that has any
        // constraint (e.g. Int{self != 0})
        // 4) any user-defined struct that does not have zero value
        return true;
    }

<<<<<<< HEAD
    // not used
//    private static boolean needZeroValueConstructor2(X10ClassDef def) {
//        if (!def.flags().isStruct()) return false;
//        return hasZeroValue(def.asType());
//    }
//
//    private static boolean hasZeroValue(Type type) {
//        X10ClassType classType = (X10ClassType) type;
//        if (classType.flags().isInterface()) return false;
//        // if (!classType.flags().isStruct()) return false;
//        // Note: we don't need zero value constructor for primitive structs
//        // because they are cached in x10.rtt.Types class.
//        if (isPrimitive(type)) return false;
//        
//        X10ClassDef def = classType.x10Def();
//
//        // TODO
//        if (false) {
//            // if (true) {
//
//            // user-defined struct type, parameter type or reference type
//
//            // TODO stop generating useless zero value constructor for
//            // user-defined struct that does not have zero value
//            // user-defined struct does not have zero value if it have a field
//            // of type of either
//            // 1) type parameter T that does not have haszero constraint
//            // 2) any reference (i.e. non-struct) type that has {self != null}
//            // consttaint
//            // 3) any struct type (including primitive structs) that has any
//            // constraint (e.g. Int{self != 0})
//            // 4) any user-defined struct that does not have zero value
//
//            if (type instanceof ConstrainedType) {
//                ConstrainedType constrainedType = (ConstrainedType) type;
//                type = constrainedType.baseType().get();
//
//                if (type.isParameterType()) {
//                    // parameter type T
//                    ParameterType paramType = (ParameterType) type;
//                    // TODO
//                    // if (T doesn't have haszero constrait) return false;
//                    List<SubtypeConstraint> terms = def.typeBounds().get().terms();
//                    for (SubtypeConstraint sc : terms) {
//                        if (sc.isHaszero()) {
//                            Type superType = sc.supertype();
//                            Type subType = sc.subtype();
//                            System.out.println(superType);
//                            System.out.println(subType);
//                            // if (superType.equals(type)) return true;
//                        }
//                    }
//                    return false;
//                } else if (def.isStruct()) {
//                    // user-defined struct type
//                    return false;
//                } else {
//                    // reference (i.e. non-struct) type
//                    // TODO
//                    // if (type has {self != null} constraint) return false;
//                    x10.types.constraints.CConstraint constraint = constrainedType.constraint().get();
//                    Set<x10.constraint.XTerm> terms = constraint.rootTerms();
//                    for (x10.constraint.XTerm<Type> term : terms) {
//                        System.out.println(term);
//                    }
//                }
//
//            } else {
//                if (type.isParameterType()) {
//                    // parameter type T
//                    ParameterType paramType = (ParameterType) type;
//                    // TODO
//                    // if (T doesn't have haszero constrait) return false;
//                    List<SubtypeConstraint> terms = def.typeBounds().get().terms();
//                    for (SubtypeConstraint sc : terms) {
//                        if (sc.isHaszero()) {
//                            Type superType = sc.supertype();
//                            Type subType = sc.subtype();
//                            System.out.println(superType);
//                            System.out.println(subType);
//                            // if (superType.equals(type)) return true;
//                        }
//                    }
//                    return false;
//                } else if (def.isStruct()) {
//                    // user-defined struct type
//                    // OK
//                    // check instance fields
//                } else {
//                    // reference (i.e. non-struct) type
//                    // OK
//                    // check instance fields
//                }
//
//                // check instance fields recursively
//                for (polyglot.types.FieldInstance field : classType.fields()) {
//                    if (field.flags().isStatic()) continue;
//                    Type fieldType = field.type();
//                    if (!hasZeroValue(fieldType)) return false;
//                }
//            }
//
//        }
//
//        return true;
//    }

=======
>>>>>>> facbc45e
    private static void setConstructorIds(X10ClassDef def) {
        List<ConstructorDef> cds = def.constructors();
        int constructorId = 0;
        for (ConstructorDef cd : cds) {
            X10ConstructorDef xcd = (X10ConstructorDef) cd;
            List<Type> annotations = xcd.annotations();
            List<Ref<? extends Type>> ats = new ArrayList<Ref<? extends Type>>();
            for (Type type : annotations) {
                ats.add(Types.ref(type));
            }
            boolean containsParamOrParameterized = false;
            List<Ref<? extends Type>> formalTypes = xcd.formalTypes();
            for (Ref<? extends Type> ref : formalTypes) {
                Type t = ref.get();
                Type bt = Types.baseType(t);
                if (bt.isParameterType() || hasParams(t) || bt.isUnsignedNumeric()) {
                    containsParamOrParameterized = true;
                    break;
                }
            }
            Type annotationType;
            if (containsParamOrParameterized) {
                annotationType = new ConstructorIdTypeForAnnotation(def).setIndex(constructorId++);
            } else {
                annotationType = new ConstructorIdTypeForAnnotation(def);
            }
            ats.add(Types.ref(annotationType));
            xcd.setDefAnnotations(ats);
        }
    }

    private static boolean hasConstructorIdAnnotation(X10ConstructorDef condef) {
        List<Type> annotations = condef.annotations();
        for (Type an : annotations) {
            if (an instanceof ConstructorIdTypeForAnnotation) {
                return true;
            }
        }
        return false;
    }

    // if it isn't set id or don't have an annotation, return -1
    private static int getConstructorId(X10ConstructorDef condef) {
        if (!hasConstructorIdAnnotation(condef)) {
            ContainerType st = condef.container().get();
            if (st.isClass()) {
                X10ClassDef def = st.toClass().def();
                setConstructorIds(def);
            }
        }
        List<Type> annotations = condef.annotations();
        for (Type an : annotations) {
            if (an instanceof ConstructorIdTypeForAnnotation) {
                return ((ConstructorIdTypeForAnnotation) an).getIndex();
            }
        }
        return -1;
    }

    private Type getType(String name) throws SemanticException {
        return tr.typeSystem().systemResolver().findOne(QName.make(name));
    }

    private boolean isMutableStruct(Type t) {
        TypeSystem ts = tr.typeSystem();
        t = Types.baseType(ts.expandMacros(t));
        if (t.isClass()) {
            X10ClassType ct = t.toClass();
            try {
                if (ct.isX10Struct()) {
                    X10ClassDef cd = ct.def();
                    if (!cd.annotationsMatching(getType("x10.compiler.Mutable")).isEmpty()) {
                        return true;
                    }
                }
            } catch (SemanticException e) {
            }
        }
        return false;
    }

    public static boolean isSplittable(Type type) {
        return supportConstructorSplitting
        && !type.name().toString().startsWith(ClosureRemover.STATIC_NESTED_CLASS_BASE_NAME)
        && !ConstructorSplitterVisitor.isUnsplittable(Types.baseType(type));
    }

    @Override
    public void visit(X10ConstructorDecl_c n) {

        // Checks whether this is the constructor corresponding to CustomSerialization
        boolean isCustomSerializable = false;
        if (n.formals().size() == 1 && SERIAL_DATA.equals(n.formals().get(0).type().toString())) {
             isCustomSerializable = true;
        }
        printCreationMethodDecl(n);

        X10ClassType type = Types.get(n.constructorDef().container()).toClass();
        if (isSplittable(type)) {
            printConstructorMethodDecl(n, isCustomSerializable);
            return;
        }

        w.begin(0);

        tr.print(n,
                 tr.nodeFactory().FlagsNode(n.flags().position(),
                                            n.flags().flags().clearPrivate().clearProtected().Public()), w);
        tr.print(n, n.name(), w);

        List<String> params = printConstructorFormals(n, true);

        if (n.body() != null) {
            // if (typeAssignments.size() > 0) {
            w.write(" {");
            w.begin(4);
            if (n.body().statements().size() > 0) {
                Stmt firstStmt = getFirstStatement(n);
                if (firstStmt instanceof X10ConstructorCall_c) {
                    X10ConstructorCall_c cc = (X10ConstructorCall_c) firstStmt;
                    // n.printSubStmt(cc, w, tr);
                    printConstructorCallForJavaCtor(cc);
                    w.allowBreak(0, " ");
                    if (cc.kind() == ConstructorCall.THIS) params.clear();
                }
            }
            printInitParams(type, params);
            if (n.body().statements().size() > 0) {
                Stmt firstStmt = getFirstStatement(n);
                if (firstStmt instanceof X10ConstructorCall_c)
                    n.printSubStmt(n.body().statements(n.body().statements().subList(1, n.body().statements().size())),
                                   w, tr);
                // vj: the main body was not being written. Added next two
                // lines.
                else
                    n.printSubStmt(n.body(), w, tr);
            } else
                n.printSubStmt(n.body(), w, tr);
            w.write("}");
            w.end();
            // } else {
            // n.printSubStmt(n.body(), w, tr);
            // }
        } else {
            w.write(";");
        }
    }

    private void printCreationMethodDecl(X10ConstructorDecl_c n) {
        X10ClassType type = Types.get(n.constructorDef().container()).toClass();

        if (type.flags().isAbstract()) {
            return;
        }


        List<ParameterType> typeParameters = type.x10Def().typeParameters();

        boolean isSplittable = isSplittable(type);

        List<Formal> formals = n.formals();

        if (generateFactoryMethod) {

        w.write("// creation method for java code (factory method)");
        w.newline();

        tr.print(n,
                 tr.nodeFactory().FlagsNode(n.flags().position(),
                                            n.flags().flags().clearPrivate().clearProtected().Public().Static()), w);

        // TODO check without type bounds
        er.printMethodParams(typeParameters);

        // N.B. printing type parameters causes post compilation error for XTENLANG_423 and GenericInstanceof16
        er.printType(type, 0);

        w.write(" ");
        w.write(CREATION_METHOD_NAME);

        printConstructorFormals(n, true);

        boolean isFirst = true;
        for (Ref<? extends Type> _throws : n.constructorDef().throwTypes()) {
            if (isFirst) {
                w.write(" throws ");
                isFirst = false;
            } else {
                w.write(", ");                
            }
            er.printType(_throws.get(), 0);
        }

        w.write("{");
        w.begin(4);

        w.write("return ");

        if (isSplittable) {
            printAllocationCall(type, typeParameters);                
            w.write(".");
            w.write(CONSTRUCTOR_METHOD_NAME(type.def()));
        } else {
            w.write("new ");
            w.write(n.name().toString());
        }
        w.write("(");

        if (!isSplittable) {
            printArgumentsForTypeParams(typeParameters, formals.size() == 0);
        }

        for (int i = 0; i < formals.size(); i++) {
            Formal formal = formals.get(i);
            if (i != 0) {
                w.write(",");
            }
            tr.print(n, formal.name(), w);
        }

        printExtraArgments((X10ConstructorInstance) n.constructorDef().asInstance());

        w.write(")");

        w.write(";");

        w.end();
        w.write("}");
        w.newline();

        }
        
        // N.B. we don't generate 1-phase constructor here, since it will be generated as a normal compilation result of X10 constructor. 
        if (generateOnePhaseConstructor && isSplittable) {

        w.write("// creation method for java code (1-phase java constructor)");
        w.newline();

        tr.print(n,
                 tr.nodeFactory().FlagsNode(n.flags().position(),
                                            n.flags().flags().clearPrivate().clearProtected().Public()), w);

        // N.B. printing type parameters causes post compilation error for XTENLANG_423 and GenericInstanceof16
        er.printType(type, NO_QUALIFIER);

        printConstructorFormals(n, true);

        boolean isFirst = true;
        for (Ref<? extends Type> _throws : n.constructorDef().throwTypes()) {
            if (isFirst) {
                w.write(" throws ");
                isFirst = false;
            } else {
                w.write(", ");                
            }
            er.printType(_throws.get(), 0);
        }


        w.write("{");
        w.begin(4);

        if (isSplittable) {
            w.write("this");
            w.write("((" + CONSTRUCTOR_FOR_ALLOCATION_DUMMY_PARAM_TYPE + ") null");
            printArgumentsForTypeParamsPreComma(typeParameters, false);
            w.write(")");
            
            w.write(";"); w.newline();
            
            w.write(CONSTRUCTOR_METHOD_NAME(type.toClass().def()));
        } else {
            w.write("this");
        }
        w.write("(");

        if (!isSplittable) {
            printArgumentsForTypeParams(typeParameters, formals.size() == 0);
        }

        for (int i = 0; i < formals.size(); i++) {
            Formal formal = formals.get(i);
            if (i != 0) {
                w.write(",");
            }
            tr.print(n, formal.name(), w);
        }

        printExtraArgments((X10ConstructorInstance) n.constructorDef().asInstance());

        w.write(")");

        w.write(";");

        w.end();
        w.write("}");
        w.newline();

        }
    }

    private Stmt getFirstStatement(X10ConstructorDecl_c n) {
        Stmt firstStmt = n.body().statements().get(0);
        if (firstStmt instanceof Block) {
            List<Stmt> statements = ((Block) firstStmt).statements();
            if (statements.size() == 1) {
                firstStmt = statements.get(0);
            }
        }
        return firstStmt;
    }

    private void printInitParams(Type type, List<String> params) {
        if (params.size() > 0) {
            er.printType(type, 0);
            w.write(".");
            w.write(INITPARAMS_NAME);
            w.write("(this");
            for (String param : params) {
                w.write(", ");
                w.write(param);
            }
            w.writeln(");");
        }
    }

    private void printConstructorMethodDecl(X10ConstructorDecl_c n, boolean isCustomSerializable) {

        w.newline();
        w.writeln("// constructor for non-virtual call");

        String methodName = null;

        Flags ctorFlags = n.flags().flags().clearPrivate().clearProtected().Public().Final();
        tr.print(n, tr.nodeFactory().FlagsNode(n.flags().position(), ctorFlags), w);

        er.printType(n.constructorDef().container().get(), PRINT_TYPE_PARAMS | NO_VARIANCE);
        w.write(" ");
        String ctorName = CONSTRUCTOR_METHOD_NAME(n.constructorDef().container().get().toClass().def()); 
        w.write(ctorName);

        List<String> params = printConstructorFormals(n, false);

        boolean isFirst = true;
        for (Ref<? extends Type> _throws : n.constructorDef().throwTypes()) {
            if (isFirst) {
                w.write(" throws ");
                isFirst = false;
            } else {
                w.write(", ");                
            }
            er.printType(_throws.get(), 0);
        }

        Block body = n.body();
        if (body != null) {

            body = (Block) body.visit(new NodeVisitor() {
                @Override
                public Node leave(Node parent, Node old, Node n, NodeVisitor v) {
                    if (n instanceof Return) {
                        NodeFactory nf = tr.nodeFactory();
                        return nf.Return(n.position(), nf.This(Position.COMPILER_GENERATED));
                    }
                    return n;
                }
            });

            // if (typeAssignments.size() > 0) {
            w.write(" {");
            w.begin(4);
            // if (body.statements().size() > 0) {
            // if (body.statements().get(0) instanceof X10ConstructorCall_c) {
            // X10ConstructorCall_c cc = (X10ConstructorCall_c)
            // body.statements().get(0);
            // n.printSubStmt(cc, w, tr);
            // w.allowBreak(0, " ");
            // if (cc.kind() == ConstructorCall.THIS) typeAssignments.clear();
            // }
            // }

            // If this is the custom serialization constructor we refractor it out into a new method and call it here
            if (isCustomSerializable) {

                // We cant use the same method name in all classes cause it creates and endless loop cause whn super.init is called it calls back to this method
                methodName = n.returnType().type().fullName().toString().replace(".", "$") + "$" + CONSTRUCTOR_METHOD_NAME_FOR_REFLECTION;
                w.writeln(methodName + "(" + n.formals().get(0).name() + ");");
            } else {
                printConstructorBody(n, body);
            }

            w.newline();
            if (body.reachable()) {
                w.writeln("return this;");
            }

            w.write("}");
            w.end();
            // } else {
            // n.printSubStmt(body, w, tr);
            // }
        } else {
            w.write(";");
        }
        w.newline();

        // Refractored  method that can be called by reflection
        if (isCustomSerializable) {
            w.begin(4);
            w.writeln("public void " + methodName + "(" + SERIAL_DATA +  " " + n.formals().get(0).name() + ") {");
            n.printSubStmt(body, w, tr);
            w.writeln("}");
            w.end();
        }

    }

    private void printConstructorBody(X10ConstructorDecl_c n, Block body) {
        if (body.statements().size() > 0) {
            if (body.statements().get(0) instanceof X10ConstructorCall_c)
                n.printSubStmt(body.statements(body.statements()
                /* .subList(1, body.statements().size()) */), w, tr);
            // vj: the main body was not being written. Added next
            // two lines.
            else
                n.printSubStmt(body, w, tr);
        } else
            n.printSubStmt(body, w, tr);
    }

    private List<String> printConstructorFormals(X10ConstructorDecl_c n, boolean forceParams) {
        w.write("(");

        w.begin(0);

        X10ConstructorDef ci = n.constructorDef();
        X10ClassType ct = Types.get(ci.container()).toClass();
        List<String> params = new ArrayList<String>();

        if (forceParams) {
        for (Iterator<ParameterType> i = ct.x10Def().typeParameters().iterator(); i.hasNext();) {
            ParameterType p = i.next();
            w.write("final ");
            w.write(X10_RTT_TYPE);
            w.write(" ");
            String name = Emitter.mangleParameterType(p);
            w.write(name);
            if (i.hasNext() || n.formals().size() > 0) {
                w.write(",");
                w.allowBreak(0, " ");
            }
            params.add(name);
        }
        }

        for (Iterator<Formal> i = n.formals().iterator(); i.hasNext();) {
            Formal f = i.next();
            n.print(f, w, tr);

            if (i.hasNext()) {
                w.write(",");
                w.allowBreak(0, " ");
            }
        }

        printExtraFormals(n);

        w.end();
        w.write(")");

        /*
         * if (! n.throwTypes().isEmpty()) { w.allowBreak(6);
         * w.write("throws ");
         * 
         * for (Iterator<TypeNode> i = n.throwTypes().iterator(); i.hasNext(); )
         * { TypeNode tn = (TypeNode) i.next(); er.printType(tn.type(),
         * PRINT_TYPE_PARAMS);
         * 
         * if (i.hasNext()) { w.write(","); w.allowBreak(4, " "); } } }
         */

        return params;
    }

    private void printExtraFormals(X10ConstructorDecl_c n) {
        String dummy = "$dummy";
        int cid = getConstructorId(n.constructorDef());
        if (cid != -1) {
            String extraTypeName = getExtraTypeName(n.constructorDef());
            w.write(", " + extraTypeName + " " + dummy);
        }
    }

    private static String getMangledMethodSuffix(X10ConstructorDef md) {
        ClassType ct = (ClassType) md.container().get();
        List<Ref<? extends Type>> formalTypes = md.formalTypes();
        String methodSuffix = Emitter.getMangledMethodSuffix(ct, formalTypes, true);
        assert methodSuffix.length() > 0;
        return methodSuffix;
    }
    private static String asTypeName(Type containerType, String methodSuffix) {
        X10ClassDef def = containerType.toClass().def();
        String name = def.fullName().toString(); // x10.array.DistArray.LocalState
        Ref<? extends Package> pkg = def.package_();
        if (pkg != null) {
            String packageName = pkg.toString(); // x10.array
            int packageNameLength = packageName.length();
            if (packageNameLength > 0) packageNameLength += 1; // x10.array.
            name = name.substring(packageNameLength); // DistArray.LocalState
        }        
        if (name.length() + 1/*$*/ + methodSuffix.length() + 6/*.class*/> longestTypeName) {
            // if method suffix is too long for file name, replace it with hash code representation of it to avoid post-compilation error. 
            String typeName = "$_" + Integer.toHexString(methodSuffix.hashCode());
//            System.out.println("asTypeName: " + name + ": " + methodSuffix + " -> " + typeName);
            return typeName;            
        } else {
            return methodSuffix;            
        }
    }
    private static String getExtraTypeName(X10ConstructorDef md) {
        assert getConstructorId(md) != -1;
        return asTypeName(md.container().get(), getMangledMethodSuffix(md));
    }
    // should be called after setConstructorIds(def)
    private void printExtraTypes(X10ClassDef def) {
        HashSet<String> extraTypeNames = new HashSet<String>();
        List<ConstructorDef> cds = def.constructors();
        for (ConstructorDef cd : cds) {
            X10ConstructorDef xcd = (X10ConstructorDef) cd;
            int cid = getConstructorId(xcd);
            if (cid != -1) {
                String methodSuffix = getMangledMethodSuffix(xcd);
                String extraTypeName = asTypeName(cd.container().get(), methodSuffix);
                if (!extraTypeNames.contains(extraTypeName)) {
                    extraTypeNames.add(extraTypeName);
                    if (!extraTypeName.equals(methodSuffix)) {
                        w.writeln("// synthetic type for parameter mangling for " + methodSuffix);
                    } else {
                        w.writeln("// synthetic type for parameter mangling");
                    }
                    w.writeln("public static final class " + extraTypeName + " {}");
                }
            }
        }
    }

    private void printConstructorParams(X10ConstructorDecl_c n) {
        w.write("(");

        w.begin(0);

        X10ConstructorDef ci = n.constructorDef();
        X10ClassType ct = Types.get(ci.container()).toClass();

        for (Iterator<Formal> i = n.formals().iterator(); i.hasNext();) {
            Formal f = i.next();
            w.write(f.name().toString());   // TODO mangle?
            if (i.hasNext()) {
                w.write(",");
            }
        }

        printExtraParams(n);

        w.end();
        w.write(")");

        /*
         * if (! n.throwTypes().isEmpty()) { w.allowBreak(6);
         * w.write("throws ");
         * 
         * for (Iterator<TypeNode> i = n.throwTypes().iterator(); i.hasNext(); )
         * { TypeNode tn = (TypeNode) i.next(); er.printType(tn.type(),
         * PRINT_TYPE_PARAMS);
         * 
         * if (i.hasNext()) { w.write(","); w.allowBreak(4, " "); } } }
         */
    }

    private void printExtraParams(X10ConstructorDecl_c n) {
        String dummy = "$dummy";
        int cid = getConstructorId(n.constructorDef());
        if (cid != -1) {
            w.write(", " + dummy);
        }
    }

    // ////////////////////////////////
    // Expr
    // ////////////////////////////////
    @Override
    public void visit(Allocation_c n) {
        Type type = n.type();
        printAllocationCall(type, type.toClass().typeArguments());
    }

    private void printAllocationCall(Type type, List<? extends Type> typeParams) {
        w.write("new ");
        er.printType(type, PRINT_TYPE_PARAMS | NO_VARIANCE);
        w.write("((" + CONSTRUCTOR_FOR_ALLOCATION_DUMMY_PARAM_TYPE + ") null");
        printArgumentsForTypeParamsPreComma(typeParams, false);
        w.write(")");
    }

    @Override
    public void visit(LocalAssign_c n) {
        Local l = n.local();
        TypeSystem ts = tr.typeSystem();
        if (n.operator() == Assign.ASSIGN || isPrimitive(l.type()) || l.type().isString()) {
            tr.print(n, l, w);
            w.write(" ");
            w.write(n.operator().toString());
            w.write(" ");
            er.coerce(n, n.right(), l.type());
            if (isMutableStruct(l.type())) {
                w.write(".clone()");
            }
        } else {
            Binary.Operator op = n.operator().binaryOperator();
            Name methodName = X10Binary_c.binaryMethodName(op);
            tr.print(n, l, w);
            w.write(" = ");
            tr.print(n, l, w);
            w.write(".");
            w.write(Emitter.mangleToJava(methodName));
            w.write("(");
            tr.print(n, n.right(), w);
            w.write(")");
        }
    }

    @Override
    public void visit(FieldAssign_c n) {
        Type t = n.fieldInstance().type();

        TypeSystem ts = tr.typeSystem();
        if (n.operator() == Assign.ASSIGN || isPrimitive(t) || t.isString()) {
            if (n.target() instanceof TypeNode)
                er.printType(n.target().type(), 0);
            else
                tr.print(n, n.target(), w);
            w.write(".");
            w.write(Emitter.mangleToJava(n.name().id()));
            w.write(" ");
            w.write(n.operator().toString());
            w.write(" ");
            er.coerce(n, n.right(), n.fieldInstance().type());
            if (isMutableStruct(n.fieldInstance().type())) {
                w.write(".clone()");
            }
        } else if (n.target() instanceof TypeNode || n.target() instanceof Local || n.target() instanceof Lit) {
            // target has no side effects--evaluate it more than once
            Binary.Operator op = n.operator().binaryOperator();
            Name methodName = X10Binary_c.binaryMethodName(op);
            if (n.target() instanceof TypeNode)
                er.printType(n.target().type(), 0);
            else
                tr.print(n, n.target(), w);
            w.write(".");
            w.write(Emitter.mangleToJava(n.name().id()));
            w.write(" ");
            w.write(" = ");
            tr.print(n, n.target(), w);
            w.write(".");
            w.write(Emitter.mangleToJava(n.name().id()));
            w.write(".");
            w.write(Emitter.mangleToJava(methodName));
            w.write("(");
            tr.print(n, n.right(), w);
            w.write(")");
        } else {
            // x.f += e
            // -->
            // new Object() { T eval(R target, T right) { return (target.f =
            // target.f.add(right)); } }.eval(x, e)
            Binary.Operator op = n.operator().binaryOperator();
            Name methodName = X10Binary_c.binaryMethodName(op);
            w.write("new " + JAVA_IO_SERIALIZABLE + "() {");
            w.allowBreak(0, " ");
            w.write("final ");
            er.printType(n.type(), PRINT_TYPE_PARAMS);
            w.write(" eval(");
            er.printType(n.target().type(), PRINT_TYPE_PARAMS);
            w.write(" target, ");
            er.printType(n.right().type(), PRINT_TYPE_PARAMS);
            w.write(" right) {");
            w.allowBreak(0, " ");
            w.write("return (target.");
            w.write(Emitter.mangleToJava(n.name().id()));
            w.write(" = ");
            w.write("target.");
            w.write(Emitter.mangleToJava(n.name().id()));
            w.write(".");
            w.write(Emitter.mangleToJava(methodName));
            w.write("(right));");
            w.allowBreak(0, " ");
            w.write("} }.eval(");
            tr.print(n, n.target(), w);
            w.write(", ");
            tr.print(n, n.right(), w);
            w.write(")");
        }
    }

    @Override
    public void visit(SettableAssign_c n) {
        SettableAssign_c a = n;
        Expr array = a.array();
        List<Expr> index = a.index();

        boolean effects = er.hasEffects(array);
        for (Expr e : index) {
            if (effects) break;
            if (er.hasEffects(e)) effects = true;
        }

        TypeSystem ts = tr.typeSystem();
        Context context = tr.context();
        Type t = n.leftType();

        boolean nativeop = false;
        if (isPrimitive(t) || t.isString()) {
            nativeop = true;
        }

        MethodInstance mi = n.methodInstance();
        boolean superUsesClassParameter = !mi.flags().isStatic(); // &&
                                                                  // overridesMethodThatUsesClassParameter(mi);

        if (n.operator() == Assign.ASSIGN) {
            // Look for the appropriate set method on the array and emit native
            // code if there is an @Native annotation on it.
            String pat = Emitter.getJavaImplForDef(mi.x10Def());
            if (pat != null) {
        		List<String> params = new ArrayList<String>(index.size());
                List<Expr> args = new ArrayList<Expr>(index.size() + 1);
                // args.add(array);
                args.add(n.right());
                for (int i = 0; i < index.size(); ++i) {
        		    params.add(mi.def().formalNames().get(i).name().toString());
                	args.add(index.get(i));
                }
            	
                er.emitNativeAnnotation(pat, array, mi.x10Def().typeParameters(), mi.typeParameters(), params, args, Collections.<ParameterType>emptyList(), Collections.<Type> emptyList());
                return;
            } else {
                // otherwise emit the hardwired code.
                tr.print(n, array, w);
                w.write(".set");
                w.write("(");
                tr.print(n, n.right(), w);
                if (index.size() > 0) w.write(", ");
                new Join(er, ", ", index).expand(tr);
                w.write(")");
            }
        } else if (!effects) {
            Binary.Operator op = n.operator().binaryOperator();
            Name methodName = X10Binary_c.binaryMethodName(op);
            TypeSystem xts = ts;
            if (isPrimitive(t) && isIndexedMemoryChunk(array.type())) {
                w.write("(");
                w.write("(");
                er.printType(t, 0);
                w.write("[])");
                tr.print(n, array, w);
                w.write(".value");
                w.write(")");
                w.write("[");
                new Join(er, ", ", index).expand(tr);
                w.write("]");
                w.write(" ");
                w.write(op.toString());
                w.write("=");
                w.write(" ");
                tr.print(n, n.right(), w);
                return;
            }

            tr.print(n, array, w);
            w.write(".set");
            w.write("((");
            tr.print(n, array, w);
            w.write(").$apply(");
            new Join(er, ", ", index).expand(tr);
            w.write(")");
            if (nativeop) {
                w.write(" ");
                w.write(op.toString());
                tr.print(n, n.right(), w);
            } else {
                w.write(".");
                w.write(Emitter.mangleToJava(methodName));
                w.write("(");
                tr.print(n, n.right(), w);
                w.write(")");
            }
            if (index.size() > 0) w.write(", ");
            new Join(er, ", ", index).expand(tr);
            w.write(")");
        } else {
            // new Object() { T eval(R target, T right) { return (target.f =
            // target.f.add(right)); } }.eval(x, e)
            Binary.Operator op = n.operator().binaryOperator();
            Name methodName = X10Binary_c.binaryMethodName(op);
            TypeSystem xts = ts;
            if (isPrimitive(t) && isIndexedMemoryChunk(array.type())) {
                w.write("(");
                w.write("(");
                er.printType(t, 0);
                w.write("[])");
                tr.print(n, array, w);
                w.write(".value");
                w.write(")");
                w.write("[");
                new Join(er, ", ", index).expand(tr);
                w.write("]");
                w.write(" ");
                w.write(op.toString());
                w.write("=");
                w.write(" ");
                tr.print(n, n.right(), w);
                return;
            }

            w.write("new " + JAVA_IO_SERIALIZABLE + "() {");
            w.allowBreak(0, " ");
            w.write("final ");
            er.printType(n.type(), PRINT_TYPE_PARAMS);
            w.write(" eval(");
            er.printType(array.type(), PRINT_TYPE_PARAMS);
            w.write(" array");
            {
                int i = 0;
                for (Expr e : index) {
                    w.write(", ");
                    er.printType(e.type(), PRINT_TYPE_PARAMS);
                    w.write(" ");
                    w.write("i" + i);
                    i++;
                }
            }
            w.write(", ");
            er.printType(n.right().type(), PRINT_TYPE_PARAMS);
            w.write(" right) {");
            w.allowBreak(0, " ");
            if (!n.type().isVoid()) {
                w.write("return ");
            }
            w.write("array.set");
            w.write("(");

            w.write(" array.$apply(");
            {
                int i = 0;
                for (Expr e : index) {
                    if (i != 0) w.write(", ");
                    w.write("i" + i);
                    i++;
                }
            }
            w.write(")");
            if (nativeop) {
                w.write(" ");
                w.write(op.toString());
                w.write(" right");
            } else {
                w.write(".");
                w.write(Emitter.mangleToJava(methodName));
                w.write("(right)");
            }
            if (index.size() > 0) w.write(", ");
            {
                int i = 0;
                for (Expr e : index) {
                    if (i != 0) w.write(", ");
                    w.write("i" + i);
                    i++;
                }
            }
            w.write(");");
            w.allowBreak(0, " ");
            w.write("} }.eval(");
            tr.print(n, array, w);
            if (index.size() > 0) w.write(", ");
            new Join(er, ", ", index).expand();
            w.write(", ");
            tr.print(n, n.right(), w);
            w.write(")");
        }
    }
    
    @Override
    public void visit(X10Binary_c n) {
        Expr left = n.left();
        Type l = left.type();
        Expr right = n.right();
        Type r = right.type();
        TypeSystem xts = tr.typeSystem();
        Binary.Operator op = n.operator();

        if (l.isNumeric() && r.isNumeric() || l.isBoolean() && r.isBoolean() || l.isChar() && r.isChar()) {
            prettyPrint(n);
            return;
        }

        if (op == Binary.EQ) {
            // SYNOPSIS: #0 == #1
            // TODO generalize for reference type
            if (l.isNull() || r.isNull()) {
            	// ((#0) == (#1))
                w.write("((");
                er.prettyPrint(left, tr);
                w.write(") == (");
                er.prettyPrint(right, tr);
                w.write("))");
            } else {
                // x10.rtt.Equality.equalsequals(#0,#1)
                w.write("x10.rtt.Equality.equalsequals(");
                if (needExplicitBoxing(l)) {
                    er.printBoxConversion(l);
                }
                w.write("("); // required for printBoxConversion
                er.prettyPrint(left, tr);
                w.write(")");
                w.write(",");
                if (needExplicitBoxing(r)) {
                    er.printBoxConversion(r);
                }
                w.write("("); // required for printBoxConversion
                er.prettyPrint(right, tr);
            	w.write("))");
            }
            return;
        }

        if (op == Binary.NE) {
            // SYNOPSIS: #0 != #1
            // TODO generalize for reference type
            if (l.isNull() || r.isNull()) {
            	// ((#0) != (#1))
                w.write("((");
                er.prettyPrint(left, tr);
                w.write(") != (");
                er.prettyPrint(right, tr);
                w.write("))");
            } else {
            	// (!x10.rtt.Equality.equalsequals(#0,#1))
            	w.write("(!x10.rtt.Equality.equalsequals(");
                if (needExplicitBoxing(l)) {
                    er.printBoxConversion(l);
                }
                w.write("(");
                er.prettyPrint(left, tr);
                w.write(")");
            	w.write(",");
                if (needExplicitBoxing(r)) {
                    er.printBoxConversion(r);
                }
                w.write("(");
                er.prettyPrint(right, tr);
            	w.write(")))");
            }
            return;
        }

        if (op == Binary.ADD && (l.isString() || r.isString())) {
            prettyPrint(n);
            return;
        }
        if (n.invert()) {
            Name methodName = X10Binary_c.invBinaryMethodName(op);
            if (methodName != null) {
                er.generateStaticOrInstanceCall(n.position(), right, methodName, left);
                return;
            }
        } else {
            Name methodName = X10Binary_c.binaryMethodName(op);
            if (methodName != null) {
                er.generateStaticOrInstanceCall(n.position(), left, methodName, right);
                return;
            }
        }
        throw new InternalCompilerError("No method to implement " + n, n.position());
    }

    // This is an enhanced version of Binary_c#prettyPrint(CodeWriter,
    // PrettyPrinter)
    private void prettyPrint(X10Binary_c n) {
        Expr left = n.left();
        Type l = left.type();
        Expr right = n.right();
        Type r = right.type();
        Binary.Operator op = n.operator();

        boolean asPrimitive = false;
        if (op == Binary.EQ || op == Binary.NE) {
            if (l.isNumeric() && r.isNumeric() || l.isBoolean() && r.isBoolean() || l.isChar() && r.isChar()) {
                asPrimitive = true;
            }
        }

        boolean needParenl = false;
        if (asPrimitive) {
            // TODO:CAST
            w.write("(");
        	w.write("(");
        	er.printType(l, 0);
        	w.write(") ");
        }
        n.printSubExpr(left, true, w, tr);
        if (needParenl) w.write(")");
        if (asPrimitive) w.write(")");
        w.write(" ");
        w.write(op.toString());
        w.allowBreak(n.type() == null || n.type().isJavaPrimitive() ? 2 : 0, " ");
        if (asPrimitive) {
            // TODO:CAST
            w.write("(");
        	w.write("(");
        	er.printType(r, 0);
        	w.write(") ");
        }
        n.printSubExpr(right, false, w, tr);
        if (asPrimitive) w.write(")");
    }

    private static boolean allMethodsFinal(X10ClassDef def) {
    	return def.flags().isFinal() || def.isStruct();
    }
    private static boolean doesNotHaveMethodBody(X10ClassDef def) {
    	// for Comparable[T].compareTo(T)
    	// TODO expand @Native annotation of interface method to the types that implement the interface and don't have its implementation.
    	return def.flags().isInterface();
//    	return false;
    }
    private static boolean canBeNonVirtual(X10ClassDef def) {
    	return allMethodsFinal(def) || doesNotHaveMethodBody(def);
    }
    
    // TODO consolidate isPrimitive(Type) and needExplicitBoxing(Type).
    // return all X10 types that are mapped to Java primitives and require explicit boxing
    public static boolean needExplicitBoxing(Type t) {
        return isPrimitive(t);
    }
    public static boolean isBoxedType(Type t) {
        // void is included here, because synthetic methods have no definition and are reported as having type (void)
        return !(isPrimitive(t) || t.isVoid());
    }

    @Override
    public void visit(X10Call_c c) {
        if (er.printInlinedCode(c)) {
            return;
        }

        if (c.isConstant()) {
            Type t = Types.baseType(c.type());
            if (isPrimitive(t) || t.isNull() || isString(t)) {
                er.prettyPrint(c.constantValue().toLit(tr.nodeFactory(), tr.typeSystem(), t, Position.COMPILER_GENERATED), tr);
                return;
            }
        }

        // XTENLANG-2680 invoke final methods as non-virtual call for optimization
        final MethodInstance mi = c.methodInstance();
        final Receiver target = c.target();
        final Type targetType = target.type();
        final ContainerType containerType = mi.container();
    	assert containerType.isClass();
    	final X10ClassType containerClass = containerType.toClass();
    	// N.B. structs are implicitly final. all methods of final classes are final. invoke final methods as non-virtual call.
    	boolean invokeNativeAsNonVirtual = !Emitter.supportNativeMethodDecl || mi.flags().isStatic() || mi.flags().isFinal()
    	|| canBeNonVirtual(containerClass.x10Def())
    	|| (targetType.isClass() && canBeNonVirtual(targetType.toClass().x10Def()))
    	;
        if (invokeNativeAsNonVirtual && er.printNativeMethodCall(c)) {
            return;
        }

        // Check for properties accessed using method syntax. They may have
        // @Native annotations too.
        if (mi.flags().isProperty() && mi.formalTypes().size() == 0 && mi.typeParameters().size() == 0) {
            X10FieldInstance fi = (X10FieldInstance) containerType.fieldNamed(mi.name());
            if (fi != null) {
                String pat2 = Emitter.getJavaImplForDef(fi.x10Def());
                if (pat2 != null) {
                    Map<String,Object> components = new HashMap<String,Object>();
                    int i = 0;
                    Object component;
                    component = target;
                    if (supportNumberedParameterForNative)
                    components.put(String.valueOf(i++), component);
                    // TODO need check
                    components.put(fi.x10Def().name().toString(), component);
                    er.dumpRegex("Native", components, tr, pat2);
                    return;
                }
            }
        }

        TypeSystem xts = tr.typeSystem();

        // When the target class is a generics , print a cast operation
        // explicitly.
        if (target instanceof TypeNode) {
            er.printType(targetType, 0);
        } else {
            // add a check that verifies if the target of the call is in place
            // 'here'
            // This is not needed for:

            if (!(target instanceof Special || target instanceof New)) {
                if (xts.isParameterType(targetType)) {
                    // TODO:CAST
                    w.write("(");
                    w.write("(");
                    er.printType(containerType, PRINT_TYPE_PARAMS); // TODO
                                                                     // check
                    w.write(")");

                    w.write(X10_RTT_TYPES);
                    w.write(".conversion(");
                    new RuntimeTypeExpander(er, Types.baseType(containerType)).expand(tr);
                    w.write(",");

                    er.prettyPrint(target, tr);

                    w.write(")");

                    w.write(")");
                } else if (useSelfDispatch && (mi.typeParameters().size() > 0 || hasParams(containerType))) {
                    // TODO:CAST
                    w.write("(");
                    w.write("(");
                    er.printType(containerType, PRINT_TYPE_PARAMS);
                    w.write(")");
                    er.prettyPrint(target, tr);
                    w.write(")");
                } else {
                    er.prettyPrint(target, tr);
                }
            } else {
                er.prettyPrint(target, tr);
            }
        }

        w.write(".");

        // print type parameters
        List<Type> methodTypeParams = mi.typeParameters();
        if (methodTypeParams.size() > 0) {
            er.printMethodParams(methodTypeParams);
        }

        // print method name
        if (isMainMethod(mi) || mi.container().toClass().isJavaType()) {
            w.write(Emitter.mangleToJava(c.name().id()));
        } else {
            boolean invokeInterface = false;
            ContainerType st = mi.def().container().get();
            Type bst = Types.baseType(st);
            if (bst.isClass()) {
                if (xts.isInterfaceType(bst) || (xts.isFunctionType(bst) && bst.toClass().isAnonymous())) {
                    invokeInterface = true;
                }
            }

            boolean isDispatchMethod = false;
            if (useSelfDispatch) {
                Type tt = Types.baseType(containerType);
                if (tt.isClass() && tt.toClass().flags().isInterface()) {
                	// XTENLANG-2723 (revert r21635)
//                	// N.B. stop passing rtt to java raw class's methods
//                	if (containsTypeParam(mi.def().formalTypes()) && !Emitter.isNativeRepedToJava(tt)) {
                    if (containsTypeParam(mi.def().formalTypes())) {
                        isDispatchMethod = true;
                    }
                } else if (target instanceof ParExpr && ((ParExpr) target).expr() instanceof Closure_c) {
                    if (mi.formalTypes().size() != 0) {
                        isDispatchMethod = true;
                    }
                }
            }

            boolean instantiatesReturnType = false;
            List<MethodInstance> list = mi.implemented(tr.context());
            for (MethodInstance mj : list) {
                if (mj.container().typeEquals(containerType, tr.context()) && mj.def().returnType().get().isParameterType()) {
                    instantiatesReturnType = true;
                    break;
                }
            }

            MethodDef md = mi.def();
            boolean isParamReturnType = md.returnType().get().isParameterType() || instantiatesReturnType;

            if (c.nonVirtual()) {
                Name name = InlineHelper.makeSuperBridgeName(mi.container().toClass().def(), mi.name());
                List<MethodInstance> bridges = targetType.toClass().methodsNamed(name);
                assert (bridges.size()==1);
                md = bridges.get(0).def();
                isParamReturnType = false;
                w.write("/"+"*"+"non-virtual"+"*"+"/");
            }

            // call
            // XTENLANG-2993
            // for X10PrettyPrinterVisitor.exposeSpecialDispatcherThroughSpecialInterface
//            Type returnTypeForDispatcher = md.returnType().get();
            Type returnTypeForDispatcher = isPrimitive(mi.returnType()) && isPrimitiveGenericMethod(mi) ? mi.returnType() : md.returnType().get();
            // for X10PrettyPrinterVisitor.exposeSpecialDispatcherThroughSpecialInterface
//            boolean isSpecialReturnType = isSpecialType(md.returnType().get());
            boolean isSpecialReturnType = isPrimitive(mi.returnType()) && isPrimitiveGenericMethod(mi) ? true : isSpecialType(md.returnType().get());            
            er.printMethodName(md, invokeInterface, isDispatchMethod, generateSpecialDispatcher && !generateSpecialDispatcherNotUse, returnTypeForDispatcher, isSpecialReturnType, isParamReturnType);
        }

        // print the argument list
        w.write("(");
        w.begin(0);

        List<Type> typeParameters = mi.typeParameters();
        int argumentSize = c.arguments().size();
        printArgumentsForTypeParams(typeParameters, argumentSize == 0);

        boolean runAsync = false;
        if (Types.baseType(containerType).isRuntime()) {
            if (mi.signature().startsWith("runAsync")) {
                runAsync = true;
            }
        }

        List<Expr> exprs = c.arguments();
        MethodDef def = c.methodInstance().def();
        for (int i = 0; i < exprs.size(); ++i) {
            Expr e = exprs.get(i);
            Type defType = def.formalTypes().get(i).get();
            if (runAsync && e instanceof Closure_c) {
                c.print(((Closure_c) e).methodContainer(mi), w, tr);
            }
            // else if (!er.isNoArgumentType(e)) {
            // new CastExpander(w, er, e).castTo(e.type(),
            // BOX_PRIMITIVES).expand();
            // }
            else {
                if (isPrimitive(e.type())) {
                    boolean forceBoxing = false;
                    if (!Emitter.canMangleMethodName(def)) {
                        // for methods with non-manglable names, we box argument
                        // if any of the implemented methods has argument of generic type
                        // in corresponding position
                        for (MethodInstance supermeth : c.methodInstance().implemented(tr.context())) {
                            if (isBoxedType(supermeth.def().formalTypes().get(i).get())) {
                                forceBoxing = true;
                                break;
                            }
                        }
                    }
                    // e.g) m((Integer) a) for m(T a)
                    boolean closeParen = false; // unbalanced closing parenthesis needed?
                    // N.B. @NativeRep'ed interface (e.g. Comparable) does not use dispatch method nor mangle method. primitives need to be boxed to allow instantiating type parameter.
                    if (isBoxedType(defType) || forceBoxing) {
                        // this can print something like '(int)' or 'UInt.$box' depending on the type
                        // we require the parentheses to be printed below 
                        er.printBoxConversion(e.type());
                        // e.g) m((int) a) for m(int a)
                    } else {
                        // TODO:CAST
                        w.write("(");
                        er.printType(e.type(), 0);
                        w.write(")");
                        if (e instanceof X10Call) {
                        } else if (e instanceof ClosureCall) {
                            ClosureCall cl = (ClosureCall) e;
                            Expr expr = cl.target();
                            // if (expr instanceof ParExpr) {
                            // expr = expr;
                            // }
                            if (!(expr instanceof Closure_c)
                                    && xts.isParameterType(cl.closureInstance().def().returnType().get())) {
                                // TODO:CAST
                                closeParen = er.printUnboxConversion(e.type());
                                w.write("(");
                                er.printType(e.type(), BOX_PRIMITIVES);
                                w.write(")");
                            }
                        }
                    }
                    w.write("("); // it is important to add parentheses here, as some call may have been issued above
                    c.print(e, w, tr);
                    w.write(")");
                    if (closeParen) w.write(")");
                    if (isMutableStruct(e.type())) {
                        w.write(".clone()");
                    }
                }
                // XTENLANG-1704
                else {
                    // TODO:CAST
                    w.write("(");

                    Type castType = mi.formalTypes().get(i);
                    w.write("(");
                    er.printType(castType, 0);
                    w.write(")");

                    if (isString(e.type()) && !isString(castType)) {
                        if (xts.isParameterType(castType)) {
                            w.write(X10_RTT_TYPES);
                            w.write(".conversion(");
                            new RuntimeTypeExpander(er, Types.baseType(castType)).expand(tr);
                            w.write(",");
                        }
                    }

                    w.write("(");
                    c.print(e, w, tr);
                    w.write(")");
                    if (isMutableStruct(e.type())) {
                        w.write(".clone()");
                    }
                    w.write(")");
                }
            }

            // if I is an interface and val i:I , t = type of the type of the
            // formal of method instance
            // i.m(a) => i.m(a,t)
            X10ClassType ct = null;
            if (useSelfDispatch && Types.baseType(targetType).isClass()) {
                ct = Types.baseType(targetType).toClass();
            } else if (useSelfDispatch && xts.isParameterType(targetType)) {
                ct = Types.baseType(containerType).toClass();
            }
            boolean passRTT = 
//            	// XTENLANG-2723 stop passing rtt to java raw class's methods (reverted in r21635)
//            	ct != null && ((ct.flags().isInterface() || (xts.isFunctionType(ct) && ct.isAnonymous())) && Emitter.containsTypeParam(defType)) && !Emitter.isNativeRepedToJava(ct);
            	ct != null && ((ct.flags().isInterface() || (xts.isFunctionType(ct) && ct.isAnonymous())) && Emitter.containsTypeParam(defType));
            if (passRTT) {
                w.write(",");
                new RuntimeTypeExpander(er, c.methodInstance().formalTypes().get(i)).expand();
            }
            if (i != exprs.size() - 1) {
                w.write(",");
                w.allowBreak(0, " ");
            }
        }
        w.end();
        w.write(")");
    }

    private void printArgumentsForTypeParams(List<? extends Type> typeParameters, boolean isLast) {
        for (Iterator<? extends Type> i = typeParameters.iterator(); i.hasNext();) {
            final Type at = i.next();
            new RuntimeTypeExpander(er, at).expand(tr);
            if (i.hasNext() || !isLast) {
                w.write(", ");
//                w.allowBreak(0, " ");
            }
        }
    }

    private void printArgumentsForTypeParamsPreComma(List<? extends Type> typeParameters, boolean isFirst) {
        if (typeParameters == null) return;
        for (Type at : typeParameters) {
            if (isFirst) {
                isFirst = false;
            } else {
                w.write(", ");
            }
            new RuntimeTypeExpander(er, at).expand(tr);            
        }
    }

    private boolean isMainMethod(MethodInstance mi) {
        return HierarchyUtils.isMainMethod(mi, tr.context());
    }

    @Override
    public void visit(X10Cast_c c) {
        TypeNode tn = c.castType();
        assert tn instanceof CanonicalTypeNode;

        Expr expr = c.expr();
        Type exprType = expr.type();

        switch (c.conversionType()) {
        case CHECKED:
        case PRIMITIVE:
        case SUBTYPE:
        case UNCHECKED:
            if (tn instanceof X10CanonicalTypeNode) {
                X10CanonicalTypeNode castTN = (X10CanonicalTypeNode) tn;

                Type castType = Types.baseType(castTN.type());
                Expander castTE = new TypeExpander(er, castType, PRINT_TYPE_PARAMS);
                Expander castRE = new RuntimeTypeExpander(er, castType);
                Expander exprRE = new RuntimeTypeExpander(er, exprType);

                TypeSystem xts = exprType.typeSystem();

                // Note: constraint checking should be desugared when compiling
                // without NO_CHECKS flag

                // e.g. any as Int (any:Any), t as Int (t:T)
                if (isBoxedType(exprType) && xts.isStruct(castType)) {
                	// N.B. castType.isUnsignedNumeric() must be before isPrimitive(castType)
                	// since Int and UInt are @NativeRep'ed to the same Java primive int.
                	if (castType.isUnsignedNumeric()) {
                        w.write(X10_RTT_TYPES + ".as" + castType.name().toString());
                        w.write("(");
                        c.printSubExpr(expr, w, tr);
                        w.write(",");
                    	exprRE.expand();
                        w.write(")");
                    }
                    else if (isPrimitive(castType)) {
                        w.write(X10_RTT_TYPES + ".as");
                        er.printType(castType, NO_QUALIFIER);
                        w.write("(");
                        c.printSubExpr(expr, w, tr);
                        w.write(",");
                    	exprRE.expand();
                        w.write(")");
                    }
                    else {
                        w.write("(");
                        w.write("(");
                        er.printType(castType, 0);
                        w.write(")");
                        w.write(X10_RTT_TYPES + ".asStruct(");
                        castRE.expand();
                        w.write(",");
                        c.printSubExpr(expr, w, tr);
                        w.write(")");
                        w.write(")");
                    }
                } else if (isPrimitive(castType)) {
                    w.begin(0);
                    // for the case the method is a dispatch method and that
                    // returns Object.
                    // e.g. (Boolean) m(a)
                    if (castType.typeEquals(Types.baseType(exprType), tr.context())) {
                        boolean closeParen = false;
                        if (expr instanceof X10Call) {
                            X10Call call = (X10Call)expr;
                            MethodInstance mi = call.methodInstance();
                            if (!isPrimitiveGenericMethod(mi) && 
                                ((isBoxedType(mi.def().returnType().get()) && !er.isInlinedCall(call)) || Emitter.isDispatcher(mi)) )
                                closeParen = er.printUnboxConversion(castType);
                        } else if (expr instanceof ClosureCall) {
                            ClosureCall call = (ClosureCall)expr;
                            if (isBoxedType(call.closureInstance().def().returnType().get()))
                                closeParen = er.printUnboxConversion(castType);
                        }
                        c.printSubExpr(expr, w, tr);
                        if (closeParen) w.write(")");
                    } else {
                        w.write("("); // put "(Type) expr" in parentheses.
                        w.write("(");
                        castTE.expand(tr);
                        w.write(")");
                        // e.g. d as Int (d:Double) -> (int)(double)(Double) d
                        if (isPrimitive(exprType)) {
                            w.write(" ");
                            w.write("(");
                            er.printType(exprType, 0);
                            w.write(")");
                            w.write(" ");
                            if (!(expr instanceof Unary || expr instanceof Lit) && (expr instanceof X10Call)) {
                                w.write("(");
                                er.printType(exprType, BOX_PRIMITIVES);
                                w.write(")");
                            }
                        }
                        w.allowBreak(2, " ");
                        // HACK: (java.lang.Integer) -1
                        // doesn't parse correctly, but
                        // (java.lang.Integer) (-1)
                        // does
                        boolean needParan = expr instanceof Unary || expr instanceof Lit
                                || expr instanceof Conditional_c;
                        if (needParan) w.write("(");
                        c.printSubExpr(expr, w, tr);
                        if (needParan) w.write(")");
                        w.write(")");
                    }
                    w.end();
                } else if (exprType.isSubtype(castType, tr.context())) {
                    w.begin(0);
                    w.write("("); // put "(Type) expr" in parentheses.
                    w.write("(");
                    castTE.expand(tr);
                    w.write(")");

                    if (castType.isClass()) {
                        X10ClassType ct = castType.toClass();
                        if (ct.hasParams()) {
                            boolean castToRawType = false;
                            for (Variance variance : ct.x10Def().variances()) {
                                if (variance != Variance.INVARIANT) {
                                    castToRawType = true;
                                    break;
                                }
                            }
                            if (castToRawType) {
                                // cast to raw type
                                // e.g. for covariant class C[+T]{} and
                                // C[Object] v = new C[String](),
                                // it generates class C<T>{} and C<Object> v =
                                // (C<Object>) (C) (new C<String>()).
                                w.write("(");
                                er.printType(castType, 0);
                                w.write(")");
                            }
                        }
                    }

                    w.allowBreak(2, " ");

                    boolean closeParen = false; // provide extra closing parenthesis
                    if (isString(exprType) && !isString(castType)) {
                        if (xts.isParameterType(castType)) {
                            w.write(X10_RTT_TYPES);
                            w.write(".conversion(");
                            castRE.expand();
                            w.write(",");
                        } else {
                            // box only if converting to function type
                            if (xts.isFunctionType(castType)) {
                            	er.printBoxConversion(exprType);
                            }
                            w.write("(");
                        }
                        closeParen = true;
                    } else if (needExplicitBoxing(exprType) && isBoxedType(castType)) {
                    	er.printBoxConversion(exprType);
                    	w.write("(");
                        closeParen = true;
                    }
                        
                    boolean needParen = expr instanceof Unary
                            || expr instanceof Lit
                            || expr instanceof Conditional_c;
                    if (needParen) w.write("(");
                    c.printSubExpr(expr, w, tr);
                    if (needParen) w.write(")");

                    if (closeParen)
                        w.write(")");

                    w.write(")");
                    w.end();
                } else {
                    // SYNOPSIS: (#0) #1
                    //  -> Types.<#0>cast(#1,#2)   #0=type #1=expr #2=runtime type
                    //  -> Types.<#0>castConversion(#1,#2)   #0=type #1=expr #2=runtime type
                    w.write(X10_RTT_TYPES + ".<");
                    er.prettyPrint(castTE, tr);
                    boolean convert = xts.isParameterType(exprType) || !xts.isAny(Types.baseType(exprType)) && xts.isParameterType(castType) || isString(castType);
                    w.write("> cast" + (convert ? "Conversion" : "") + "(");
                    boolean closeParen = false;
                    if (needExplicitBoxing(exprType) && isBoxedType(castType)) {
                        er.printBoxConversion(exprType);
                        w.write("(");
                        closeParen = true;
                    }
                    er.prettyPrint(expr, tr);
                    if (closeParen) w.write(")");
                    w.write(",");
                    er.prettyPrint(castRE, tr);
                    w.write(")");
                }
            } else {
                throw new InternalCompilerError("Ambiguous TypeNode survived type-checking.", tn.position());
            }
            break;
        case BOXING:
            er.printBoxConversion(c.type());
            w.write("(");
            er.prettyPrint(c.expr(), tr);
            w.write(")");
            break;
        case UNBOXING:
            boolean closeParen;
            closeParen = er.printUnboxConversion(c.type());
            er.prettyPrint(c.expr(), tr);
            if (closeParen) w.write(")");
            break;
        case UNKNOWN_IMPLICIT_CONVERSION:
            throw new InternalCompilerError("Unknown implicit conversion type after type-checking.", c.position());
        case UNKNOWN_CONVERSION:
            throw new InternalCompilerError("Unknown conversion type after type-checking.", c.position());
        }
    }

    @Override
    public void visit(Conditional_c n) {
        n.translate(w, tr);
    }

    /*
     * Field access -- this includes only access of fields for read;
     * see visit(FieldAssign_c) for write access.
     */
    @Override
    public void visit(Field_c n) {
        Receiver target = n.target();
        Type targetType = target.type();

        TypeSystem xts = targetType.typeSystem();
        X10FieldInstance fi = (X10FieldInstance) n.fieldInstance();

        // print native field access
        String pat = Emitter.getJavaImplForDef(fi.x10Def());
        if (pat != null) {
            Map<String,Object> components = new HashMap<String,Object>();
            int i = 0;
            Object component;
            component = target;
            if (supportNumberedParameterForNative)
            components.put(String.valueOf(i++), component);
            components.put("this", component);
            // TODO is this needed?
//            components.put(fi.x10Def().name().toString(), component);
            er.dumpRegex("Native", components, tr, pat);
            return;
        }

        if (target instanceof TypeNode) {
            TypeNode tn = (TypeNode) target;
            if (targetType.isParameterType()) {
                // Rewrite to the class declaring the field.
                FieldDef fd = fi.def();
                targetType = Types.get(fd.container());
                target = tn.typeRef(fd.container());
                n = (Field_c) n.target(target);
            }
        }

        // static access
        if (target instanceof TypeNode) {
            er.printType(targetType, 0);
            w.write(".");
            w.write(Emitter.mangleToJava(n.name().id()));
        } else {
            assert target instanceof Expr;
            boolean closeParen = false;
            Type fieldType = n.fieldInstance().def().type().get();
            if (xts.isStruct(target.type()) && !isBoxedType(n.type()) && isBoxedType(fieldType)) {
                closeParen = er.printUnboxConversion(n.type());
            }
            w.begin(0);
            if (!n.isTargetImplicit()) {
                if (!(target instanceof Special || target instanceof New)
                        && (xts.isParameterType(targetType) || hasParams(fi.container()))) {
                    // TODO:CAST
                    w.write("(");
                    w.write("(");
                    er.printType(fi.container(), PRINT_TYPE_PARAMS);
                    w.write(")");
                    n.printSubExpr((Expr) target, w, tr);
                    w.write(")");
                } else {
                    n.printSubExpr((Expr) target, w, tr);
                }
                w.write(".");
                w.allowBreak(2, 3, "", 0);
            }
            tr.print(n, n.name(), w);
            if (closeParen) w.write(")");
            w.end();
        }
    }

    @Override
    public void visit(X10Instanceof_c c) {
        // Note: constraint checking should be desugared when compiling without
        // NO_CHECKS flag

        Type t = c.compareType().type();

        // XTENLANG-1102
        if (t.isClass()) {
            X10ClassType ct = t.toClass();
            X10ClassDef cd = ct.x10Def();
            String pat = Emitter.getJavaRTTRep(cd);

            if (t instanceof FunctionType) {
                FunctionType ft = (FunctionType) t;
                List<Type> args = ft.argumentTypes();
                Type ret = ft.returnType();
                if (ret.isVoid()) {
                    w.write(X10_VOIDFUN_CLASS_PREFIX);
                } else {
                    w.write(X10_FUN_CLASS_PREFIX);
                }
                w.write("_" + ft.typeParameters().size());
                w.write("_" + args.size());
                w.write("." + RTT_NAME);
            } else if (pat == null && !ct.isJavaType() && Emitter.getJavaRep(cd) == null && ct.isGloballyAccessible()
                    && cd.typeParameters().size() != 0) {
            	String rttString = RuntimeTypeExpander.getRTT(Emitter.mangleQName(cd.fullName()).toString(), RuntimeTypeExpander.hasConflictingField(ct, tr));
            	w.write(rttString);
            } else {
                new RuntimeTypeExpander(er, t).expand(tr);
            }
        } else {
            new RuntimeTypeExpander(er, t).expand(tr);
        }

        w.write(".");
        w.write("isInstance(");

        Type exprType = Types.baseType(c.expr().type());
        boolean needParen = false;
        if (needExplicitBoxing(exprType)) {
        	er.printBoxConversion(exprType);
        	w.write("(");
        	needParen = true;
        }

        tr.print(c, c.expr(), w);

        if (needParen) {
        	w.write(")");
        }

        if (t.isClass()) {
            X10ClassType ct = t.toClass();
            X10ClassDef cd = ct.x10Def();
            String pat = Emitter.getJavaRTTRep(cd);

            if (pat == null && Emitter.getJavaRep(cd) == null && ct.typeArguments() != null) {
                for (int i = 0; i < ct.typeArguments().size(); i++) {
                    w.write(", ");
                    new RuntimeTypeExpander(er, ct.typeArguments().get(i)).expand(tr);
                }
            }
        }
        w.write(")");
    }

    @Override
    public void visit(Lit_c n) {
        n.translate(w, tr);
    }

    @Override
    public void visit(IntLit_c n) {
        String val = null;
        switch (n.kind()) {
        case BYTE:
        case UBYTE:
            val = "((byte) " + Byte.toString((byte) n.value()) + ")";
            break;
        case SHORT:
        case USHORT:
            val = "((short) " + Short.toString((short) n.value()) + ")";
            break;
        case INT:
        case UINT:
            val = Integer.toString((int) n.value());
            break;
        case LONG:
        case ULONG:
            val = Long.toString(n.value()) + "L";
            break;
        // default: // Int, Short, Byte
        // if (n.value() >= 0x80000000L)
        // val = "0x" + Long.toHexString(n.value());
        // else
        // val = Long.toString((int) n.value());
        }
        if (!n.type().isLongOrLess()) {
            assert (Types.baseType(n.type()).isAny());
            w.write("(");
            er.printBoxConversion(n.constantValue().getLitType(tr.typeSystem()));
            w.write("(");
        }
        w.write(val);
        if (!n.type().isLongOrLess()) {
            w.write("))");
        }
    }

    @Override
    public void visit(StringLit_c n) {
        w.write("\"");
        w.write(StringUtil.escape(n.value()));
        w.write("\"");
        // N.B. removed it since now we pass captured environment explicitly,
        // therefore the workaround is no longer needed.
        // w.write(".toString()"); // workaround for XTENLANG-2006.
    }

    @Override
    public void visit(Local_c n) {
        n.translate(w, tr);
    }

    @Override
    public void visit(X10New_c c) {

        Type type = c.objectType().type();
        X10ConstructorInstance mi = c.constructorInstance();

        if (er.printNativeNew(c, mi)) return;
        
        if (isSplittable(type) && !type.fullName().toString().startsWith("java.")) {

            printAllocationCall(type, mi.container().toClass().typeArguments());

            w.write(".");

            w.write(CONSTRUCTOR_METHOD_NAME(type.toClass().def()));
            printConstructorArgumentList(c, c, c.constructorInstance(), null, false);

            return;
        }

        if (c.qualifier() != null) {
            tr.print(c, c.qualifier(), w);
            w.write(".");
        }

        w.write("new ");

        if (c.qualifier() == null) {
            er.printType(type, PRINT_TYPE_PARAMS | NO_VARIANCE);
        } else {
            er.printType(type, PRINT_TYPE_PARAMS | NO_VARIANCE | NO_QUALIFIER);
        }

        printConstructorArgumentList(c, c, mi, type, true);

        if (c.body() != null) {
            w.write("{");
            tr.print(c, c.body(), w);
            w.write("}");
        }
    }

    private void printExtraArgments(X10ConstructorInstance mi) {
        ConstructorDef md = mi.def();
        if (md instanceof X10ConstructorDef) {
            int cid = getConstructorId((X10ConstructorDef) md);
            if (cid != -1) {
                String extraTypeName = getExtraTypeName((X10ConstructorDef) md);
                w.write(", (");
                // print as qualified name
                er.printType(md.container().get(), 0); w.write(".");
                w.write(extraTypeName + ") null");
            }
        }
    }

    @Override
    public void visit(Special_c n) {
        Context c = tr.context();
        /*
         * The InnerClassRemover will have replaced the
         */
        if (c.inAnonObjectScope() && n.kind() == Special.THIS && c.inStaticContext()) {
            w.write(InnerClassRemover.OUTER_FIELD_NAME.toString());
            return;
        }
        if ((((X10Translator) tr).inInnerClass() || c.inAnonObjectScope()) && n.qualifier() == null
                && n.kind() != X10Special.SELF && n.kind() != Special.SUPER) {
            er.printType(n.type(), 0);
            w.write(".");
        } else if (n.qualifier() != null && n.kind() != X10Special.SELF && n.kind() != Special.SUPER) {
            er.printType(n.qualifier().type(), 0);
            w.write(".");
        }

        w.write(n.kind().toString());
    }

    @Override
    public void visit(ParExpr_c n) {
        n.translate(w, tr);
    }

    public void visit(SubtypeTest_c n) {
        TypeNode sub = n.subtype();
        TypeNode sup = n.supertype();

        w.write("((");
        new RuntimeTypeExpander(er, sub.type()).expand(tr);
        w.write(")");
        if (n.equals()) {
            w.write(".equals(");
        } else {
            w.write(".isAssignableTo(");
        }
        new RuntimeTypeExpander(er, sup.type()).expand(tr);
        w.write("))");
    }

    @Override
    public void visit(HasZeroTest_c n) {
        TypeNode sub = n.parameter();

        w.write("((");
        new RuntimeTypeExpander(er, sub.type()).expand(tr);
        w.write(").hasZero())");
    }

    @Override
    public void visit(Tuple_c c) {
        Type t = Types.getParameterType(c.type(), 0);

        w.write(X10_RUNTIME_IMPL_JAVA_ARRAYUTILS + ".<");
        er.printType(t, PRINT_TYPE_PARAMS | BOX_PRIMITIVES);
        w.write("> ");
        w.write("makeArrayFromJavaArray(");
        new RuntimeTypeExpander(er, t).expand();
        w.write(", ");
        if (t.isParameterType()) {
            new RuntimeTypeExpander(er, t).expand();
            w.write(".makeArray(");
            new Join(er, ", ", c.arguments()).expand();
            w.write(")");
        } else {
            w.write("new ");
            er.printType(t, 0);
            w.write("[] {");
            new Join(er, ", ", c.arguments()).expand();
            w.write("}");
        }
        w.write(")");
    }

    @Override
    public void visit(Unary_c n) {
        n.translate(w, tr);
    }

    @Override
    public void visit(X10Unary_c n) {
        Expr left = n.expr();
        Type l = left.type();
        Unary.Operator op = n.operator();

        if (op == Unary.POST_DEC || op == Unary.POST_INC || op == Unary.PRE_DEC || op == Unary.PRE_INC) {
            Expr expr = left;
            Type t = left.type();

            Expr target = null;
            List<Expr> args = null;
            List<TypeNode> typeArgs = null;
            MethodInstance mi = null;

            // Handle a(i)++ and a.apply(i)++
            if (expr instanceof ClosureCall) {
                ClosureCall e = (ClosureCall) expr;
                target = e.target();
                args = e.arguments();
                typeArgs = Collections.<TypeNode> emptyList(); // e.typeArgs();
                mi = e.closureInstance();
            } else if (expr instanceof X10Call) {
                X10Call e = (X10Call) expr;
                if (e.target() instanceof Expr && e.name().id() == ClosureCall.APPLY) {
                    target = (Expr) e.target();
                    args = e.arguments();
                    typeArgs = e.typeArguments();
                    mi = e.methodInstance();
                }
            }

            if (mi != null) {
                // MethodInstance setter = null;

                List<Type> setArgTypes = new ArrayList<Type>();
                List<Type> setTypeArgs = new ArrayList<Type>();
                for (Expr e : args) {
                    setArgTypes.add(e.type());
                }
                setArgTypes.add(expr.type());
                for (TypeNode tn : typeArgs) {
                    setTypeArgs.add(tn.type());
                }
                // try {
                // setter = ts.findMethod(target.type(), ts.MethodMatcher(t,
                // SettableAssign.SET, setTypeArgs, setArgTypes, tr.context()));
                // }
                // catch (SemanticException e) {
                // }

                // TODO: handle type args
                // TODO: handle setter method

                w.write("new " + JAVA_IO_SERIALIZABLE + "() {");
                w.allowBreak(0, " ");
                w.write("final ");
                er.printType(t, PRINT_TYPE_PARAMS);
                w.write(" eval(");
                er.printType(target.type(), PRINT_TYPE_PARAMS);
                w.write(" target");
                {
                    int i = 0;
                    for (Expr e : args) {
                        w.write(", ");
                        er.printType(e.type(), PRINT_TYPE_PARAMS);
                        w.write(" a" + (i + 1));
                        i++;
                    }
                }
                w.write(") {");
                w.allowBreak(0, " ");
                er.printType(left.type(), PRINT_TYPE_PARAMS);
                w.write(" old = ");
                String pat = Emitter.getJavaImplForDef(mi.x10Def());
                if (pat != null) {
                	Map<String,Object> components = new HashMap<String,Object>();
                    int j = 0;
                	Object component;
                    component = "target";
                    if (supportNumberedParameterForNative)
                    components.put(String.valueOf(j++), component);
                    components.put("target", component);
                    {
                        int i = 0;
                        for (Expr e : args) {
                            component = "a" + (i + 1);
                            if (supportNumberedParameterForNative)
                            components.put(String.valueOf(j++), component);
                            // TODO need check
                            components.put(mi.def().formalNames().get(i).name().toString(), component);
                            i++;
                        }
                    }
                    er.dumpRegex("Native", components, tr, pat);
                } else {
                    w.write("target.$apply(");
                    {
                        int i = 0;
                        for (Expr e : args) {
                            if (i > 0) w.write(", ");
                            w.write("a" + (i + 1));
                            i++;
                        }
                    }
                    w.write(")");
                }
                w.write(";");
                w.allowBreak(0, " ");
                er.printType(left.type(), PRINT_TYPE_PARAMS);
                w.write(" neu = (");
                er.printType(left.type(), PRINT_TYPE_PARAMS);
                w.write(") old");
                w.write((op == Unary.POST_INC || op == Unary.PRE_INC ? "+" : "-") + "1");
                w.write(";");
                w.allowBreak(0, " ");
                w.write("target.set(neu");
                {
                    int i = 0;
                    for (Expr e : args) {
                        w.write(", ");
                        w.write("a" + (i + 1));
                        i++;
                    }
                }
                w.write(");");
                w.allowBreak(0, " ");
                w.write("return ");
                w.write((op == Unary.PRE_DEC || op == Unary.PRE_INC ? "neu" : "old"));
                w.write(";");
                w.allowBreak(0, " ");
                w.write("}");
                w.allowBreak(0, " ");
                w.write("}.eval(");
                tr.print(n, target, w);
                w.write(", ");
                new Join(er, ", ", args).expand(tr);
                w.write(")");

                return;
            }
        }

        if (l.isNumeric() || l.isBoolean()) {
            visit((Unary_c) n);
            return;
        }

        Name methodName = X10Unary_c.unaryMethodName(op);
        if (methodName != null)
            er.generateStaticOrInstanceCall(n.position(), left, methodName);
        else
            throw new InternalCompilerError("No method to implement " + n, n.position());
        return;
    }

    @Override
    public void visit(final Closure_c n) {
        // System.out.println(this + ": " + n.position() + ": " + n +
        // " captures "+n.closureDef().capturedEnvironment());
        Translator tr2 = ((X10Translator) tr).inInnerClass(true);
        tr2 = tr2.context(n.enterScope(tr2.context()));

        List<Expander> typeArgs = new ArrayList<Expander>();
        for (final Formal f : n.formals()) {
            TypeExpander ft = new TypeExpander(er, f.type().type(), PRINT_TYPE_PARAMS | BOX_PRIMITIVES);
            typeArgs.add(ft); // must box formals
        }

        boolean runAsync = false;
        MethodInstance_c mi = (MethodInstance_c) n.methodContainer();
        if (mi != null && mi.container().isClass()
                && mi.container().toClass().fullName().toString().equals("x10.lang.Runtime")
                && mi.signature().startsWith("runAsync")) {
            runAsync = true;
        }

        TypeExpander ret = new TypeExpander(er, n.returnType().type(), PRINT_TYPE_PARAMS | BOX_PRIMITIVES);
        if (!n.returnType().type().isVoid()) {
            typeArgs.add(ret);
            w.write("new " + X10_FUN_CLASS_PREFIX + "_0_" + n.formals().size());
        } else {
            w.write("new " + X10_VOIDFUN_CLASS_PREFIX + "_0_" + n.formals().size());
        }

        if (typeArgs.size() > 0) {
            w.write("<");
            new Join(er, ", ", typeArgs).expand(tr2);
            w.write(">");
        }

        w.write("() {");

        List<Formal> formals = n.formals();
        // bridge
        boolean bridge = needBridge(n);
        if (bridge) {
            w.write("public final ");
            if (useSelfDispatch && n.returnType().type().isVoid() && n.formals().size() != 0) {
                w.write(JAVA_LANG_OBJECT);
            } else {
                ret.expand(tr2);
            }

            w.write(" ");

            er.printApplyMethodName(n, true);

            // print the formals
            w.write("(");
            for (int i = 0; i < formals.size(); ++i) {
                if (i != 0) w.write(",");
                er.printFormal(tr2, n, formals.get(i), true);

                if (useSelfDispatch) {
                    w.write(", ");
                    w.write(X10_RTT_TYPE);
                    w.write(" ");
                    w.write("t" + (i + 1));
                }
            }
            w.write(") { ");
            if (!n.returnType().type().isVoid()) {
                w.write("return ");
            }

            er.printApplyMethodName(n, n.returnType().type().isParameterType());

            w.write("(");
            String delim = "";
            for (Formal f : formals) {
                w.write(delim);
                delim = ",";
                if (isPrimitive(f.type().type())) {
                    // TODO:CAST
                    w.write("(");
                    er.printType(f.type().type(), 0);
                    w.write(")");
                }
                w.write(f.name().toString());
            }
            w.write(");");
            if (useSelfDispatch && n.returnType().type().isVoid() && n.formals().size() != 0) {
                w.write("return null;");
            }
            w.write("}");
            w.newline();
        }

        w.write("public final ");
        if (useSelfDispatch && !bridge && n.returnType().type().isVoid() && n.formals().size() != 0) {
            w.write(JAVA_LANG_OBJECT);
        } else {
            er.printType(n.returnType().type(), PRINT_TYPE_PARAMS);
        }

        w.write(" ");

        er.printApplyMethodName(n, n.returnType().type().isParameterType());

        w.write("(");
        for (int i = 0; i < formals.size(); i++) {
            if (i != 0) w.write(", ");
            er.printFormal(tr2, n, formals.get(i), false);
            if (useSelfDispatch && !bridge) {
                w.write(", ");
                w.write(X10_RTT_TYPE);
                w.write(" ");
                w.write("t" + (i + 1));
            }
        }

        w.write(")");

        // print the closure body
        w.write(" { ");

        List<Stmt> statements = n.body().statements();
        // boolean throwException = false;
        // boolean throwThrowable = false;
        // for (Stmt stmt : statements) {
        // final List<Type> throwables = getThrowables(stmt);
        // if (throwables == null) {
        // continue;
        // }
        // for (Type type : throwables) {
        // if (type != null) {
        // if (type.isSubtype(tr.typeSystem().Exception(), tr.context()) &&
        // !type.isSubtype(tr.typeSystem().RuntimeException(), tr.context())) {
        // throwException = true;
        // } else if (!type.isSubtype(tr.typeSystem().Exception(), tr.context())
        // && !type.isSubtype(tr.typeSystem().Error(), tr.context())) {
        // throwThrowable = true;
        // }
        // }
        // }
        // }

        // TODO remove wrapping with UnknownJavaThrowable
//        TryCatchExpander tryCatchExpander = new TryCatchExpander(w, er, n.body(), null);
//        if (runAsync) {
//            tryCatchExpander.addCatchBlock(X10_IMPL_UNKNOWN_JAVA_THROWABLE, "ex", new Expander(er) {
//                public void expand(Translator tr) {
//                    w.write("x10.lang.Runtime.pushException(ex);");
//                }
//            });
//        }

        // if (throwThrowable) {
        // tryCatchExpander.addCatchBlock("java.lang.RuntimeException", "ex",
        // new Expander(er) {
        // public void expand(Translator tr) {
        // w.write("throw ex;");
        // }
        // });
        // tryCatchExpander.addCatchBlock("java.lang.Error", "er", new
        // Expander(er) {
        // public void expand(Translator tr) {
        // w.write("throw er;");
        // }
        // });
        // if (runAsync) {
        // tryCatchExpander.addCatchBlock("java.lang.Throwable", "t", new
        // Expander(er) {
        // public void expand(Translator tr) {
        // w.write("x10.lang.Runtime.pushException(new " + X10_IMPL_UNKNOWN_JAVA_THROWABLE + "(t));");
        // }
        // });
        // } else {
        // tryCatchExpander.addCatchBlock("java.lang.Throwable", "t", new
        // Expander(er) {
        // public void expand(Translator tr) {
        // w.write("throw new " + X10_IMPL_UNKNOWN_JAVA_THROWABLE + "(t);");
        // }
        // });
        // }
        // tryCatchExpander.expand(tr2);
        // }
        // else
        // if (throwException) {
        // tryCatchExpander.addCatchBlock("java.lang.RuntimeException", "ex",
        // new Expander(er) {
        // public void expand(Translator tr) {
        // w.write("throw ex;");
        // }
        // });
        //
        // if (runAsync) {
        // tryCatchExpander.addCatchBlock("java.lang.Exception", "ex", new
        // Expander(er) {
        // public void expand(Translator tr) {
        // w.write("x10.lang.Runtime.pushException(new " + X10_IMPL_UNKNOWN_JAVA_THROWABLE + "(ex));");
        // }
        // });
        // } else {
        // tryCatchExpander.addCatchBlock("java.lang.Exception", "ex", new
        // Expander(er) {
        // public void expand(Translator tr) {
        // w.write("throw new " + X10_IMPL_UNKNOWN_JAVA_THROWABLE + "(ex);");
        // }
        // });
        // }
        // tryCatchExpander.expand(tr2);
        // } else
        //

        // TODO remove wrapping with UnknownJavaThrowable
//        if (runAsync)
//            tryCatchExpander.expand(tr2);
//        else
            er.prettyPrint(n.body(), tr2);

        if (useSelfDispatch && !bridge && n.returnType().type().isVoid() && n.formals().size() != 0) {
            w.write("return null;");
        }

        w.write("}");
        w.newline();

        Type type = n.type();
        type = Types.baseType(type);
        if (type.isClass()) {
            X10ClassType ct = type.toClass();
            X10ClassDef def = ct.x10Def();

            // XTENLANG-1102
            Set<ClassDef> visited = CollectionFactory.newHashSet();

            visited = CollectionFactory.newHashSet();
            visited.add(def);
            if (!def.flags().isInterface()) {
                List<Type> types = new ArrayList<Type>();
                LinkedList<Type> worklist = new LinkedList<Type>();
                for (Type t : def.asType().interfaces()) {
                    Type it = Types.baseType(t);
                    worklist.add(it);
                }
                while (!worklist.isEmpty()) {
                    Type it = worklist.removeFirst();
                    if (it.isClass()) {
                        X10ClassType ct2 = it.toClass();
                        X10ClassDef idef = ct2.x10Def();

                        if (visited.contains(idef)) continue;
                        visited.add(idef);

                        for (Type t : ct2.interfaces()) {
                            Type it2 = Types.baseType(t);
                            worklist.add(it2);
                        }

                        if (ct2.typeArguments() != null) types.addAll(ct2.typeArguments());
                    }
                }
                // To extend Any, the type requires getRTT even if it has no type params (e.g. VoidFun_0_0).
                // if (types.size() > 0) {
                w.write("public x10.rtt.RuntimeType<?> " + GETRTT_NAME + "() { return " + RTT_NAME + "; }");
                w.write("public x10.rtt.Type<?> " + GETPARAM_NAME + "(int i) {");
                for (int i = 0; i < types.size(); i++) {
                    w.write("if (i ==" + i + ")");
                    Type t = types.get(i);
                    w.write(" return ");
                    new RuntimeTypeExpander(er, t).expand();
                    w.write(";");
                }
                w.write("return null;");
                w.newline();
                w.write("}");
                w.newline();
                // }
            }
        }

        w.write("}");
    }

    private boolean needBridge(final Closure_c n) {
        return containsPrimitive(n) || !n.returnType().type().isVoid() && !n.returnType().type().isParameterType();
    }

    // private boolean throwException(List<Stmt> statements) {
    // for (Stmt stmt : statements) {
    // final List<Type> exceptions = getThrowables(stmt);
    // if (exceptions == null) {
    // continue;
    // }
    // for (Type type : exceptions) {
    // if (type != null) {
    // if (type.isSubtype(tr.typeSystem().Exception(), tr.context()) &&
    // !type.isSubtype(tr.typeSystem().RuntimeException(), tr.context())) {
    // return true;
    // } else if (!type.isSubtype(tr.typeSystem().Exception(), tr.context()) &&
    // !type.isSubtype(tr.typeSystem().Error(), tr.context())) {
    // return true;
    // }
    // }
    // }
    // }
    // return false;
    // }
    // private static List<Type> getThrowables(Stmt stmt) {
    // final List<Type> throwables = new ArrayList<Type>();
    // stmt.visit(
    // new NodeVisitor() {
    // @Override
    // public Node leave(Node old, Node n, NodeVisitor v) {
    // /* if (n instanceof X10Call_c) {
    // List<Type> throwTypes = ((X10Call_c) n).methodInstance().throwTypes();
    // if (throwTypes != null) throwables.addAll(throwTypes);
    // }
    // if (n instanceof Throw) {
    // throwables.add(((Throw) n).expr().type());
    // }
    // if (n instanceof X10New_c) {
    // List<Type> throwTypes = ((X10New_c) n).procedureInstance().throwTypes();
    // if (throwTypes != null) throwables.addAll(throwTypes);
    // }
    // */
    // return n;
    // }
    // });
    // return throwables;
    // }

    private boolean containsPrimitive(Closure_c n) {
        Type t = n.returnType().type();
        if (isPrimitive(t)) {
            return true;
        }
        for (Formal f : n.formals()) {
            Type type = f.type().type();
            if (isPrimitive(type)) {
                return true;
            }
        }
        return false;
    }

    @Override
    public void visit(ClosureCall_c c) {
        Expr target = c.target();
        Type targetType = target.type();
        boolean base = false;

        TypeSystem xts = targetType.typeSystem();

        MethodInstance mi = c.closureInstance();

        Expr expr = target;
        if (target instanceof ParExpr) {
            expr = ((ParExpr) target).expr();
        }
        boolean newClosure = expr instanceof Closure_c;

        if (!newClosure) {
            // TODO:CAST
            w.write("(");
            w.write("(");
            er.printType(mi.container(), PRINT_TYPE_PARAMS);
            w.write(")");

            if (xts.isParameterType(targetType)) {
                w.write(X10_RTT_TYPES);
                w.write(".conversion(");
                new RuntimeTypeExpander(er, Types.baseType(mi.container())).expand(tr);
                w.write(",");
                c.printSubExpr(target, w, tr);
                w.write(")");
            } else {
                c.printSubExpr(target, w, tr);
            }
            w.write(")");
        } else {
            c.printSubExpr(target, w, tr);
        }

        w.write(".");

        er.printApplyMethodName(mi, newClosure);

        // print the argument list
        w.write("(");
        w.begin(0);

        for (Iterator<Type> i = mi.typeParameters().iterator(); i.hasNext();) {
            final Type at = i.next();
            new RuntimeTypeExpander(er, at).expand(tr);
            if (i.hasNext() || c.arguments().size() > 0) {
                w.write(",");
                w.allowBreak(0, " ");
            }
        }

        List<Expr> l = c.arguments();
        for (int i = 0; i < l.size(); i++) {
            Expr e = l.get(i);

            Type castType = mi.formalTypes().get(i);
            Type defType = mi.def().formalTypes().get(i).get();

            boolean closeParen = false;
            if (isString(e.type()) && !isString(castType)) {

                w.write("(");
                er.printType(castType, 0);
                w.write(")");

                if (xts.isParameterType(castType)) {
                    w.write(X10_RTT_TYPES);
                    w.write(".conversion(");
                    new RuntimeTypeExpander(er, Types.baseType(castType)).expand(tr);
                    w.write(",");
                    closeParen = true;
                }
            } if (!isBoxedType(e.type()) /*&& isBoxedType(defType)*/) {
                // primitives need to be boxed 
                er.printBoxConversion(e.type());
                w.write("(");
                closeParen = true;
            }

            c.print(e, w, tr);

            if (isMutableStruct(e.type())) {
                w.write(".clone()");
            }

            if (closeParen) {
                w.write(")");
            }

            if (useSelfDispatch && (!newClosure || !needBridge((Closure_c) expr))) {
                w.write(",");
                new RuntimeTypeExpander(er, mi.formalTypes().get(i)).expand();
            }
            if (i != l.size() - 1) {
                w.write(",");
                w.allowBreak(0, " ");
            }
        }
        w.end();
        w.write(")");
    }

    @Override
    public void visit(StmtExpr_c n) {
        final Context c = tr.context();
        final ArrayList<LocalInstance> capturedVars = new ArrayList<LocalInstance>();
        // This visitor (a) finds all captured local variables,
        // (b) adds a qualifier to every "this", and
        // (c) rewrites fields and calls to use an explicit "this" target.
        n = (StmtExpr_c) n.visit(new ContextVisitor(tr.job(), tr.typeSystem(), tr.nodeFactory()) {
            public Node leaveCall(Node n) {
                if (n instanceof Local) {
                    Local l = (Local) n;
                    assert (l.name() != null) : l.position().toString();
                    VarInstance<?> found = c.findVariableSilent(l.name().id());
                    if (found != null) {
                        VarInstance<?> local = context().findVariableSilent(l.name().id());
                        if (found.def() == local.def()) {
                            assert (found.def() == l.localInstance().def()) : l.toString();
                            capturedVars.add(l.localInstance());
                        }
                    }
                }
                if (n instanceof Field_c) {
                    Field_c f = (Field_c) n;
                    return f.target(f.target()).targetImplicit(false);
                }
                if (n instanceof X10Call_c) {
                    X10Call_c l = (X10Call_c) n;
                    return l.target(l.target()).targetImplicit(false);
                }
                if (n instanceof Special_c) {
                    NodeFactory nf = nodeFactory();
                    Special_c s = (Special_c) n;
                    if (s.qualifier() == null) {
                        return s.qualifier(nf.CanonicalTypeNode(n.position(), s.type()));
                    }
                }
                return n;
            }
        }.context(c.pushBlock()));

        /*
         * N.B. this is workaround for front-end bug that generates non-final variable access
         * in the body of statement expression when constructor splitting is enabled.
         */
        if (supportConstructorSplitting && config.OPTIMIZE && config.SPLIT_CONSTRUCTORS) {
            w.write("(new " + JAVA_IO_SERIALIZABLE + "() { ");
            er.printType(n.type(), PRINT_TYPE_PARAMS);
            w.write(" eval(");
            String delim = null;
            for (LocalInstance li : capturedVars) {
                if (!li.flags().isFinal()) {
                    if (delim == null) {
                        delim = ",";
                    } else {
                        w.write(",");
                    }
                    w.write("final ");
                    er.printType(li.type(), PRINT_TYPE_PARAMS);
                    w.write(" ");
                    w.write(Emitter.mangleToJava(li.name()));
                    // System.err.println("Bad statement expression: " + n +
                    // " at "
                    // + n.position()); // DEBUG
                    // n.dump(System.err); // DEBUG
                    // throw new
                    // InternalCompilerError("Statement expression uses non-final variable "
                    // + li + "(at "
                    // + li.position() + ") from the outer scope",
                    // n.position());
                }
            }
            w.write(") {");
            w.newline(4);
            w.begin(0);
            Translator tr = this.tr.context(c.pushBlock());
            List<Stmt> statements = n.statements();
            for (Stmt stmt : statements) {
                tr.print(n, stmt, w);
                w.newline();
            }
            w.write("return ");
            tr.print(n, n.result(), w);
            w.write(";");
            w.end();
            w.newline();
            w.write("} }.eval(");

            delim = null;
            for (LocalInstance li : capturedVars) {
                if (!li.flags().isFinal()) {
                    if (delim == null) {
                        delim = ",";
                    } else {
                        w.write(",");
                    }
                    w.write(Emitter.mangleToJava(li.name()));
                }
            }
            w.write("))");
            return;
        }
        for (LocalInstance li : capturedVars) {
            if (!li.flags().isFinal()) {
                System.err.println("Bad statement expression: " + n + " at " + n.position()); // DEBUG
                n.dump(System.err); // DEBUG
                throw new InternalCompilerError("Statement expression uses non-final variable " + li + "(at "
                        + li.position() + ") from the outer scope", n.position());
            }
        }
        w.write("(new " + JAVA_IO_SERIALIZABLE + "() { ");
        er.printType(n.type(), PRINT_TYPE_PARAMS);
        w.write(" eval() {");
        w.newline(4);
        w.begin(0);
        Translator tr = this.tr.context(c.pushBlock());
        List<Stmt> statements = n.statements();
        for (Stmt stmt : statements) {
            tr.print(n, stmt, w);
            w.newline();
        }
        w.write("return ");
        tr.print(n, n.result(), w);
        w.write(";");
        w.end();
        w.newline();
        w.write("} }.eval())");
    }

    // ////////////////////////////////
    // end of Expr
    // ////////////////////////////////

    @Override
    public void visit(FieldDecl_c n) {
        Flags flags;
        if (!n.flags().flags().isStatic()) {
            flags = n.flags().flags().clearFinal();
        } else {
            flags = n.flags().flags();
        }
        flags = flags.retainJava(); // ensure that X10Flags are not printed out
                                    // .. javac will not know what to do with
                                    // them.

        FieldDecl_c javaNode = (FieldDecl_c) n.flags(n.flags().flags(flags));

        // same with FiledDecl_c#prettyPrint(CodeWriter w, PrettyPrinter tr)
        FieldDef fieldDef = javaNode.fieldDef();
        boolean isInterface = fieldDef != null && fieldDef.container() != null
                && fieldDef.container().get().toClass().flags().isInterface();

        Flags f = javaNode.flags().flags();

        if (isInterface) {
            f = f.clearPublic();
            f = f.clearStatic();
            f = f.clearFinal();
        }

        w.write(f.translateJava());
        er.printType(javaNode.type().type(), PRINT_TYPE_PARAMS);
        // tr.print(javaNode, javaNode.type(), w);
        w.write(" ");
        tr.print(javaNode, javaNode.name(), w);

        if (javaNode.init() != null) {
            w.write(" = ");

            // X10 unique
            er.coerce(javaNode, javaNode.init(), javaNode.type().type());
        }

        w.write(";");
    }

    @Override
    public void visit(Formal_c f) {
        if (f.name().id().toString().equals("")) f = (Formal_c) f.name(f.name().id(Name.makeFresh("a")));
        f.translate(w, tr);
    }

    @Override
    public void visit(X10MethodDecl_c n) {
        // should be able to assert n.name() is not typeName here, once we stop generating such decls somewhere in the frontend...
        if (er.printMainMethod(n)) {
            return;
        }
        er.generateMethodDecl(n, false);
    }

    // ////////////////////////////////
    // Stmt
    // ////////////////////////////////
    
    public static void catchAndThrowAsX10Exception(CodeWriter w) {
        String TEMPORARY_EXCEPTION_VARIABLE_NAME = Name.makeFresh("exc$").toString();
        w.writeln("catch (" + JAVA_LANG_THROWABLE + " " + TEMPORARY_EXCEPTION_VARIABLE_NAME + ") {");
        w.writeln("throw " + X10_RUNTIME_IMPL_JAVA_THROWABLEUTILS + "." + ENSURE_X10_EXCEPTION + "(" + TEMPORARY_EXCEPTION_VARIABLE_NAME + ");");
        w.writeln("}");
    }

    @Override
    public void visit(Block_c n) {
        String s = Emitter.getJavaImplForStmt(n, tr.typeSystem());
        if (s != null) {
            w.write("try {"); // XTENLANG-2686: handle Java exceptions inside @Native block
            w.write(s);
            w.write("}"); // XTENLANG-2686
            catchAndThrowAsX10Exception(w); // XTENLANG-2686
        } else {
            n.translate(w, tr);
        }
    }

    @Override
    public void visit(StmtSeq_c n) {
        n.translate(w, tr);
    }

    @Override
    public void visit(SwitchBlock_c n) {
        n.translate(w, tr);
    }

    @Override
    public void visit(Assert_c n) {
        if (!tr.job().extensionInfo().getOptions().assertions)
            return;

        if (useJavaAssertion) {
            n.translate(w, tr);
        } else {
            Expr cond = ((Assert_c) n).cond();
            Expr errorMessage = ((Assert_c) n).errorMessage();

            w.write("if (!" + X10_RUNTIME_IMPL_JAVA_RUNTIME + ".DISABLE_ASSERTIONS && ");
            w.write("!(");
            tr.print(n, cond, w);
            w.write(")");
            w.write(") {");
            w.write("throw new x10.lang.AssertionError(");

            if (errorMessage != null) {
                w.write("java.lang.String.valueOf(");
                tr.print(n, errorMessage, w);
                w.write(")");
            }

            w.write(");");
            w.write("}");
        }

    }

    @Override
    public void visit(AssignPropertyCall_c n) {
        // TODO: initialize properties in the Java constructor
        List<X10FieldInstance> definedProperties = n.properties();
        List<Expr> arguments = n.arguments();
        int aSize = arguments.size();
        assert (definedProperties.size() == aSize);

        for (int i = 0; i < aSize; i++) {
            Expr arg = arguments.get(i);
            X10FieldInstance fi = definedProperties.get(i);
            w.write("this.");
            w.write(Emitter.mangleToJava(fi.name()));
            w.write(" = ");
            er.coerce(n, arg, fi.type());
            w.write(";");
            w.newline();
        }
    }

    @Override
    public void visit(Branch_c n) {
        n.translate(w, tr);
    }

    @Override
    public void visit(Case_c n) {
        n.translate(w, tr);
    }

    @Override
    public void visit(Catch_c n) {
        w.write("catch (");
        n.printBlock(n.formal(), w, tr);
        w.write(")");
        n.printSubStmt(n.body(), w, tr);
    }

    @Override
    public void visit(X10ConstructorCall_c c) {
        ContainerType ct = c.constructorInstance().container();
        if (isSplittable(ct)
            || ct.name().toString().startsWith(ClosureRemover.STATIC_NESTED_CLASS_BASE_NAME) // is this needed?
            ) {
            TypeSystem ts = tr.typeSystem();
            Expr target = c.target();
            if (target == null || target instanceof Special) {
                if (c.kind() == ConstructorCall.SUPER) {
                    if (Emitter.isNativeRepedToJava(ct) || Emitter.isNativeClassToJava(ct)) {
                        return;
                    }
                    w.write("/*super.*/");
                } else {
                    w.write("/*this.*/");
                }
            } else {
                if (c.kind() == ConstructorCall.SUPER) {
                    target.translate(w, tr);
                    w.write(".");
                    // invoke constructor for non-virtual call directly
                    String ctorName = CONSTRUCTOR_METHOD_NAME(ct.toClass().def()); 
                    w.write(ctorName);
                    printConstructorArgumentList(c, c, c.constructorInstance(), null, false);
                    w.write(";");
                    return;
                }
                target.translate(w, tr);
                w.write(".");
            }
            w.write(CONSTRUCTOR_METHOD_NAME(ct.toClass().def()));
            printConstructorArgumentList(c, c, c.constructorInstance(), null, false);
            w.write(";");
            return;
        }
        printConstructorCallForJavaCtor(c);
    }

    private void printConstructorCallForJavaCtor(X10ConstructorCall_c c) {
        if (c.qualifier() != null) {
            tr.print(c, c.qualifier(), w);
            w.write(".");
        }
        w.write(c.kind() == ConstructorCall.THIS ? "this" : "super");
        printConstructorArgumentList(c, c, c.constructorInstance(), null, true);
        w.write(";");
    }

    private void printConstructorArgumentList(Node_c c, X10ProcedureCall p, X10ConstructorInstance mi, Type type, boolean forceParams) {
        w.write("(");
        w.begin(0);

        if (forceParams) {
        X10ClassType ct = mi.container().toClass();
        List<Type> ta = ct.typeArguments();
        boolean isJavaNative = type != null ? Emitter.isNativeRepedToJava(type) : false;
        if (ta != null && ta.size() > 0 && !isJavaNative) {
            printArgumentsForTypeParams(ta, p.arguments().size() == 0);
        }
        }

        List<Expr> l = p.arguments();
        for (int i = 0; i < l.size(); i++) {
            Expr e = l.get(i);
            if (i < mi.formalTypes().size()) { // FIXME This is a workaround
                Type castType = mi.formalTypes().get(i);
                Type defType = mi.def().formalTypes().get(i).get();
                TypeSystem xts = tr.typeSystem();
                if (isString(e.type()) && !isString(castType)) {

                    w.write("(");
                    er.printType(castType, 0);
                    w.write(")");

                    if (xts.isParameterType(castType)) {
                        w.write(X10_RTT_TYPES);
                        w.write(".conversion(");
                        new RuntimeTypeExpander(er, Types.baseType(castType)).expand(tr);
                        w.write(",");
                    } else {
                        w.write("(");
                    }
                    c.print(e, w, tr);
                    w.write(")");
                } else if (useSelfDispatch && !castType.typeEquals(e.type(), tr.context())) {
                    w.write("(");
                    if (needExplicitBoxing(e.type()) && isBoxedType(defType)) {
                        er.printBoxConversion(e.type());
                    } else {
                        // TODO:CAST
                        w.write("(");
                        // XTENLANG-2895 use erasure to implement co/contra-variance of function type
                        er.printType(castType, xts.isFunctionType(castType) ? 0 : PRINT_TYPE_PARAMS);
                        w.write(")");
                    }
                    w.write("(");       // printBoxConvesion assumes parentheses around expression
                    c.print(e, w, tr);
                    w.write(")");
                    w.write(")");
                } else {
                    if (needExplicitBoxing(castType) && defType.isParameterType()) {
                        er.printBoxConversion(castType);
                        w.write("(");
                        c.print(e, w, tr);
                        w.write(")");
                    } else {
                        c.print(e, w, tr);
                    }
                }
            } else {
                c.print(e, w, tr);
            }
            if (isMutableStruct(e.type())) {
                w.write(".clone()");
            }

            if (i != l.size() - 1) {
                w.write(",");
                w.allowBreak(0, " ");
            }
        }

        printExtraArgments(mi);

        w.end();
        w.write(")");
    }

    @Override
    public void visit(Empty_c n) {
        n.translate(w, tr);
    }

    @Override
    public void visit(Eval_c n) {
        boolean semi = tr.appendSemicolon(true);
        Expr expr = n.expr();
        // XTENLANG-2000
        if (expr instanceof X10Call) {
            // support for back-end method inlining
            if (er.isMethodInlineTarget(tr.typeSystem(), ((X10Call) expr).target().type())
                    && ((X10Call) expr).methodInstance().name() == ClosureCall.APPLY) {
                w.write(X10_RUNTIME_IMPL_JAVA_EVALUTILS + ".eval(");
                n.print(expr, w, tr);
                w.write(")");
            } else if (er.isMethodInlineTarget(tr.typeSystem(), ((X10Call) expr).target().type())
                    && ((X10Call) expr).methodInstance().name() == SettableAssign.SET) {
                n.print(expr, w, tr);
            }
            // support for @Native
            else if (!expr.type().isVoid()
                    && Emitter.getJavaImplForDef(((X10Call) expr).methodInstance().x10Def()) != null) {
                w.write(X10_RUNTIME_IMPL_JAVA_EVALUTILS + ".eval(");
                n.print(expr, w, tr);
                w.write(")");
            } else {
                n.print(expr, w, tr);
            }
        }
        // when expr is StatementExpression(Assignment ||
        // [Pre/Post][De/In]crementExpression || MethodInvocation ||
        // ClassInstanceCreationExpression)
        else if (expr instanceof ClosureCall || expr instanceof Assign || expr instanceof Unary
                || expr instanceof X10New) {
            n.print(expr, w, tr);
        }
        // not a legal java statement
        else {
            w.write(X10_RUNTIME_IMPL_JAVA_EVALUTILS + ".eval(");
            n.print(expr, w, tr);
            w.write(")");
        }
        if (semi) {
            w.write(";");
        }
        tr.appendSemicolon(semi);
    }

    @Override
    public void visit(If_c n) {
        n.translate(w, tr);
    }

    @Override
    public void visit(Labeled_c n) {
        Stmt statement = n.statement();
        if (statement instanceof Block_c) {
            w.write(n.labelNode() + ": ");
            w.write("{");
            Block_c block = (Block_c) statement;
            for (Stmt s : block.statements()) {
                tr.print(n, s, w);
            }
            w.write("}");
        } else {
            w.write(n.labelNode() + ": ");
            tr.print(n, statement, w);
        }
    }

    @Override
    public void visit(X10LocalDecl_c n) {

        // same with FieldDecl_c#prettyPrint(CodeWriter w, PrettyPrinter tr)
        boolean printSemi = tr.appendSemicolon(true);
        boolean printType = tr.printType(true);

        tr.print(n, n.flags(), w);
        if (printType) {
            if (supportTypeConstraintsWithErasure) {
                er.printType(n.type().type(), 0);
            } else
            tr.print(n, n.type(), w);
            w.write(" ");
        }
        tr.print(n, n.name(), w);

        if (n.init() != null) {
            w.write(" =");
            w.allowBreak(2, " ");

            // X10 unique
            er.coerce(n, n.init(), n.type().type());

            if (isMutableStruct(n.type().type())) {
                w.write(".clone()");
            }

        }
        // assign default value for access vars in at or async
        else if (!n.flags().flags().isFinal()) {
            Type type = Types.baseType(n.type().type());
            TypeSystem xts = tr.typeSystem();

            w.write(" =");
            w.allowBreak(2, " ");

            if (xts.isBoolean(type)) {
                w.write(" false");
            } else if (!xts.isParameterType(type) &&
                    (xts.isChar(type) || xts.isNumeric(type))) {
                w.write(" 0");
            } else {
                w.write(" null");
            }
        }

        if (printSemi) {
            w.write(";");
        }

        tr.printType(printType);
        tr.appendSemicolon(printSemi);
    }

    @Override
    public void visit(LocalTypeDef_c n) {
        n.translate(w, tr);
    }

    @Override
    public void visit(Loop_c n) {
        n.translate(w, tr);
    }

    @Override
    public void visit(Return_c n) {
        n.translate(w, tr);
    }

    @Override
    public void visit(Switch_c n) {
        n.translate(w, tr);
    }

    @Override
    public void visit(Throw_c n) {
        n.translate(w, tr);
    }

    @Override
    public void visit(Try_c c) {
        TryCatchExpander expander = new TryCatchExpander(w, er, c.tryBlock(), c.finallyBlock());
        final List<Catch> catchBlocks = c.catchBlocks();

        boolean isConstrainedThrowableCaught = false; // XTENLANG-2384
        for (int i = 0; i < catchBlocks.size(); ++i) {
            Type type = catchBlocks.get(i).catchType();
            if (type instanceof ConstrainedType) // XTENLANG-2384: Check if there is a constained type in catchBlocks
                isConstrainedThrowableCaught = true;
        }

        // XTENLANG-2384: If there is a constrained type, generate if sequence instead of catch sequence
        if (isConstrainedThrowableCaught) {
            final String temp = "$ex";
            int convRequired = 0;
            expander.addCatchBlock(JAVA_LANG_THROWABLE, temp, new Expander(er) {
                public void expand(Translator tr) {
                    w.newline();
                    for (int i = 0; i < catchBlocks.size(); ++i) {
                        Catch cb = catchBlocks.get(i);
                        Type type = cb.catchType();
                        w.write("if (" + temp + " instanceof ");
                        er.printType(type, 0);
                        if (type instanceof ConstrainedType) {
                            ConstrainedType ctype = (ConstrainedType)type;
                            //w.write(" && true/* Constraint condition check */"); // TODO: add constraint check here
                        }
                        w.write(")"); w.newline();
                        cb.body().translate(w, tr);
                        w.write("else "); w.newline();
                    }
                    // should not come here
                    w.write("{ "+ temp + ".printStackTrace(); assert false; }"); w.newline();
                }
            });
        } else { // XTENLANG-2384: Normal case, no constrained type in catchBlocks
            final String temp = "$ex";
            for (int i = 0; i < catchBlocks.size(); ++i) {
                Catch catchBlock = catchBlocks.get(i);
                expander.addCatchBlock(catchBlock);
            }
        }
        expander.expand(tr);
    }

    // ////////////////////////////////
    // end of Stmt
    // ////////////////////////////////

    @Override
    public void visit(CanonicalTypeNode_c n) {
        Type t = n.type();
        if (t != null)
            er.printType(t, PRINT_TYPE_PARAMS);
        else
            // WARNING: it's important to delegate to the appropriate visit()
            // here!
            visit((Node) n);
    }

    @Override
    public void visit(TypeDecl_c n) {
        // Do not write anything.
        return;
    }

    @Override
    public void visit(Id_c n) {
        w.write(Emitter.mangleToJava(n.id()));
    }

    public static boolean isString(Type type) {
        return Types.baseType(type).isString();
    }
    
    public static boolean isIndexedMemoryChunk(Type type) {
        return Types.baseType(type).isIndexedMemoryChunk();
    }

    // TODO consolidate isPrimitive(Type) and needExplicitBoxing(Type).
    public static boolean isPrimitive(Type t) {
        return t.isBoolean() || t.isChar()  || t.isNumeric();
    }

    public static boolean isSpecialType(Type type) {
        return isPrimitive(Types.baseType(type));
    }
    
    /**
     * Returns true if the method does not satisfy the boxing rules. 
     * The currently existing example is Java array access methods, which are declared as generic methods,
     * but are implemented without boxing using @Native snippets.
     * @param mi - MethodInstance
     * @return true if method should be treated specially wrt argument and return value boxing.
     */
    public static boolean isPrimitiveGenericMethod(MethodInstance mi) {
        QName fullName = mi.container().fullName();
        if (fullName.toString().equals("x10.interop.Java.array")) return true;
        if (exposeSpecialDispatcherThroughSpecialInterface) {
            Name name = mi.name();
            List<LocalInstance> formalNames = mi.formalNames();
            if (fullName.equals(Emitter.X10_LANG_ARITHMETIC)) {
                // dispatch method ($G->$I etc.)
                if (formalNames != null && formalNames.size() == 1 &&
                    (OperatorNames.PLUS.equals(name) || OperatorNames.MINUS.equals(name) || OperatorNames.STAR.equals(name) || OperatorNames.SLASH.equals(name)))
                    return true;
            }
            else if (fullName.equals(Emitter.X10_LANG_BITWISE)) {
                // dispatch method ($G->$I etc.)
                if (formalNames != null && formalNames.size() == 1 &&
                    (OperatorNames.AMPERSAND.equals(name) || OperatorNames.BAR.equals(name) || OperatorNames.CARET.equals(name)))
                    return true;
            }
            else if (fullName.equals(Emitter.X10_LANG_REDUCIBLE)) {
                // dispatch method ($G->$I etc.)
                if (formalNames != null && formalNames.size() == 2 &&
                    (OperatorNames.APPLY.equals(name)))
                    return true;
            }
            else if (fullName.equals(Emitter.X10_LANG_ITERATOR)) {
                // special return type ($G->$O)
                if ((formalNames == null || formalNames.size() == 0) &&
                    ("next".equals(name.toString())))
                    return true;
            }
            else if (fullName.equals(Emitter.X10_LANG_SEQUENCE)) {
                // special return type ($G->$O)
                if (formalNames != null && formalNames.size() == 1 &&
                    (OperatorNames.APPLY.equals(name)))
                    return true;
            }
        }
        return false;
    }

    public static boolean isSpecialTypeForDispatcher(Type type) {
        // XTENLANG-2993
        return isSpecialType(type) || type.isVoid();
    }

    public static boolean hasParams(Type t) {
        Type bt = Types.baseType(t);
        TypeSystem ts = bt.typeSystem();
        return (bt.isClass() && !ts.isJavaArray(bt) && bt.toClass().hasParams());
    }

    public static boolean containsTypeParam(List<Ref<? extends Type>> list) {
        for (Ref<? extends Type> ref : list) {
            if (Emitter.containsTypeParam(ref.get())) {
                return true;
            }
        }
        return false;
    }

    private final static class ConstructorIdTypeForAnnotation extends X10ParsedClassType_c {
        private static final long serialVersionUID = 1L;
        private int i = -1;
        private ConstructorIdTypeForAnnotation(X10ClassDef def) {
            super(def);
        }
        private ConstructorIdTypeForAnnotation setIndex(int i) {
            assert i > -1;
            this.i = i;
            return this;
        }
        private int getIndex() {
            return i;
        }
    }
} // end of X10PrettyPrinterVisitor<|MERGE_RESOLUTION|>--- conflicted
+++ resolved
@@ -1195,116 +1195,6 @@
         return true;
     }
 
-<<<<<<< HEAD
-    // not used
-//    private static boolean needZeroValueConstructor2(X10ClassDef def) {
-//        if (!def.flags().isStruct()) return false;
-//        return hasZeroValue(def.asType());
-//    }
-//
-//    private static boolean hasZeroValue(Type type) {
-//        X10ClassType classType = (X10ClassType) type;
-//        if (classType.flags().isInterface()) return false;
-//        // if (!classType.flags().isStruct()) return false;
-//        // Note: we don't need zero value constructor for primitive structs
-//        // because they are cached in x10.rtt.Types class.
-//        if (isPrimitive(type)) return false;
-//        
-//        X10ClassDef def = classType.x10Def();
-//
-//        // TODO
-//        if (false) {
-//            // if (true) {
-//
-//            // user-defined struct type, parameter type or reference type
-//
-//            // TODO stop generating useless zero value constructor for
-//            // user-defined struct that does not have zero value
-//            // user-defined struct does not have zero value if it have a field
-//            // of type of either
-//            // 1) type parameter T that does not have haszero constraint
-//            // 2) any reference (i.e. non-struct) type that has {self != null}
-//            // consttaint
-//            // 3) any struct type (including primitive structs) that has any
-//            // constraint (e.g. Int{self != 0})
-//            // 4) any user-defined struct that does not have zero value
-//
-//            if (type instanceof ConstrainedType) {
-//                ConstrainedType constrainedType = (ConstrainedType) type;
-//                type = constrainedType.baseType().get();
-//
-//                if (type.isParameterType()) {
-//                    // parameter type T
-//                    ParameterType paramType = (ParameterType) type;
-//                    // TODO
-//                    // if (T doesn't have haszero constrait) return false;
-//                    List<SubtypeConstraint> terms = def.typeBounds().get().terms();
-//                    for (SubtypeConstraint sc : terms) {
-//                        if (sc.isHaszero()) {
-//                            Type superType = sc.supertype();
-//                            Type subType = sc.subtype();
-//                            System.out.println(superType);
-//                            System.out.println(subType);
-//                            // if (superType.equals(type)) return true;
-//                        }
-//                    }
-//                    return false;
-//                } else if (def.isStruct()) {
-//                    // user-defined struct type
-//                    return false;
-//                } else {
-//                    // reference (i.e. non-struct) type
-//                    // TODO
-//                    // if (type has {self != null} constraint) return false;
-//                    x10.types.constraints.CConstraint constraint = constrainedType.constraint().get();
-//                    Set<x10.constraint.XTerm> terms = constraint.rootTerms();
-//                    for (x10.constraint.XTerm<Type> term : terms) {
-//                        System.out.println(term);
-//                    }
-//                }
-//
-//            } else {
-//                if (type.isParameterType()) {
-//                    // parameter type T
-//                    ParameterType paramType = (ParameterType) type;
-//                    // TODO
-//                    // if (T doesn't have haszero constrait) return false;
-//                    List<SubtypeConstraint> terms = def.typeBounds().get().terms();
-//                    for (SubtypeConstraint sc : terms) {
-//                        if (sc.isHaszero()) {
-//                            Type superType = sc.supertype();
-//                            Type subType = sc.subtype();
-//                            System.out.println(superType);
-//                            System.out.println(subType);
-//                            // if (superType.equals(type)) return true;
-//                        }
-//                    }
-//                    return false;
-//                } else if (def.isStruct()) {
-//                    // user-defined struct type
-//                    // OK
-//                    // check instance fields
-//                } else {
-//                    // reference (i.e. non-struct) type
-//                    // OK
-//                    // check instance fields
-//                }
-//
-//                // check instance fields recursively
-//                for (polyglot.types.FieldInstance field : classType.fields()) {
-//                    if (field.flags().isStatic()) continue;
-//                    Type fieldType = field.type();
-//                    if (!hasZeroValue(fieldType)) return false;
-//                }
-//            }
-//
-//        }
-//
-//        return true;
-//    }
-
-=======
->>>>>>> facbc45e
     private static void setConstructorIds(X10ClassDef def) {
         List<ConstructorDef> cds = def.constructors();
         int constructorId = 0;
