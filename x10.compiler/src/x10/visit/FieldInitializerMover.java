--- conflicted
+++ resolved
@@ -88,11 +88,7 @@
         super(job, ts, nf);
     }
     
-<<<<<<< HEAD
-    protected ConstructorCall superCall(Type superType) throws SemanticException {
-=======
     protected ConstructorCall superCall(Type superType, Context context) throws SemanticException {
->>>>>>> c6b069ee
         Position CG = Position.COMPILER_GENERATED;
         assert (superType.isClass());
         Expr qualifier = null;
