--- conflicted
+++ resolved
@@ -45,7 +45,6 @@
 import polyglot.types.TypeSystem;
 import polyglot.util.InternalCompilerError;
 import polyglot.util.Position;
-import polyglot.util.CollectionUtil; import x10.util.CollectionFactory;
 import polyglot.visit.ContextVisitor;
 import polyglot.visit.NodeVisitor;
 import x10.ast.Closure;
@@ -91,26 +90,6 @@
     }
 
     /* (non-Javadoc)
-<<<<<<< HEAD
-     * @see polyglot.visit.ContextVisitor#begin()
-     */
-    @Override
-    public NodeVisitor begin() {
-        syn = (AltSynthesizer) syn.begin();
-        return super.begin();
-    }
-
-    @Override
-    public FinallyEliminator context(Context c) {
-        FinallyEliminator res = (FinallyEliminator) super.context(c);
-        if (res != this)
-            res.syn = (AltSynthesizer) syn.context(c);
-        return res;
-    }
-
-    /* (non-Javadoc)
-=======
->>>>>>> 23d41c93
      * @see polyglot.visit.ErrorHandlingVisitor#enterCall(polyglot.ast.Node, polyglot.ast.Node)
      */
     @Override
@@ -128,10 +107,6 @@
                 res = (TryVisitor) tv.context(context());
             }
         }
-<<<<<<< HEAD
-        res.syn = (AltSynthesizer) syn.enter(parent, n);
-=======
->>>>>>> 23d41c93
         return res;
     }
 
@@ -217,11 +192,7 @@
         List<Stmt> stmts  = new ArrayList<Stmt>();
         // handle throw
         ClassType Finalization = Finalization();
-<<<<<<< HEAD
-        Expr cond         = syn.createNotInstanceof(pos, syn.createLocal(pos, throwDecl), Finalization);
-=======
         Expr cond         = syn.createNotInstanceof(pos, syn.createLocal(pos, throwDecl), Finalization, this);
->>>>>>> 23d41c93
         Stmt cons         = syn.createThrow(pos, syn.createLocal(pos, throwDecl));
         Stmt stmt         = syn.createIf(pos, cond, cons, null);
         stmts.add(stmt);
