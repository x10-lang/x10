package x10.util;

import polyglot.frontend.Compiler;
import polyglot.types.Types;
import polyglot.util.SilentErrorQueue;
import polyglot.util.Position;
import polyglot.util.ErrorInfo;
<<<<<<< HEAD
import polyglot.util.CollectionUtil; import x10.util.CollectionFactory;
import polyglot.main.Report;
=======
import x10.util.CollectionFactory;
>>>>>>> 23d41c93
import polyglot.main.Main;

import java.io.File;
import java.io.IOException;
import java.util.ArrayList;
import java.util.Arrays;
import java.util.List;
import java.util.Iterator;
import java.util.LinkedHashSet;
import java.lang.*;
import java.lang.StringBuilder;

import x10.parser.AutoGenSentences;
import x10.X10CompilerOptions;

/**
 * This program is intended to be used to determine if on a given test
 * suite there is a difference between errors produced by one version
 * of the X10 compiler and another. This
 * program is intended to help in situations in which the first
 * version of the compiler does not completely pass the tests,
 * producing some errors or failing instead. The compiler writer can
 * add various <em>markers</em> into the source code for the tests
 * specifying whether an error is expected on this line or not,
 * whether the compiler should not parse a given line, whether the
 * compiler crashes on a given file etc. This program then checks the
 * errors it gets against these markers and emits an error only if the
 * error it receives is not accounted for by the markers.

 * <p> Here is how this program is typically used. A version of the
 * compiler is considered stable if <code>RunTestSuite</code> runs on
 * a given test suite without producing errors. Note: This does not
 * mean that the compiler successfully handles the given tests -- just
 * that the errors/crashes it produces have been accounted for by appropriate
 * markers in the source code for the tests.
 * Now make some changes to the compiler and run
 * <code>RunTestSuite</code> again. If it produces errors, then you
 * know that your code changes have caused new errors to arise. Fix
 * your code so that <code>RunTestSuite</code> reports no errors. Now
 * you know that your code is producing exactly the same errors as the
 * stable version of the compiler.

 *<p> Again, this does not mean that your new compiler has no errors,
 *just that it has no <em>new</em> errors. At some point you need to
 *go and fix the existing errors, and remove the corresponding markers
 *from the <code>*.x10</code> files.

 * <p> In more detail, this program reads a bunch of x10 files and
 * runs the front end on them, taps the <code>ErrorQueue</code>, 
 * extracts line number information from error messages, and
 * compares these errors with error markers in the file and verify
 * that all errors are expected.
 *
 * <p> <code>RunTestSuite</code> accepts all the flags that the X10
 * compiler accepts (and uses them in the same way) except that
 * instead of accepting a list of <code>*.x10</code> files, it
 * requires a directory (or comma-separated list of directories) to be
 * provided as the first argument.  From these directories it collects
 * all <code>*.x10</code> files.
 *
 * Property flags are passed with:
 * java -DFLAG=SOMETHING
 *
 * <p>The property flag <code>SEPARATE_COMPILER</code> can be set
 * to <code>false<code> to force <code>RunTestSuite</code> to use the same
 * compiler object for multiple tests. In general this runs the tests
 * much faster, but is still a bit brittle (may yield errors when
 * compiling each test with a separate compiler object would not).
 *
<<<<<<< HEAD
 * <p> The environment flag <code>QUIET</code> can be set to
 * <code>true</code> to run in quiet mode. In this mode various
 * warnings and helpful messages are not printed out.
 *
 * <p> The environment flag <code>SHOW_EXPECTED_ERRORS</code> prints all
=======
 * <p> The property flag <code>QUIET</code> can be set to
 * <code>true</code> to run in quiet mode. In this mode various
 * warnings and helpful messages are not printed out.
 *
 * <p> The property flag <code>SHOW_EXPECTED_ERRORS</code> prints all
>>>>>>> 23d41c93
 * the errors (even the expected errors).
 * This is useful if we want to diff the output of the compiler to make
 * sure the error messages are exactly the same.
 *
<<<<<<< HEAD

=======
 * <p> The property flag <code>SHOW_RUNTIMES</code> prints runtime for the entire suite and for each file.
 *
 * 
>>>>>>> 23d41c93
 * <p> Five kinds of error markers can be inserted in <code>*.x10</code> files:
 * <ul>
 *  <li><code>ERR</code>  - marks an error or warning
 * <li><code>ShouldNotBeERR<code> - the compiler reports an error, but
 * it shouldn't
 * <li><code>ShouldBeErr</code> - the compiler doesn't report an
 * error, but it should
 * <li><code>COMPILER_CRASHES</code> - the compiler currently crashes
 * on this file
 * <li><code>SHOULD_NOT_PARSE</code> - the compiler should report
 * parsing and lexing errors on this file
 * </ul> 
 * <p> Multiple markers (even of the same kind) may appear on the
 * same line. Thus if a line is marked with <code>ShouldNotBeErr
 * ShouldNotBeErr</code>, the test runner complains if the compiler
 * does not produce two errors on this line.

 * <p>The first 3 markers (<code>ERR, ShouldNotBeERR, ShouldBeErr</code>)
 * can come in the form of annotations (<code>@ERR</code>) or in the
 * form of comments (<code>// ERR</code>) The last two
 * (<code>COMPILER_CRASHES,SHOULD_NOT_PARSE</code>) must be a comment.
 *
 * <p> Annotations are replaced with errors by a compiler phase called
 * <code>ErrChecker</code> that happens immediately after parsing.

 * <p> The problem with annotations currently
 * are: 
 * <ol>
   <li>You can't put annotations on statement expressions, i.e.,
 * <code> @ERR i=3;</code>
 * doesn't parse
 * However, you can write:
 * <code>@ERR {i=3;}</code>
 *
 *
 * By default we run the compiler with VERBOSE_CALLS.
 * If the file contains the line:
//OPTIONS: -STATIC_CALLS
 * then we run it with STATIC_CALLS.

 * Some directories are permenantly excluded from the test suite
 * (see EXCLUDE_DIRS and EXCLUDE_FILES fields)
 * For example,  "AutoGen" direcotry contains really big files that takes a long time to compile,
 * or LangSpec contains some problematic files I can't fix because they are auto-generated.
</ul>
 */
public class RunTestSuite {
<<<<<<< HEAD
    public static boolean getEnvVariable(String name) {
        final String val = System.getenv(name);
        return val!=null && (val.equalsIgnoreCase("t") || val.equalsIgnoreCase("true"));
    }
    public static boolean SEPARATE_COMPILER = getEnvVariable("SEPARATE_COMPILER");
    public static boolean SHOW_EXPECTED_ERRORS = getEnvVariable("SHOW_EXPECTED_ERRORS");
    public static boolean SHOW_RUNTIMES = getEnvVariable("SHOW_RUNTIMES");
    public static boolean QUIET = !SHOW_EXPECTED_ERRORS && getEnvVariable("QUIET");
=======
    public static String getProp(String name, String defVal) {
        final String val = System.getProperty(name); // I prefer System.getProperty over getenv because you see the properties on the command line for the java (it's not something you set on the outside)
        System.out.println("getProperty("+name+")="+val);
        return val==null ? defVal : val;
    }
    public static boolean getBoolProp(String name) {
        final String val = getProp(name,null);
        return val!=null && (val.equalsIgnoreCase("t") || val.equalsIgnoreCase("true"));
    }
    public static boolean SEPARATE_COMPILER = getBoolProp("SEPARATE_COMPILER");
    public static boolean SHOW_EXPECTED_ERRORS = getBoolProp("SHOW_EXPECTED_ERRORS");
    public static boolean SHOW_RUNTIMES = getBoolProp("SHOW_RUNTIMES");
    public static boolean QUIET = !SHOW_EXPECTED_ERRORS && getBoolProp("QUIET");

    public static String SOURCE_PATH_SEP = File.pathSeparator; // on MAC the separator is ":" and on windows it is ";"
>>>>>>> 23d41c93

    private static void println(String s) {
        if (!QUIET) System.out.println(s);
    }
    private static int EXIT_CODE = 0;
    private static java.lang.StringBuilder ALL_ERRORS = new StringBuilder();
    private static void err(String s) {
        EXIT_CODE = 1;
        System.err.println(s);
<<<<<<< HEAD
        ALL_ERRORS.append(s).append("n");
=======
        ALL_ERRORS.append(s).append("\n");
>>>>>>> 23d41c93
    }

    //_MustFailCompile means the compilation should fail.
    //_MustFailTimeout means that when running the file it will have an infinite loop
    private static final String[] EXCLUDE_FILES_WITH_SUFFIX = {
            //"_MustFailCompile.x10",
    };
    private static final String[] EXCLUDE_DIRS = {
            "AutoGen", // it takes too long to compile these files
            "NOT_WORKING", // to exclude some benchmarks: https://x10.svn.sourceforge.net/svnroot/x10/benchmarks/trunk
    };
    private static final String[] EXCLUDE_FILES = {
            // difference on MAC and PC (on PC the compiler crashes, on MAC it outputs this error: Semantic Error: Type definition type static TypedefOverloading06_MustFailCompile.A = x10.lang.String has the same name as member class TypedefOverloading06_MustFailCompile.A.
            "TypedefOverloading04_MustFailCompile.x10",
            "TypedefOverloading06_MustFailCompile.x10",
            "TypedefOverloading08_MustFailCompile.x10",
            "TypedefOverloading10_MustFailCompile.x10",
            "TypedefNew11_MustFailCompile.x10",
            "TypedefBasic2.x10",

            // LangSpec is auto-generated, so I can't fix those files to make a clean test suite
            "Classes250.x10","Classes160.x10","Classes170.x10",
            "InnerClasses5p9v.x10","Packages5t5g.x10","Stimulus.x10","Statements51.x10", "ClassCtor30_MustFailCompile.x10", "ThisEscapingViaAt_MustFailCompile.x10",
    };
    private static final String[] EXCLUDE_FILES_WITH = {
    };
    private static final String[] INCLUDE_ONLY_FILES_WITH = {
            //"_MustFailCompile.x10",
    };
    public static final int MAX_ERR_QUEUE = 10000;

    static {
        Arrays.sort(EXCLUDE_FILES);
        Arrays.sort(EXCLUDE_DIRS);
    }
    private static boolean shouldIgnoreDir(String name) {
        if (Arrays.binarySearch(EXCLUDE_DIRS,name)>=0) return true;
        return false;
    }
    private static boolean shouldIgnoreFile(String name) {
        if (Arrays.binarySearch(EXCLUDE_FILES,name)>=0) return true;
        for (String suffix : EXCLUDE_FILES_WITH_SUFFIX)
            if (name.endsWith(suffix))
                return true;
        for (String mid : EXCLUDE_FILES_WITH)
            if (name.contains(mid))
                return true;
        if (INCLUDE_ONLY_FILES_WITH.length>0) {
            for (String mid : INCLUDE_ONLY_FILES_WITH)
                if (name.contains(mid))
                    return false;
            return true;
        }
        return false;
    }
    private static final int MAX_FILES_NUM = Integer.MAX_VALUE; // Change it if you want to process only a small number of files

    public static void Assert(boolean val, String msg) {
        if (!val) throw new RuntimeException(msg);
    }
    /**
     * Finds all *.x10 files in all sub-directories, and compiles them.
     * @param args
     *  The first argument is the directory to search all the *.x10 files.
     *  E.g.,
     *  C:\cygwin\home\Yoav\intellij\sourceforge\x10.runtime\src-x10
     *  C:\cygwin\home\Yoav\intellij\sourceforge\x10.tests
     * @throws Throwable Can be a failed assertion or missing file.
     */
    public static void main(String[] args) throws Throwable {
        Assert(args.length>0, "The first command line argument must be an x10 filename or a comma separated list of the directories.\n"+
                    "E.g.,\n"+
                    "C:\\cygwin\\home\\Yoav\\intellij\\sourceforge\\x10.tests,C:\\cygwin\\home\\Yoav\\intellij\\sourceforge\\x10.dist\\samples,C:\\cygwin\\home\\Yoav\\intellij\\sourceforge\\x10.runtime\\src-x10");

        List<String> remainingArgs = new ArrayList<String>(Arrays.asList(args));
        remainingArgs.remove(0);

        for (String s : args) {
            if (s.contains("STATIC_CALLS") || s.contains("VERBOSE_CALLS"))
                throw new RuntimeException("You should run the test suite without -VERBOSE_CALLS or -STATIC_CALLS");
        }
        if (SEPARATE_COMPILER)
            println("Running each file with a separate (new) compiler object, so it's less efficient but more stable.");


        final String dirName = args[0];
        ArrayList<File> files = new ArrayList<File>(10);
        if (dirName.endsWith(".x10")) {
            final File dir = new File(dirName);
            Assert(dir.isFile(), "File doesn't not exists: "+dirName);
            files.add(getCanonicalFile(dir));
        } else {
            for (String dirStr : dirName.split(",")) {
                File dir = new File(dirStr);
                Assert(dir.isDirectory(), "The first command line argument must be the directory of x10.tests, and you passed: "+dir);
                int before = files.size();
                recurse(dir,files);
                if (before==files.size()) println("Warning: Didn't find any .x10 files to compile in any subdirectory of "+dir);
            }
        }
        ArrayList<FileSummary> summaries = new ArrayList<FileSummary>();
<<<<<<< HEAD
        HashMap<String,File> fileName2File = CollectionFactory.newHashMap();
=======
        java.util.Map<String,File> fileName2File = CollectionFactory.newHashMap();
>>>>>>> 23d41c93
        for (File f : files) {
            FileSummary fileSummary = analyzeFile(f);
            summaries.add(fileSummary);

            String name = f.getName();
            if (fileName2File.containsKey(name))
                println("Warning: Found two files with the same name in different directories. This maybe confusing and might cause problems in the classpath.\n\tfile1="+fileName2File.get(name)+"\n\tfile2="+f);
            else
                fileName2File.put(name,f);
        }


        // adding the directories of the files to -sourcepath (in case they refer to other files that are not compiled, e.g., if we decide to compile the files one by one)
        // I'm also adding parent folders to support packages (see T3.x10)
        LinkedHashSet<String> directories = new LinkedHashSet<String>();
        for (FileSummary f : summaries) {
            int index = -1;
            while ((index = f.fileName.indexOf('/',index+1))!=-1) {
                directories.add(f.fileName.substring(0, index));
            }
        }
        String dirs = "";
        for (String dir : directories)
            dirs += SOURCE_PATH_SEP+dir;
        int argsNum = remainingArgs.size();
        boolean foundSourcePath = false;
        for (int i=1; i<argsNum; i++) {
            final String arg = remainingArgs.get(i);
            if (arg.contains("/x10.runtime/src-x10")) {
                final String sourcepath = arg + dirs;
                remainingArgs.set(i, sourcepath);
                println("sourcepath is: "+sourcepath);
                foundSourcePath = true;
                break;
            }
        }
        Assert(foundSourcePath, "You must use an argument -sourcepath that includes '/x10.runtime/src-x10'");

        long start = System.currentTimeMillis();
        for (FileSummary f : summaries) {
            compileFile(f,remainingArgs);
        }
        if (SHOW_RUNTIMES) println("Total running time to compile all files="+(System.currentTimeMillis()-start));
        
        if (EXIT_CODE!=0) System.out.println("Summary of all errors:\n\n"+ALL_ERRORS);
        System.out.println("\n\n\n\n\n"+ (EXIT_CODE==0 ? "SUCCESS" : "FAILED") + "\n\n\n");
        System.exit(EXIT_CODE);
    }
    private static int count(String s, String sub) {
        final int len = sub.length();
        int index=-len, res=0;
        while ((index=s.indexOf(sub,index+len))>=0) res++;
        return res;
    }
    public static ArrayList<ErrorInfo> runCompiler(String[] newArgs) {
        return runCompiler(newArgs,false,false);
    }

    private static SilentErrorQueue errQueue = new SilentErrorQueue(MAX_ERR_QUEUE,"TestSuiteErrQueue");
    private static Main MAIN = new Main();
    private static Compiler COMPILER;
    public static ArrayList<ErrorInfo> runCompiler(String[] newArgs, boolean COMPILER_CRASHES, boolean STATIC_CALLS) {
        errQueue.getErrors().clear();
        LinkedHashSet<String> sources = new LinkedHashSet<String>();
        final Compiler comp = MAIN.getCompiler(newArgs, null, errQueue, sources);
        if (SEPARATE_COMPILER || COMPILER==null)
            COMPILER = comp;
        X10CompilerOptions opts = (X10CompilerOptions) COMPILER.sourceExtension().getOptions();
        opts.x10_config.STATIC_CALLS = STATIC_CALLS;
        opts.x10_config.VERBOSE_CALLS = !STATIC_CALLS;
        long start = System.currentTimeMillis();
        Throwable err = null;
        try {
            COMPILER.compileFiles(sources);
        } catch (Throwable e) {
            err = e;
        }
        if (COMPILER_CRASHES) {
            if (err==null) err("We expected the compiler to crash, but it didn't :) Remove the 'COMPILER_CRASHES' marker from file "+newArgs[0]);
        } else {
            if (err!=null) {
                err("Compiler crashed for args="+Arrays.toString(newArgs)+" with exception:");
                err.printStackTrace();
            }
        }

        if (SHOW_RUNTIMES) println("Compiler running time="+(System.currentTimeMillis()-start));
        final ArrayList<ErrorInfo> res = (ArrayList<ErrorInfo>) errQueue.getErrors();
        Assert(res.size()<MAX_ERR_QUEUE, "We passed the maximum number of errors!");
        return res;
    }

    static class LineSummary {
        int lineNo;
        int errCount;
        // todo: add todo, ShouldNotBeERR, ShouldBeErr statistics.
    }
    static class FileSummary {
        final File file;
        final String fileName;
        FileSummary(File f) {
            file = f;
            fileName = f.getAbsolutePath().replace('\\','/');
        }
        boolean STATIC_CALLS = false;
        boolean COMPILER_CRASHES;
        boolean SHOULD_NOT_PARSE;
        ArrayList<String> options = new ArrayList<String>();
        ArrayList<LineSummary> lines = new ArrayList<LineSummary>();
    }
    private static FileSummary analyzeFile(File file) throws IOException {
        FileSummary res = new FileSummary(file);
        final ArrayList<String> lines = AutoGenSentences.readFile(file);
        int lineNum = 0;
        for (String line : lines) {
            lineNum++;
            if (line.contains("COMPILER_CRASHES")) res.COMPILER_CRASHES = true;
            if (line.contains("SHOULD_NOT_PARSE")) res.SHOULD_NOT_PARSE = true;
            int optionsIndex = line.indexOf("OPTIONS:");
            if (optionsIndex>=0) {
                final String option = line.substring(optionsIndex + "OPTIONS:".length()).trim();
                res.options.add(option);
                if (option.equals("-STATIC_CALLS"))
                    res.STATIC_CALLS = true;
            }
            line = line.trim();
            int commentIndex = line.indexOf("//");
            if (commentIndex>0) { // if the line contains just a comment, then we ignore it.
                int errIndex = line.indexOf("ERR");
                boolean isERR = errIndex!=-1;
                if (isERR && commentIndex<errIndex) {
                    LineSummary lineSummary = new LineSummary();
                    lineSummary.lineNo = lineNum;
                    lineSummary.errCount = count(line,"ERR");
                    res.lines.add(lineSummary);
                }
            }
        }
        return res;
    }
    private static void compileFile(FileSummary summary, List<String> args) throws IOException {
        File file = summary.file;

        boolean STATIC_CALLS = summary.STATIC_CALLS; // all the files without ERR markers are done in my batch, using STATIC_CALLS (cause they shouldn't have any errors)

        // Now running polyglot
        List<String> allArgs = new ArrayList<String>();
        allArgs.add(summary.fileName);
        allArgs.addAll(args);
        String[] newArgs = allArgs.toArray(new String[allArgs.size()+2]);
        newArgs[newArgs.length-2] = STATIC_CALLS ? "-STATIC_CALLS" : "-VERBOSE_CALLS";
        newArgs[newArgs.length-1] = STATIC_CALLS ? "-VERBOSE_CALLS=false" : "-STATIC_CALLS=false";
        println("Running: "+ summary.fileName);
        ArrayList<ErrorInfo> errors = runCompiler(newArgs, summary.COMPILER_CRASHES, STATIC_CALLS);
        // remove SHOULD_BE_ERR_MARKER and
        // parsing errors (if SHOULD_NOT_PARSE)
        // treating @ERR and @ShouldNotBeERR as if it were a comment (adding a LineSummary)
        boolean didFailCompile = false;
        for (Iterator<ErrorInfo> it = errors.iterator(); it.hasNext(); ) {
            ErrorInfo info = it.next();
            final int kind = info.getErrorKind();
            if (ErrorInfo.isErrorKind(kind)) didFailCompile = true;

            if ((kind==ErrorInfo.SHOULD_BE_ERR_MARKER) ||
                (summary.SHOULD_NOT_PARSE && (kind==ErrorInfo.LEXICAL_ERROR || kind==ErrorInfo.SYNTAX_ERROR)))
                it.remove();

            final Position position = info.getPosition();
            if (kind==ErrorInfo.ERR_MARKER || kind==ErrorInfo.SHOULD_NOT_BE_ERR_MARKER) {
                it.remove();
                int lineNo = position.line();
                LineSummary foundLine = null;
                for (LineSummary lineSummary : summary.lines)
                    if (lineNo==lineSummary.lineNo) {
                        foundLine = lineSummary;
                        break;
                    }
                if (foundLine==null) {
                    foundLine = new LineSummary();
                    foundLine.lineNo = lineNo;
                    summary.lines.add(foundLine);
                }
                foundLine.errCount++;
            }
        }

        if (didFailCompile!=summary.fileName.endsWith("_MustFailCompile.x10")) {
<<<<<<< HEAD
            println("WARNING: "+ summary.fileName+" "+(didFailCompile ? "FAILED":"SUCCESSFULLY")+" compiled, therefore it should "+(didFailCompile?"":"NOT ")+"end with _MustFailCompile.x10");
=======
            println("WARNING: "+ summary.fileName+" "+(didFailCompile ? "FAILED":"SUCCESSFULLY")+" compiled, therefore it should "+(didFailCompile?"":"NOT ")+"end with _MustFailCompile.x10. "+(summary.lines.isEmpty()?"":"It did have @ERR markers but they might match warnings."));
>>>>>>> 23d41c93
        }

        // Now checking the errors reported are correct and match ERR markers
        // 1. find all ERR markers that don't have a corresponding error
            for (LineSummary lineSummary : summary.lines) {
                // try to find the matching error
                int expectedErrCount = lineSummary.errCount;
                int lineNum = lineSummary.lineNo;
                int foundErrCount = 0;
                ArrayList<ErrorInfo> errorsFound = new ArrayList<ErrorInfo>(expectedErrCount);
                for (Iterator<ErrorInfo> it=errors.iterator(); it.hasNext(); ) {
                    ErrorInfo err = it.next();
                    final Position position = err.getPosition();
                    if (position!=null && new File(position.file()).equals(file) && position.line()==lineNum) {
                        // found it!
                        errorsFound.add(err);
                        it.remove();
                        if (SHOW_EXPECTED_ERRORS)
                            println("Found error in position="+position+" err: "+ err);
                        foundErrCount++;
                    }
                }
                if (expectedErrCount!=foundErrCount &&
                        // we try to have at most 1 or 2 errors in a line.
                        (expectedErrCount<3 || foundErrCount<3)) { // if the compiler reports more than 3 errors, and we marked more than 3, then it's too many errors on one line and it marks the fact the compiler went crazy and issues too many wrong errors.
                    err("File "+file+" has "+expectedErrCount+" ERR markers on line "+lineNum+", but the compiler reported "+ foundErrCount+" errors on that line! errorsFound=\n"+errorsFound);
                }
            }

        // 2. report all the remaining errors that didn't have a matching ERR marker
        // first report warnings
        int warningCount = 0;
        for (ErrorInfo err : errors)
            if (err.getErrorKind()==ErrorInfo.WARNING) {
                if (!err.getMessage().startsWith(Types.MORE_SPECIFIC_WARNING)) { // ignore those warning messages
                    err("Got a warning in position: "+err.getPosition()+"\nMessage: "+err+"\n");
                }
                warningCount++;
            }
        if (errors.size()>warningCount) {
            err("\nThe following errors did not have a matching ERR marker:\n\n");
            for (ErrorInfo err : errors)
                if (err.getErrorKind()!=ErrorInfo.WARNING)
                    err("Position:\n"+err.getPosition()+"\nMessage: "+err+"\n");
        }
        // todo: check that for each file (without errors) we generated a *.class file, and load them and run their main method (except for the ones with _MustFailTimeout)
    }
    private static void recurse(File dir, ArrayList<File> files) {
        if (files.size()>=MAX_FILES_NUM) return;
        // sort the result, so the output is identical for diff purposes (see SHOW_EXPECTED_ERRORS)
        final File[] filesInDir = dir.listFiles();
<<<<<<< HEAD
        Arrays.sort(filesInDir);
=======
        Arrays.sort(filesInDir); // todo: the sort is different on MAC and PC (on MAC: Array1DCodeGen.x10 < Array1b.x10, and on PC it's reverse) 
>>>>>>> 23d41c93
        for (File f : filesInDir) {
            String name = f.getName();
            final boolean isDir = f.isDirectory();
            if (!isDir && shouldIgnoreFile(name)) continue;
            if (isDir && shouldIgnoreDir(name)) continue;
            if (files.size()>=MAX_FILES_NUM) return;
            if (isDir)
                recurse(f, files);
            else {
                if (name.endsWith(".x10")) {
                    files.add(getCanonicalFile(f));
                }
            }
        }
    }
    private static File getCanonicalFile(File f) {
        try {
            return f.getCanonicalFile();
        } catch (java.io.IOException e) {
            return f;
        }
    }
}<|MERGE_RESOLUTION|>--- conflicted
+++ resolved
@@ -5,12 +5,7 @@
 import polyglot.util.SilentErrorQueue;
 import polyglot.util.Position;
 import polyglot.util.ErrorInfo;
-<<<<<<< HEAD
-import polyglot.util.CollectionUtil; import x10.util.CollectionFactory;
-import polyglot.main.Report;
-=======
 import x10.util.CollectionFactory;
->>>>>>> 23d41c93
 import polyglot.main.Main;
 
 import java.io.File;
@@ -80,30 +75,18 @@
  * much faster, but is still a bit brittle (may yield errors when
  * compiling each test with a separate compiler object would not).
  *
-<<<<<<< HEAD
- * <p> The environment flag <code>QUIET</code> can be set to
- * <code>true</code> to run in quiet mode. In this mode various
- * warnings and helpful messages are not printed out.
- *
- * <p> The environment flag <code>SHOW_EXPECTED_ERRORS</code> prints all
-=======
  * <p> The property flag <code>QUIET</code> can be set to
  * <code>true</code> to run in quiet mode. In this mode various
  * warnings and helpful messages are not printed out.
  *
  * <p> The property flag <code>SHOW_EXPECTED_ERRORS</code> prints all
->>>>>>> 23d41c93
  * the errors (even the expected errors).
  * This is useful if we want to diff the output of the compiler to make
  * sure the error messages are exactly the same.
  *
-<<<<<<< HEAD
-
-=======
  * <p> The property flag <code>SHOW_RUNTIMES</code> prints runtime for the entire suite and for each file.
  *
  * 
->>>>>>> 23d41c93
  * <p> Five kinds of error markers can be inserted in <code>*.x10</code> files:
  * <ul>
  *  <li><code>ERR</code>  - marks an error or warning
@@ -151,16 +134,6 @@
 </ul>
  */
 public class RunTestSuite {
-<<<<<<< HEAD
-    public static boolean getEnvVariable(String name) {
-        final String val = System.getenv(name);
-        return val!=null && (val.equalsIgnoreCase("t") || val.equalsIgnoreCase("true"));
-    }
-    public static boolean SEPARATE_COMPILER = getEnvVariable("SEPARATE_COMPILER");
-    public static boolean SHOW_EXPECTED_ERRORS = getEnvVariable("SHOW_EXPECTED_ERRORS");
-    public static boolean SHOW_RUNTIMES = getEnvVariable("SHOW_RUNTIMES");
-    public static boolean QUIET = !SHOW_EXPECTED_ERRORS && getEnvVariable("QUIET");
-=======
     public static String getProp(String name, String defVal) {
         final String val = System.getProperty(name); // I prefer System.getProperty over getenv because you see the properties on the command line for the java (it's not something you set on the outside)
         System.out.println("getProperty("+name+")="+val);
@@ -176,7 +149,6 @@
     public static boolean QUIET = !SHOW_EXPECTED_ERRORS && getBoolProp("QUIET");
 
     public static String SOURCE_PATH_SEP = File.pathSeparator; // on MAC the separator is ":" and on windows it is ";"
->>>>>>> 23d41c93
 
     private static void println(String s) {
         if (!QUIET) System.out.println(s);
@@ -186,11 +158,7 @@
     private static void err(String s) {
         EXIT_CODE = 1;
         System.err.println(s);
-<<<<<<< HEAD
-        ALL_ERRORS.append(s).append("n");
-=======
         ALL_ERRORS.append(s).append("\n");
->>>>>>> 23d41c93
     }
 
     //_MustFailCompile means the compilation should fail.
@@ -292,11 +260,7 @@
             }
         }
         ArrayList<FileSummary> summaries = new ArrayList<FileSummary>();
-<<<<<<< HEAD
-        HashMap<String,File> fileName2File = CollectionFactory.newHashMap();
-=======
         java.util.Map<String,File> fileName2File = CollectionFactory.newHashMap();
->>>>>>> 23d41c93
         for (File f : files) {
             FileSummary fileSummary = analyzeFile(f);
             summaries.add(fileSummary);
@@ -484,11 +448,7 @@
         }
 
         if (didFailCompile!=summary.fileName.endsWith("_MustFailCompile.x10")) {
-<<<<<<< HEAD
-            println("WARNING: "+ summary.fileName+" "+(didFailCompile ? "FAILED":"SUCCESSFULLY")+" compiled, therefore it should "+(didFailCompile?"":"NOT ")+"end with _MustFailCompile.x10");
-=======
             println("WARNING: "+ summary.fileName+" "+(didFailCompile ? "FAILED":"SUCCESSFULLY")+" compiled, therefore it should "+(didFailCompile?"":"NOT ")+"end with _MustFailCompile.x10. "+(summary.lines.isEmpty()?"":"It did have @ERR markers but they might match warnings."));
->>>>>>> 23d41c93
         }
 
         // Now checking the errors reported are correct and match ERR markers
@@ -540,11 +500,7 @@
         if (files.size()>=MAX_FILES_NUM) return;
         // sort the result, so the output is identical for diff purposes (see SHOW_EXPECTED_ERRORS)
         final File[] filesInDir = dir.listFiles();
-<<<<<<< HEAD
-        Arrays.sort(filesInDir);
-=======
         Arrays.sort(filesInDir); // todo: the sort is different on MAC and PC (on MAC: Array1DCodeGen.x10 < Array1b.x10, and on PC it's reverse) 
->>>>>>> 23d41c93
         for (File f : filesInDir) {
             String name = f.getName();
             final boolean isDir = f.isDirectory();
