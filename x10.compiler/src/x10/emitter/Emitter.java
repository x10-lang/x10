--- conflicted
+++ resolved
@@ -556,12 +556,7 @@
 
 	private static String getJavaRepParam(X10ClassDef def, int i) {
         try {
-<<<<<<< HEAD
-            Type rep = (Type) def.typeSystem().systemResolver().find(
-                    QName.make("x10.compiler.NativeRep"));
-=======
             Type rep = def.typeSystem().systemResolver().findOne(QName.make("x10.compiler.NativeRep"));
->>>>>>> 44007ca3
             List<Type> as = def.annotationsMatching(rep);
             for (Type at : as) {
                 String lang = getPropertyInit(at, 0);
