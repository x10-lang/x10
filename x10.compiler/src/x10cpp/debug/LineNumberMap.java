/*
 *  This file is part of the X10 project (http://x10-lang.org).
 *
 *  This file is licensed to You under the Eclipse Public License (EPL);
 *  You may not use this file except in compliance with the License.
 *  You may obtain a copy of the License at
 *      http://www.opensource.org/licenses/eclipse-1.0.php
 *
 *  (C) Copyright IBM Corporation 2006-2010.
 */

package x10cpp.debug;

import java.util.ArrayList;
import java.util.Arrays;
import java.util.Collections;
import java.util.Comparator;
<<<<<<< HEAD
=======
import java.util.Enumeration;
>>>>>>> 04ad603a
import java.util.Iterator;
import java.util.LinkedHashMap;
import java.util.List;
import java.util.Set;
import java.util.StringTokenizer;
import java.util.TreeSet;
import java.util.Map;

import polyglot.types.Context;
import polyglot.types.MemberDef;
import polyglot.types.MethodDef;
import polyglot.types.ProcedureDef;
import polyglot.types.Ref;
import polyglot.types.Type;
import polyglot.util.QuotedStringTokenizer;
import polyglot.util.StringUtil;
import polyglot.util.CollectionUtil; import x10.util.CollectionFactory;
import x10.util.ClassifiedStream;
import x10cpp.visit.Emitter;

/**
 * Map from generated filename and line to source filename and line.
 * (C++ filename (String), C++ line number range (int, int)) ->
 *     (X10 filename (String), X10 line number (int)).
 * Also stores the method mapping.
 * 
 * @author igor
 */
public class LineNumberMap extends StringTable {
    /** A map key representing a C++ source file/line range combination. */
    private static class Key {
        public final int fileId;
        public final int start_line;
        public final int end_line;
        public Key(int f, int s, int e) {
            fileId = f;
            start_line = s;
            end_line = e;
        }
        public String toString() {
            return fileId + ":" + start_line + "-" + end_line;
        }
        public int hashCode() {
            return fileId + start_line + end_line;
        }
        public boolean equals(Object o) {
            if (getClass() != o.getClass()) return false;
            Key k = (Key) o;
            return fileId == k.fileId && start_line == k.start_line && end_line == k.end_line;
        }
    }
    /** A map entry representing an X10 source file/line combination. */
    private static class Entry {
        public final int fileId;
        public final int line;
        public final int column;
        public Entry(int f, int l, int c) {
            fileId = f;
            line = l;
            column = c;
        }
        public String toString() {
        	return fileId + ":" + line;
        }
    }
    private final Map<Key, Entry> map;
    private static class MethodDescriptor {
        public final int returnType;
        public final int container;
        public final int name;
        public final int[] args;
        public final Key lines;
        public MethodDescriptor(int returnType, int container, int name, int[] args, Key lines) {
            this.returnType = returnType;
            this.container = container;
            this.name = name;
            this.args = args;
            this.lines = lines;
        }
        public boolean equals(Object obj) {
            if (obj == null || obj.getClass() != getClass())
                return false;
            MethodDescriptor md = (MethodDescriptor) obj;
            if (md.name != name || md.container != container ||
                    md.returnType != returnType || md.args.length != args.length)
            {
                return false;
            }
            for (int i = 0; i < args.length; i++) {
                if (args[i] != md.args[i])
                    return false;
            }
            return true;
        }
        public int hashCode() {
            int h = name;
            h = 31*h + container;
            h = 31*h + returnType;
            for (int arg : args) {
                h = 31*h + arg;
            }
            return h;
        }
        public String toString() {
            StringBuilder res = new StringBuilder();
            res.append(returnType).append(" ");
            res.append(container).append(".");
            res.append(name).append("(");
            boolean first = true;
            for (int arg : args) {
                if (!first) res.append(",");
                first = false;
                res.append(arg);
            }
            res.append(")");
            res.append("{").append(lines.fileId);
            res.append(",").append(lines.start_line);
            res.append(",").append(lines.end_line);
            res.append("}");
            return res.toString();
        }
        public static MethodDescriptor parse(String str) {
            StringTokenizer st = new StringTokenizer(str, ". (),", true);
            String s = st.nextToken(" ");
            int r = Integer.parseInt(s);
            s = st.nextToken();
            assert (s.equals(" "));
            s = st.nextToken(".");
            int c = Integer.parseInt(s);
            s = st.nextToken();
            assert (s.equals("."));
            s = st.nextToken("(");
            int n = Integer.parseInt(s);
            s = st.nextToken();
            assert (s.equals("("));
            ArrayList<String> al = new ArrayList<String>(); 
            while (st.hasMoreTokens()) {
                String t = st.nextToken(",)");
                if (t.equals(")"))
                    break;
                al.add(t);
                t = st.nextToken();
                if (t.equals(")"))
                    break;
                assert (t.equals(","));
            }
            int[] a = new int[al.size()];
            for (int i = 0; i < a.length; i++) {
                a[i] = Integer.parseInt(al.get(i));
            }
            s = st.nextToken("{,}");
            assert (s.equals("{"));
            s = st.nextToken();
            int f = Integer.parseInt(s);
            s = st.nextToken();
            int l = Integer.parseInt(s);
            s = st.nextToken();
            int e = Integer.parseInt(s);
            s = st.nextToken();
            assert (s.equals("}"));
            Key k = new Key(f, l, e);
            assert (!st.hasMoreTokens());
            return new MethodDescriptor(r, c, n, a, k);
        }
        public String toPrettyString(LineNumberMap map) {
            return toPrettyString(map, true);
        }
        public String toPrettyString(LineNumberMap map, boolean includeReturnType) {
            StringBuilder res = new StringBuilder();
            if (includeReturnType)
                res.append(map.lookupString(returnType)).append(" ");
            res.append(map.lookupString(container)).append("::");
            res.append(map.lookupString(name)).append("(");
            boolean first = true;
            for (int arg : args) {
                if (!first) res.append(",");
                first = false;
                res.append(map.lookupString(arg));
            }
            res.append(")");
            return res.toString();
        }
    }
    private final Map<MethodDescriptor, MethodDescriptor> methods;

    /**
     */
    public LineNumberMap() {
    	this(new ArrayList<String>());
    }

    private LineNumberMap(ArrayList<String> strings) {
    	super(strings);
        this.map = CollectionFactory.newHashMap();
        this.methods = CollectionFactory.newHashMap();
    }

    /**
     * @param cppFile C++ filename
     * @param startLine C++ start line number
     * @param endLine C++ end line number
     * @param sourceFile X10 filename
     * @param sourceLine X10 line number
     */
    public void put(String cppFile, int startLine, int endLine, String sourceFile, int sourceLine, int sourceColumn) {
        map.put(new Key(stringId(cppFile), startLine, endLine), new Entry(stringId(sourceFile), sourceLine, sourceColumn));
    }

	private MethodDescriptor createMethodDescriptor(String container, String name, String returnType, String[] args, Key l) {
		int c = stringId(container);
		int n = stringId(name);
		int r = stringId(returnType);
		int[] a = new int[args.length];
		for (int i = 0; i < a.length; i++) {
			a[i] = stringId(args[i]);
		}
		return new MethodDescriptor(r, c, n, a, l);
	}

	/**
	 * @param def X10 method or constructor signature
	 * @param cppFile generated file containing the method body
	 * @param startLine first generated line of the method body
	 * @param endLine last generated line of the method body
	 */
	public void addMethodMapping(MemberDef def, String cppFile, int startLine, int endLine, int lastX10Line) {
	    Key tk = new Key(stringId(cppFile), startLine, endLine);
	    Type container = def.container().get();
	    assert (def instanceof ProcedureDef);
	    String name = (def instanceof MethodDef) ? ((MethodDef) def).name().toString() : null;
	    Type returnType = (def instanceof MethodDef) ? ((MethodDef) def).returnType().get() : null;
	    List<Ref<? extends Type>> formalTypes = ((ProcedureDef) def).formalTypes();
	    addMethodMapping(container, name, returnType, formalTypes, tk, lastX10Line);
	}

	private void addMethodMapping(Type c, String n, Type r, List<Ref<? extends Type>> f, Key tk, int lastX10Line) {
		assert (c != null);
		assert (f != null);
		String sc = c.toString();
		String sn = n == null ? "this" : n;
		String sr = r == null ? "" : r.toString();
		String[] sa = new String[f.size()];
		for (int i = 0; i < sa.length; i++) {
			sa[i] = f.get(i).get().toString();
		}
		MethodDescriptor src = createMethodDescriptor(sc, sn, sr, sa, new Key(-1, -1, lastX10Line));
		String tc = Emitter.translateType(c);
		String tn = n == null ? "_constructor" : Emitter.mangled_method_name(n);
		String tr = r == null ? "void" : Emitter.translateType(r, true);
		String[] ta = new String[sa.length];
		for (int i = 0; i < ta.length; i++) {
			ta[i] = Emitter.translateType(f.get(i).get(), true);
		}
		MethodDescriptor tgt = createMethodDescriptor(tc, tn, tr, ta, tk);
		// TODO: This line below causes the X10 standard library to fail to compile with the -DEBUG flag.  Why?
//		assert (methods.get(tgt) == null); 
		methods.put(tgt, src);
	}
	
	private class LocalVariableMapInfo
	{
		int _x10name;			// Index of the X10 variable name in _X10strings
		int _x10type;          // Classification of this type
		int _x10typeIndex; 	// Index of the X10 type into appropriate _X10ClassMap, _X10ClosureMap  (if applicable)
		int _cppName;			// Index of the C++ variable name in _X10strings
	    String _x10index;         // Index of X10 file name in _X10sourceList
		int _x10startLine;     // First line number of X10 line range
		int _x10endLine;       // Last line number of X10 line range
	}
	
	private class MemberVariableMapInfo
	{
		int _x10type;       // Classification of this type
		int _x10typeIndex;  // Index of the X10 type into appropriate _X10typeMap
		int _x10memberName; // Index of the X10 member name in _X10strings
		int _cppMemberName; // Index of the C++ member name in _X10strings
		int _cppClass; // Index of the C++ containing struct/class name in _X10strings
	}
	
	private class ClassMapInfo
	{
		int _x10startLine;     // First line number of X10 line range
		int _x10endLine;       // Last line number of X10 line range
		int _type;			   // used to store the wrapping type id
		String _sizeOfArg;
		ArrayList<MemberVariableMapInfo> _members;
	}
	
	private static ArrayList<Integer> arrayMap = new ArrayList<Integer>();
	//private static ArrayList<Integer> refMap = new ArrayList<Integer>();
	private static ArrayList<LocalVariableMapInfo> localVariables;
	private static LinkedHashMap<Integer, ArrayList<MemberVariableMapInfo>> memberVariables;
<<<<<<< HEAD
	private static LinkedHashMap<Integer, ClosureMapInfo> closureMembers;
=======
	private static LinkedHashMap<Integer, ClassMapInfo> referenceMembers;
	private static LinkedHashMap<Integer, ClassMapInfo> closureMembers;	
>>>>>>> 04ad603a
	
	// the type numbers were provided by Steve Cooper in "x10dbg_types.h"
	static int determineTypeId(String type)
	{
		//System.out.println("looking up type \""+type+"\"");
		if (type.equals("x10.lang.Int") || type.startsWith("x10.lang.Int{"))
			return 6;
		if (type.startsWith("x10.array.Array"))
			return 200;
		if (type.startsWith("x10.lang.PlaceLocalHandle"))
			return 203;
		if (type.equals("x10.lang.Boolean") || type.startsWith("x10.lang.Boolean{"))
			return 1;
		if (type.equals("x10.lang.Byte") || type.startsWith("x10.lang.Byte{"))
			return 2;
		if (type.equals("x10.lang.Char") || type.startsWith("x10.lang.Char{"))
			return 3;
		if (type.equals("x10.lang.Double") || type.startsWith("x10.lang.Double{"))
			return 4;
		if (type.equals("x10.lang.Float") || type.startsWith("x10.lang.Float{"))
			return 5;
		if (type.equals("x10.lang.Long") || type.startsWith("x10.lang.Long{"))
			return 7;
		if (type.equals("x10.lang.Short") || type.startsWith("x10.lang.Short{"))
			return 8;		
		if (type.equals("x10.lang.UByte") || type.startsWith("x10.lang.UByte{"))
			return 9;
		if (type.equals("x10.lang.UInt") || type.startsWith("x10.lang.UInt{"))
			return 10;
		if (type.equals("x10.lang.ULong") || type.startsWith("x10.lang.ULong{"))
			return 11;
		if (type.equals("x10.lang.UShort") || type.startsWith("x10.lang.UShort{"))
			return 12;
		if (type.startsWith("x10.array.DistArray"))
			return 202;
		if (type.startsWith("x10.array.Dist"))
			return 201;
		if (type.startsWith("x10.lang.Rail"))
			return 204;
		if (type.startsWith("x10.util.Random"))
			return 205;
		if (type.startsWith("x10.lang.String"))
			return 206;
		// 207 = valrail
		if (type.startsWith("x10.array.Point"))
			return 208;
		if (type.startsWith("x10.lang.Any"))
			return 209;
		if (type.startsWith("x10.lang.GlobalRef"))
			return 210;
		if (type.startsWith("x10.array.Region"))
			return 300;
		if (type.contains("_closure_"))
			return 100;
		return 101; // generic class
	}
	
	static String getInnerType(String type)
	{
		int bracketStart = type.indexOf('[');
		int bracketEnd = type.lastIndexOf(']');
		if (bracketStart != -1 && bracketEnd != -1)
			return type.substring(bracketStart+1, bracketEnd);
		else
			return null;
	}
	
	int determineSubtypeId(String type, ArrayList<Integer> list)
	{
		String subtype = getInnerType(type);
		if (subtype != null)
		{
			int subtypeId = determineTypeId(subtype);			
			int position = list.size();
			list.add(subtypeId);
			
			int innerType = determineSubtypeId(subtype, list);
			if (subtypeId == 101 && innerType == -1) // this may be a locally defined class.  Remember the whole name.
				innerType = stringId(Emitter.mangled_non_method_name(subtype));
			list.add(innerType);
			return position/2;
		}
		else 
			return -1;
	}
	
	public int addReferenceMap(String name, String type, int startline, int endline, int refType)
	{
		if (referenceMembers == null)
			referenceMembers = new LinkedHashMap<Integer, ClassMapInfo>();
		
		int id = stringId(name);
		ClassMapInfo cm = referenceMembers.get(id);
		if (cm == null)
		{
			cm = new ClassMapInfo();			
			cm._members = new ArrayList<LineNumberMap.MemberVariableMapInfo>();
			cm._type = refType;
			cm._sizeOfArg = type.replace(".", "::").replace('[', '<').replace("]", " >");
			int properties = cm._sizeOfArg.indexOf('{');
			if (properties > -1)
			{
				String end;
				while (properties > -1)
				{
					end = cm._sizeOfArg.substring(cm._sizeOfArg.indexOf('}')+1);
					cm._sizeOfArg = cm._sizeOfArg.substring(0, properties);
					cm._sizeOfArg = cm._sizeOfArg.concat(end);
					properties = cm._sizeOfArg.indexOf('{');
				}
			}
			int comma = cm._sizeOfArg.indexOf(',');
			if (comma > -1)
			{
				// this has template arguments.  Add in the FMGL stuff
				int start = cm._sizeOfArg.indexOf('<');
				while (start < comma)
				{
					int nextStart = cm._sizeOfArg.indexOf('<', start+1);
					if (nextStart < comma && nextStart != -1)
						start = nextStart;
					else
						break;
				}
				String temp = cm._sizeOfArg.substring(start+1).replace(",", "), FMGL(").replaceFirst(">", ")>");
				cm._sizeOfArg = cm._sizeOfArg.substring(0, start+1).concat("FMGL(").concat(temp);
			}
			referenceMembers.put(id, cm);
		
			String innerType = getInnerType(type);
			MemberVariableMapInfo v = new MemberVariableMapInfo();
			v._x10type = determineTypeId(innerType);
			if (v._x10type == 200 || v._x10type == 202 || v._x10type == 204 || v._x10type == 207)
				v._x10typeIndex = determineSubtypeId(innerType, arrayMap);
			else
				v._x10typeIndex = -1;
			v._x10memberName = id;
			v._cppMemberName = v._x10memberName;
			v._cppClass = stringId(cm._sizeOfArg);
			cm._members.add(v);
			return referenceMembers.size()-1;
		}
		
		int index = 0;
		for (int key : referenceMembers.keySet())
		{
			if (id == key)
				return index;
			else
				index++;
		}
		// should never reach here
		return -1;
	}
	
	public void addLocalVariableMapping(String name, String type, int startline, int endline, String file, boolean noMangle)
	{
		addLocalVariableMapping(name, type, startline, endline, file, noMangle, -1);
	}
	
	public void addLocalVariableMapping(String name, String type, int startline, int endline, String file, boolean noMangle, int closureIndex)
	{
		//if (name == null || name.startsWith(Context.MAGIC_VAR_PREFIX))
		if (name == null || name.contains("$"))
			return; // skip variables with compiler-generated names.
		
		if (localVariables == null)
			localVariables = new ArrayList<LineNumberMap.LocalVariableMapInfo>();
		
		LocalVariableMapInfo v = new LocalVariableMapInfo();
		v._x10name = stringId(name);
		v._x10type = determineTypeId(type);
		if (v._x10type == 203 || v._x10type == 210)
			v._x10typeIndex = addReferenceMap(name, type, startline, endline, v._x10type);
		else if (v._x10type == 200 || v._x10type == 202 || v._x10type == 204 || v._x10type == 207)
			v._x10typeIndex = determineSubtypeId(type, arrayMap);
		else if (v._x10type == 101)
		{
			int b = type.indexOf('{');
			if (b == -1)				
				v._x10typeIndex = stringId(Emitter.mangled_non_method_name(type));
			else
				v._x10typeIndex = stringId(Emitter.mangled_non_method_name(type.substring(0, b)));
		}
		else if (v._x10type == 100)
			v._x10typeIndex = closureIndex;
		else 
			v._x10typeIndex = -1;
		if (noMangle)
			v._cppName = v._x10name; 
		else
			v._cppName = stringId(Emitter.mangled_non_method_name(name));
		v._x10index = file;
		v._x10startLine = startline;
		v._x10endLine = endline;
		
		// prevent duplicates
		for (LocalVariableMapInfo existing : localVariables)
		{
			if (existing._x10name == v._x10name && existing._cppName == v._cppName && existing._x10index.equals(v._x10index)
					 && existing._x10startLine == v._x10startLine && existing._x10endLine == v._x10endLine)
			{
				if ((existing._x10type == v._x10type && existing._x10typeIndex == v._x10typeIndex) || v._x10type == 209)
					return; // exact duplicate, or less specific type
				else if (existing._x10type == 209)
				{	// replace "Any" with the more specific type
					existing._x10type = v._x10type;
					existing._x10typeIndex = v._x10typeIndex; 
					return;
				}
			}
		}
		localVariables.add(v);
	}
	
	public void addClassMemberVariable(String name, String type, String containingClass)
	{
		if (memberVariables == null)
			memberVariables = new LinkedHashMap<Integer, ArrayList<LineNumberMap.MemberVariableMapInfo>>();
		ArrayList<MemberVariableMapInfo> members = memberVariables.get(stringId(containingClass));
		if (members == null)
		{
			members = new ArrayList<LineNumberMap.MemberVariableMapInfo>();
			memberVariables.put(stringId(containingClass), members);
		}
		if (name == null) return; // special case for classes without members
		
		MemberVariableMapInfo v = new MemberVariableMapInfo();
		v._x10type = determineTypeId(type);
		if (v._x10type == 203 || v._x10type == 210)
			v._x10typeIndex = addReferenceMap(name, type, 0, 0, v._x10type);
		else if (v._x10type == 200 || v._x10type == 202 || v._x10type == 204 || v._x10type == 207)
			v._x10typeIndex = determineSubtypeId(type, arrayMap);
		else 
			v._x10typeIndex = -1;
		v._x10memberName = stringId(name);
		v._cppMemberName = stringId("x10__"+Emitter.mangled_non_method_name(name));
		v._cppClass = stringId(containingClass);
		members.add(v);
	}
	
	public void addClosureMember(String name, String type, String containingClass, String file, int startLine, int endLine)
	{
		if (closureMembers == null)
<<<<<<< HEAD
			closureMembers = new LinkedHashMap<Integer, ClosureMapInfo>();
		ClosureMapInfo cm = closureMembers.get(stringId(containingClass));
		if (cm == null)
		{
			addLocalVariableMapping("this", containingClass, startLine, endLine, file, true, closureMembers.size());
			cm = new ClosureMapInfo();			
			cm.closureMembers = new ArrayList<LineNumberMap.MemberVariableMapInfo>();
			cm._x10startLine = startLine;
			cm._x10endLine = endLine;
			cm._sizeOfArg = containingClass;
=======
			closureMembers = new LinkedHashMap<Integer, ClassMapInfo>();
		ClassMapInfo cm = closureMembers.get(stringId(containingClass));
		if (cm == null)
		{
			addLocalVariableMapping("this", containingClass, startLine, endLine, file, true, closureMembers.size());
			cm = new ClassMapInfo();			
			cm._members = new ArrayList<LineNumberMap.MemberVariableMapInfo>();
			cm._sizeOfArg = containingClass;
			cm._type = 100; // all closures are type 100
>>>>>>> 04ad603a
			closureMembers.put(stringId(containingClass), cm);
		}
		
		if (name == null)
			cm._sizeOfArg = type.replaceAll("FMGL", "class FMGL");
		else
		{
			MemberVariableMapInfo v = new MemberVariableMapInfo();
			v._x10type = determineTypeId(type);
			if (v._x10type == 203 || v._x10type == 210)
				v._x10typeIndex = addReferenceMap(name, type, startLine, endLine, v._x10type);
			else if (v._x10type == 200 || v._x10type == 202 || v._x10type == 204 || v._x10type == 207)
				v._x10typeIndex = determineSubtypeId(type, arrayMap);
			else if (v._x10type == 101) // save the type for later - it may be a class in our class table
				v._x10typeIndex = stringId(Emitter.mangled_non_method_name(type));
			else
				v._x10typeIndex = -1;
			v._x10memberName = stringId(name);
			v._cppMemberName = stringId(Emitter.mangled_non_method_name(name));
			v._cppClass = stringId(containingClass);

			// prevent duplicates
			for (MemberVariableMapInfo existing : cm._members)
			{
				if (existing._x10memberName == v._x10memberName && existing._cppMemberName == v._cppMemberName && existing._cppClass == v._cppClass)
				{
					if ((existing._x10type == v._x10type && existing._x10typeIndex == v._x10typeIndex) || v._x10type == 209)
						return; // exact duplicate, or less specific type
					else if (existing._x10type == 209)
					{	// replace "Any" with the more specific type
						existing._x10type = v._x10type;
						existing._x10typeIndex = v._x10typeIndex; 
						cm._x10startLine = startLine;
						cm._x10endLine = endLine;
						return;
					}
				}
			}
			cm._x10startLine = startLine;
			cm._x10endLine = endLine;
			cm._members.add(v);
		}
	}

	/**
	 * @param method target method signature
	 * @return source method signature
	 */
	public String getMappedMethod(String method) {
		for (MethodDescriptor m : methods.keySet()) {
			String mm = m.toPrettyString(this, false);
			if (mm.equals(method))
				return methods.get(m).toPrettyString(this, false);
		}
		return null;
	}

    public String toString() {
        final StringBuilder sb = new StringBuilder();
        for (Key pos : map.keySet()) {
            Entry entry = map.get(pos);
            sb.append(lookupString(pos.fileId)).append(":").append(pos.start_line).append("->");
            sb.append(lookupString(entry.fileId)).append(":").append(entry.line).append("\n");
        }
        sb.append("\n");
        for (MethodDescriptor md : methods.keySet()) {
			MethodDescriptor sm = methods.get(md);
			sb.append(md.toPrettyString(this, true)).append("->");
			sb.append(sm.toPrettyString(this, true)).append("\n");
		}
        return sb.toString();
    }

    /**
     * Is the map empty?
     * @return true if the map is empty.
     */
    public boolean isEmpty() {
        return map.isEmpty();
    }

    /**
     * Produces a string suitable for initializing a field in the generated file.
     * The resulting string can be parsed by {@link #importMap(String)}.
     */
    public String exportMap() {
        final StringBuilder sb = new StringBuilder();
        sb.append("F");
        exportStringMap(sb);
        sb.append(" L{");
        for (Key pos : map.keySet()) {
            Entry entry = map.get(pos);
            sb.append(pos.fileId).append(":");
            sb.append(pos.start_line).append("-").append(pos.end_line).append("->");
            sb.append(entry.fileId).append(":").append(entry.line).append(",");
        }
        sb.append("} M{");
        for (MethodDescriptor md : methods.keySet()) {
			MethodDescriptor sm = methods.get(md);
			sb.append(md.toString()).append("->").append(sm.toString()).append(";");
		}
        sb.append("}");
        return sb.toString();
    }

    /**
     * Parses a string into a {@link LineNumberMap}.
     * The string is produced by {@link #exportMap()}.
     * @param input the input string
     */
    public static LineNumberMap importMap(String input) {
        StringTokenizer st = new QuotedStringTokenizer(input, " ", "\"\'", '\\', true);
        String s = st.nextToken("{}");
        assert (s.equals("F"));
        ArrayList<String> strings = importStringMap(st);
        LineNumberMap res = new LineNumberMap(strings);
        if (!st.hasMoreTokens())
        	return res;
        s = st.nextToken("{}");
        assert (s.equals(" L"));
        s = st.nextToken();
        assert (s.equals("{"));
        while (st.hasMoreTokens()) {
            String t = st.nextToken(":}");
            if (t.equals("}"))
                break;
            int n = Integer.parseInt(t);
            t = st.nextToken();
            assert (t.equals(":"));
            int i = Integer.parseInt(st.nextToken("-"));
            t = st.nextToken();
            assert (t.equals("-"));
            int e = Integer.parseInt(st.nextToken("-"));
            t = st.nextToken(">");
            assert (t.equals("-"));
            t = st.nextToken(">");
            assert (t.equals(">"));
            int f = Integer.parseInt(st.nextToken(":"));
            t = st.nextToken();
            assert (t.equals(":"));
            int l = Integer.parseInt(st.nextToken(","));
            res.map.put(new Key(n, i, e), new Entry(f, l, -1));
            t = st.nextToken();
            assert (t.equals(","));
        }
        if (!st.hasMoreTokens())
        	return res;
        s = st.nextToken("{}");
        assert (s.equals(" M"));
        s = st.nextToken();
        assert (s.equals("{"));
        while (st.hasMoreTokens()) {
            String t = st.nextToken("-}");
            if (t.equals("}"))
                break;
            MethodDescriptor md = MethodDescriptor.parse(t);
            t = st.nextToken(">");
            assert (t.equals("-"));
            t = st.nextToken(">");
            assert (t.equals(">"));
            MethodDescriptor sm = MethodDescriptor.parse(st.nextToken(";"));
            res.methods.put(md, sm);
            t = st.nextToken();
            assert (t.equals(";"));
        }
        assert (!st.hasMoreTokens());
        return res;
    }

	/**
	 * Merges a set of new entries into a given map.  Changes the map in place!
	 * @param map the target map (changed in place!)
	 * @param newEntries the set of new entries
	 */
	private static void mergeMap(LineNumberMap map, LineNumberMap newEntries) {
		assert (map != null);
		final LineNumberMap m = map;
		final LineNumberMap n = newEntries;
		for (Key p : n.map.keySet()) {
//			assert (!m.map.containsKey(p));
			Entry e = n.map.get(p);
			m.put(n.lookupString(p.fileId), p.start_line, p.end_line, n.lookupString(e.fileId), e.line, e.column);
		}
		for (MethodDescriptor d : n.methods.keySet()) {
//		    if (m.methods.containsKey(d))
//		        assert (false) : d.toPrettyString(n)+" already present";
			assert (!m.methods.containsKey(d)) : d.toPrettyString(n)+" already present";
			MethodDescriptor e = n.methods.get(d);
			assert (e.lines == null);
			Key dk = new Key(m.stringId(n.lookupString(d.lines.fileId)), d.lines.start_line, d.lines.end_line);
			MethodDescriptor dp = m.createMethodDescriptor(n.lookupString(d.container),
					n.lookupString(d.name), n.lookupString(d.returnType), n.lookupStrings(d.args), dk);
			MethodDescriptor ep = m.createMethodDescriptor(n.lookupString(e.container),
					n.lookupString(e.name), n.lookupString(e.returnType), n.lookupStrings(e.args), null);
			m.methods.put(dp, ep);
		}
	}

	/**
	 * Merges a set of maps into a new map.  Returns the new map.
	 * @param maps the set of maps to merge
	 * @return the newly-created map containing merged entries from maps
	 */
	public static LineNumberMap mergeMaps(LineNumberMap[] maps) {
	    LineNumberMap map = new LineNumberMap();
	    for (int i = 0; i < maps.length; i++) {
	        mergeMap(map, maps[i]);
	    }
	    return map;
	}

	private String[] allFiles() {
	    TreeSet<String> files = new TreeSet<String>();
	    for (Entry e : map.values()) {
	        files.add(lookupString(e.fileId));
	    }
	    return files.toArray(new String[files.size()]);
	}

	private static int findFile(String name, String[] files) {
	    // files is assumed sorted alphanumerically
	    return Arrays.binarySearch(files, name);
	}

	private static class CPPLineInfo {
	    public final int x10index;
	    public final int x10method;
	    public final int cppindex;
	    public final int x10line;
	    public final int x10column;
	    public final int cppfromline;
	    public final int cpptoline;
	    public final int fileId;
	    public CPPLineInfo(int x10index, int x10method, int cppindex, int x10line, int cppfromline, int cpptoline, int fileId, int x10column) {
	        this.x10index = x10index;
	        this.x10method = x10method;
	        this.cppindex = cppindex;
	        this.x10line = x10line;
	        this.x10column = x10column;
	        this.cppfromline = cppfromline;
	        this.cpptoline = cpptoline;
	        this.fileId = fileId;
	    }
	    public static Comparator<CPPLineInfo> byX10info() {
	        return new Comparator<CPPLineInfo>() {
	            public int compare(CPPLineInfo o1, CPPLineInfo o2) {
	                int index_d = o1.x10index - o2.x10index;
	                if (index_d != 0) return index_d;
	                return o1.x10line - o2.x10line;
	            }
	        };
	    }
	    public static Comparator<CPPLineInfo> byCPPinfo() {
	        return new Comparator<CPPLineInfo>() {
	            public int compare(CPPLineInfo o1, CPPLineInfo o2) {
	                int index_d = o1.cppindex - o2.cppindex;
	                if (index_d != 0) return index_d;
	                return o1.cppfromline - o2.cppfromline;
	            }
	        };
	    }
	}

	private class CPPMethodInfo implements Comparable<CPPMethodInfo> {
	    public final int x10class;
	    public final int x10method;
	    public final int x10rettype;
	    public final int[] x10args;
	    public final int cppclass;
	    public int cpplineindex;
	    public int lastX10Line;
	    public CPPMethodInfo(int x10class, int x10method, int x10rettype, int[] x10args, int cppclass, int lastX10Line) {
	        this.x10class = x10class;
	        this.x10method = x10method;
	        this.x10rettype = x10rettype;
	        this.x10args = x10args;
	        this.cppclass = cppclass;
	        this.lastX10Line = lastX10Line;
	    }
	    private String concatArgs() {
	        StringBuilder sb = new StringBuilder();
	        for (int i = 0; i < x10args.length; i++) {
	            sb.append(lookupString(x10args[i]));
	        }
	        return sb.toString();
	    }
	    public int compareTo(CPPMethodInfo o) {
	        int class_d = lookupString(x10class).compareTo(lookupString(o.x10class));
	        if (class_d != 0) return class_d;
	        int name_d = lookupString(x10method).compareTo(lookupString(o.x10method));
	        if (name_d != 0) return name_d;
	        return concatArgs().compareTo(o.concatArgs());
	    }
	}

	/**
	 * Generates code for the line number map as required by the Toronto C++
	 * Debugger backend into the specified stream.
	 * @param w the output stream
	 * @param m the map to export
	 */
	public static void exportForCPPDebugger(ClassifiedStream w, LineNumberMap m) {
	    String debugSectionAttr = "__attribute__((_X10_DEBUG_SECTION))";
	    String debugDataSectionAttr = "__attribute__((_X10_DEBUG_DATA_SECTION))";
	    int size = m.size();
	    int offset = 0;
	    int[] offsets = new int[size];
	    // All strings, concatenated, with intervening nulls.
	    w.writeln("static const char _X10strings[] __attribute__((used)) "+debugDataSectionAttr+" =");
	    for (int i = 0; i < size; i++) {
	        offsets[i] = offset;
	        String s = m.lookupString(i);
	        w.writeln("    \""+StringUtil.escape(s)+"\\0\" //"+offsets[i]);
	        offset += s.length()+1;
	    }
	    w.writeln("    \"\";");
	    w.forceNewline();

        if (!m.isEmpty()) {
		    String[] files = m.allFiles();
		    // A list of X10 source files that contributed to the generation of the current C++ file.
		    w.writeln("static const struct _X10sourceFile _X10sourceList[] __attribute__((used)) "+debugDataSectionAttr+" = {");
		    for (int i = 0; i < files.length; i++) {
		        w.write("    { ");
		        w.write(""+0+", ");                                                // FIXME: _numLines
		        w.write(""+offsets[m.stringId(files[i])]);                         // _stringIndex
		        w.writeln(" },");
		    }
		    w.writeln("};");
		    w.forceNewline();
	
	//	    // A cross reference of X10 statements to the first C++ statement.
	//	    // Sorted by X10 file index and X10 source file line.
		    ArrayList<CPPLineInfo> x10toCPPlist = new ArrayList<CPPLineInfo>(m.map.size());
		    for (Key p : m.map.keySet()) {
		        Entry e = m.map.get(p);
		        x10toCPPlist.add(
		                new CPPLineInfo(findFile(m.lookupString(e.fileId), files), // _X10index
		                                0,                                         // FIXME: _X10method
		                                offsets[p.fileId],                         // _CPPindex
		                                e.line,                                    // _X10line
		                                p.start_line,                              // _CPPline
		                                p.end_line,
		                                p.fileId,
		                                e.column));                                  // _X10column	                                
		    }
		    Collections.sort(x10toCPPlist, CPPLineInfo.byX10info());
		    
		    // remove itens that have duplicate lines, leaving only the one with the earlier column
		    int previousLine=-1, previousColumn=-1;
		    for (int i=0; i<x10toCPPlist.size();)
		    {
		    	CPPLineInfo cppDebugInfo = x10toCPPlist.get(i);
		    	if (cppDebugInfo.x10line == previousLine)
		    	{
		    		if (cppDebugInfo.x10column >= previousColumn)
			    		x10toCPPlist.remove(i); // keep the previous one, delete this one
		    		else
		    		{
		    			// keep this one, delete the previous one
		    			x10toCPPlist.remove(i-1);
		    			previousLine = 	cppDebugInfo.x10line;
				    	previousColumn = cppDebugInfo.x10column;
		    		}
		    	}
		    	else
		    	{
			    	previousLine = cppDebugInfo.x10line;
			    	previousColumn = cppDebugInfo.x10column;
			    	i++;
		    	}
		    }	
		    
		    w.writeln("static const struct _X10toCPPxref _X10toCPPlist[] __attribute__((used)) "+debugDataSectionAttr+" = {");
		    for (CPPLineInfo cppDebugInfo : x10toCPPlist) {
		        w.write("    { ");
		        w.write(""+cppDebugInfo.x10index+", ");                            // _X10index
//		        w.write(""+cppDebugInfo.x10method+", ");                           // _X10method
		        w.write(""+cppDebugInfo.cppindex+", ");                            // _CPPindex
		        w.write(""+cppDebugInfo.x10line+", ");                             // _X10line
		        w.write(""+cppDebugInfo.cppfromline+", ");                         // _CPPFromLine
		        w.write(""+cppDebugInfo.cpptoline);                                // _CPPtoLine
		        w.writeln(" },");
		    }
		    w.writeln("};");
		    w.forceNewline();
	
		    // A list of the X10 method names.
		    // Sorted by X10 method name.
		    ArrayList<CPPMethodInfo> x10MethodList = new ArrayList<CPPMethodInfo>(m.methods.size());
		    Map<Key, CPPMethodInfo> keyToMethod = CollectionFactory.newHashMap();
		    for (MethodDescriptor md : m.methods.keySet()) {
		        MethodDescriptor sm = m.methods.get(md);
		        final CPPMethodInfo cmi = m.new CPPMethodInfo(sm.container,        // _x10class
		                                                      sm.name,             // _x10method
		                                                      sm.returnType,       // _x10returnType
		                                                      sm.args,             // _x10args
		                                                      md.container,        // _cppClass
		                                                      sm.lines.end_line);  // _lastX10Line
		        x10MethodList.add(cmi);
		        keyToMethod.put(md.lines, cmi);
		    }
	
		    // A cross reference of C++ statements to X10 statements.
		    // Sorted by C++ file index and C++ source file line. 
		    // A line range is used to minimize the storage required.
		    ArrayList<CPPLineInfo> cpptoX10xrefList = new ArrayList<CPPLineInfo>(m.map.size());
		    for (Key p : m.map.keySet()) {
		        Entry e = m.map.get(p);
		        cpptoX10xrefList.add(
		                new CPPLineInfo(findFile(m.lookupString(e.fileId), files), // _X10index
		                                0,                                         // FIXME: _X10method
		                                offsets[p.fileId],                         // _CPPindex
		                                e.line,                                    // _X10line
		                                p.start_line,                              // _CPPfromline
		                                p.end_line,                                // _CPPtoline
		                                p.fileId,
		                                e.column));
		    }
		    Collections.sort(cpptoX10xrefList, CPPLineInfo.byCPPinfo());
		    w.writeln("static const struct _CPPtoX10xref _CPPtoX10xrefList[] __attribute__((used)) "+debugDataSectionAttr+" = {");
		    int i = 0;
		    for (CPPLineInfo cppDebugInfo : cpptoX10xrefList) {
		        w.write("    { ");
		        w.write(""+cppDebugInfo.x10index+", ");                            // _X10index
//		        w.write(""+cppDebugInfo.x10method+", ");                           // _X10method
		        w.write(""+cppDebugInfo.cppindex+", ");                            // _CPPindex
		        w.write(""+cppDebugInfo.x10line+", ");                             // _X10line
		        w.write(""+cppDebugInfo.cppfromline+", ");                         // _CPPfromline
		        w.write(""+cppDebugInfo.cpptoline);                                // _CPPtoline
		        w.writeln(" },");
		        Key k = new Key(cppDebugInfo.fileId, cppDebugInfo.cppfromline, cppDebugInfo.cpptoline);
		        CPPMethodInfo methodInfo = keyToMethod.get(k);
		        if (methodInfo != null) {
		            methodInfo.cpplineindex = i;                                   // _lineIndex
		        }
		        i++;
		    }
		    w.writeln("};");
		    w.forceNewline();
	
	        if (!m.methods.isEmpty()) {
		        Collections.sort(x10MethodList);
		        // FIXME: Cannot put _X10methodNameList in debugDataSectionAttr, because it's not constant
		        // (the strings cause static initialization for some reason)
		        w.writeln("static const struct _X10methodName _X10methodNameList[] __attribute__((used)) = {");
		        w.writeln("#if defined(__xlC__)");
		        for (CPPMethodInfo cppMethodInfo : x10MethodList) {        	
		            w.write("    { ");
		            w.write(""+offsets[cppMethodInfo.x10class]+", ");                  // _x10class
		            w.write(""+offsets[cppMethodInfo.x10method]+", ");                 // _x10method
		            w.write(""+offsets[cppMethodInfo.x10rettype]+", ");                // _x10returnType
		            w.write(""+offsets[cppMethodInfo.cppclass]+", ");                  // _cppClass
		            w.write("(uint64_t) 0, "); // TODO - this needs to be re-designed, with the debugger team            
		            w.write(""+cppMethodInfo.x10args.length+", ");                     // _x10argCount
		            w.write(""+cppMethodInfo.cpplineindex+", ");                       // _lineIndex
		            w.write(""+cppMethodInfo.lastX10Line);                             // _lastX10Line
		            w.writeln(" },");
		        }
		        w.writeln("#else");
		        for (CPPMethodInfo cppMethodInfo : x10MethodList) {        	
		            w.write("    { ");
		            w.write(""+offsets[cppMethodInfo.x10class]+", ");                  // _x10class
		            w.write(""+offsets[cppMethodInfo.x10method]+", ");                 // _x10method
		            w.write(""+offsets[cppMethodInfo.x10rettype]+", ");                // _x10returnType
		            w.write(""+offsets[cppMethodInfo.cppclass]+", ");                  // _cppClass
		            w.write("(uint64_t) ");
		            for (i = 0; i < cppMethodInfo.x10args.length; i++) {
		                int a = cppMethodInfo.x10args[i];
		                w.write("\""+encodeIntAsChars(offsets[a])+"\" ");              // _x10args
		            }
		            w.write("\"\", ");
		            w.write(""+cppMethodInfo.x10args.length+", ");                     // _x10argCount
		            w.write(""+cppMethodInfo.cpplineindex+", ");                       // _lineIndex
		            w.write(""+cppMethodInfo.lastX10Line);                             // _lastX10Line
		            w.writeln(" },");
		        }
		        w.writeln("#endif");
		        w.writeln("};");
		        w.forceNewline();
	        }
	        
	        // variable map stuff
	        if (localVariables != null)
	        {
		        w.writeln("static const struct _X10LocalVarMap _X10variableNameList[] __attribute__((used)) "+debugDataSectionAttr+" = {");
		        for (LocalVariableMapInfo v : localVariables)
		        {
		        	int typeIndex = 0;
		        	if (v._x10type==101)
		        	{
		        		if (memberVariables != null && memberVariables.containsKey(v._x10typeIndex))
		        		{
		        			int index = 0;
		        			for (Integer classId : memberVariables.keySet())
		        			{
		        				if (classId == v._x10typeIndex)
		        				{
		        					typeIndex = index;
		        					break;
		        				}
		        				else
		        					index++;
		        			}
		        		}
		        		else
		        			typeIndex = offsets[v._x10typeIndex] * -1;
		        	}
<<<<<<< HEAD
		        	else
		        		typeIndex = v._x10typeIndex;
		        	w.writeln("    { "+offsets[v._x10name]+", "+v._x10type+", "+typeIndex+", "+offsets[v._cppName]+", "+findFile(v._x10index, files)+", "+v._x10startLine+", "+v._x10endLine+" }, // "+m.lookupString(v._x10name));
=======
		        	else if (v._x10type==100)
		        	{
			        	if (v._x10startLine == v._x10endLine) // skip generated closures
			        		continue;
			        	if (closureMembers != null)
		        		{
		        			int index = 0;
		        			for (Integer classId : closureMembers.keySet())
		        			{
		        				ClassMapInfo value = closureMembers.get(classId);
		        				if (value._x10startLine == v._x10startLine && value._x10endLine == v._x10endLine)
		        				{
		        					typeIndex = index;
		        					break;
		        				}
		        				else if (value._x10startLine != value._x10endLine)
		        					index++;
		        			}
		        		}
		        		else
		        			typeIndex = offsets[v._x10typeIndex] * -1;
		        	}
		        	else
		        		typeIndex = v._x10typeIndex;
	        		w.writeln("    { "+offsets[v._x10name]+", "+v._x10type+", "+typeIndex+", "+offsets[v._cppName]+", "+findFile(v._x10index, files)+", "+v._x10startLine+", "+v._x10endLine+" }, // "+m.lookupString(v._x10name));
>>>>>>> 04ad603a
		        }
		        w.writeln("};");
		        w.forceNewline();
	        }
        }
	        
        if (memberVariables != null)
        {
        	int index = 0;
        	for (Integer classId : memberVariables.keySet())
        	{
        		String classname = m.lookupString(classId);
		        w.writeln("static const struct _X10TypeMember _X10"+classname.substring(classname.lastIndexOf('.')+1)+"Members[] __attribute__((used)) "+debugDataSectionAttr+" = {");
		        for (MemberVariableMapInfo v : memberVariables.get(classId))
		        	w.writeln("    { "+v._x10type+", "+index+", "+offsets[v._x10memberName]+", "+offsets[v._cppMemberName]+", "+offsets[v._cppClass]+" }, // "+m.lookupString(v._x10memberName));
			    w.writeln("};");
			    w.forceNewline();
			    index++;
        	}
        	w.writeln("static const struct _X10ClassMap _X10ClassMapList[] __attribute__((used)) = {");
        	for (Integer classId : memberVariables.keySet())
        	{
        		String classname = m.lookupString(classId);
        		int stringIndex = offsets[classId];
        		if (classname.contains("__")) // remove the prefix from the name, for debugger display purposes
        			stringIndex = stringIndex+classname.lastIndexOf('_')+1;
	        	w.writeln("    { 101, "+stringIndex+", sizeof("+classname.replace(".", "::")+"), "+memberVariables.get(classId).size()+", _X10"+classname.substring(classname.lastIndexOf('.')+1)+"Members },");
        	}
        	w.writeln("};");
        	w.forceNewline();
        }
        	    
	    if (closureMembers != null)
	    {
	    	for (Integer classId : closureMembers.keySet())
        	{
	    		String classname = m.lookupString(classId);
	    		ClassMapInfo cmi = closureMembers.get(classId);
	    		if (cmi._x10endLine != cmi._x10startLine) // this is a hack to skip generated closures
	    		{
	    			w.writeln("static const struct _X10TypeMember _X10"+classname.substring(classname.lastIndexOf('.')+1)+"Members[] __attribute__((used)) "+debugDataSectionAttr+" = {");
			        for (MemberVariableMapInfo v : cmi._members)
			        {
			        	int typeIndex;
			        	if (v._x10type == 101) 
			        	{
			        		// see if this class is defined in our class mappings				        	
			        		typeIndex = -1;
				        	if (memberVariables != null)
				        	{
				        		int index = 0;
				            	for (Integer memberId : memberVariables.keySet())
				            	{
				            		if (memberId == v._x10typeIndex)
				            		{
				            			typeIndex = index;
				            			break;
				            		}
				            		index++;
				            	}
				        	}				        		
			        	}
			        	else
			        		typeIndex = v._x10typeIndex;
			        	w.writeln("    { "+v._x10type+", "+typeIndex+", "+offsets[v._x10memberName]+", "+offsets[v._cppMemberName]+", "+offsets[v._cppClass]+" }, // "+m.lookupString(v._x10memberName));
			        }
				    w.writeln("};");
				    w.forceNewline();
	    		}
        	}	    	
		    w.writeln("static const struct _X10ClosureMap _X10ClosureMapList[] __attribute__((used)) = {"); // inclusion of debugDataSectionAttr causes issues on Macos.  See XTENLANG-2318.
		    int index = 0;
		    for (Integer classId : closureMembers.keySet())
		    {
		    	String classname = m.lookupString(classId);
		    	ClassMapInfo cmi = closureMembers.get(classId);
		    	if (cmi._x10endLine != cmi._x10startLine)
		    	{
		    		w.writeln("    { "+cmi._type+", "+offsets[classId]+", sizeof("+cmi._sizeOfArg.replace(".", "::")+"), "+cmi._members.size()+", "+index+", "+cmi._x10startLine +", "+cmi._x10endLine+", _X10"+classname.substring(classname.lastIndexOf('.')+1)+"Members },");
		    		index++;
		    	}
		    }
		    w.writeln("};");
		    w.forceNewline();
	    }
	    
	    if (!arrayMap.isEmpty())
	    {
		    w.writeln("static const struct _X10ArrayMap _X10ArrayMapList[] __attribute__((used)) "+debugDataSectionAttr+" = {");
		    Iterator<Integer> iterator = arrayMap.iterator();
		    while(iterator.hasNext())
		    {
		    	int maintype = iterator.next();
		    	int innertype = iterator.next();
		    	if (maintype == 101 && innertype != -1)
		    	{
		    		int lookingFor = innertype;
		    		innertype = -1;
		    		// see if this is a local class
		    		if (memberVariables != null)
		        	{
		        		int index = 0;
		            	for (Integer memberId : memberVariables.keySet())
		            	{
		            		if (memberId == lookingFor)
		            		{
		            			innertype = index;
		            			break;
		            		}
		            		index++;
		            	}
		        	}
		    	}
		    	w.writeln("    { "+maintype+", "+innertype+" },");
		    }
		    w.writeln("};");
		    w.forceNewline();
	    }
	    
	    if (referenceMembers != null)
	    {
    		for (Integer classId : referenceMembers.keySet())
        	{
	    		String classname = m.lookupString(classId);
	    		ClassMapInfo cmi = referenceMembers.get(classId);
    			w.writeln("static const struct _X10TypeMember _X10Ref"+classname.substring(classname.lastIndexOf('.')+1)+"Members[] __attribute__((used)) "+debugDataSectionAttr+" = {");
		        for (MemberVariableMapInfo v : cmi._members)
		        	w.writeln("    { "+v._x10type+", "+v._x10typeIndex+", "+offsets[v._x10memberName]+", "+offsets[v._cppMemberName]+", "+offsets[v._cppClass]+" }, // "+m.lookupString(v._x10memberName));
			    w.writeln("};");
			    w.forceNewline();
        	}	    	
		    w.writeln("static const struct _X10ClassMap _X10RefMapList[] __attribute__((used)) = {"); // inclusion of debugDataSectionAttr causes issues on Macos.  See XTENLANG-2318.
		    int index = 0;
		    for (Integer classId : referenceMembers.keySet())
		    {
		    	String classname = m.lookupString(classId);
		    	ClassMapInfo cmi = referenceMembers.get(classId);
		    	w.writeln("    { "+cmi._type+", "+offsets[classId]+", sizeof("+cmi._sizeOfArg+"), "+cmi._members.size()+", _X10Ref"+classname.substring(classname.lastIndexOf('.')+1)+"Members },");		    																		    
		    	index++;
		    }
		    w.writeln("};");
		    w.forceNewline();
	    }
        // A meta-structure that refers to all of the above
        w.write("static const struct _MetaDebugInfo_t _MetaDebugInfo __attribute__((used)) "+debugSectionAttr+" = {");
        w.newline(4); w.begin(0);
        w.writeln("sizeof(struct _MetaDebugInfo_t),");
        w.writeln("X10_META_LANG,");
        w.writeln("0,");
        w.writeln("sizeof(_X10strings),");
        if (!m.isEmpty()) {
            w.writeln("sizeof(_X10sourceList),");
            w.writeln("sizeof(_X10toCPPlist),"); // w.writeln("0,");
            w.writeln("sizeof(_CPPtoX10xrefList),");
        } else {
            w.writeln("0,");
            w.writeln("0,");
            w.writeln("0,");
        }
        if (!m.methods.isEmpty()) {
            w.writeln("sizeof(_X10methodNameList),");
        } else {
            w.writeln("0, // no member variable mappings");
        }
        if (!m.isEmpty() && localVariables != null)
        	w.writeln("sizeof(_X10variableNameList),");
        else
        	w.writeln("0,  // no local variable mappings");
        if (memberVariables != null)
        	w.writeln("sizeof(_X10ClassMapList),");
        else
        	w.writeln("0, // no class mappings");
        if (closureMembers != null)        	
        	w.writeln("sizeof(_X10ClosureMapList),");
        else
        	w.writeln("0,  // no closure mappings");
        if (!arrayMap.isEmpty())
        	w.writeln("sizeof(_X10ArrayMapList),");
        else
        	w.writeln("0, // no array mappings");
        if (referenceMembers != null)
        	w.writeln("sizeof(_X10RefMapList),");
        else
        	w.writeln("0, // no reference mappings");
        
        w.writeln("_X10strings,");
        if (!m.isEmpty()) {
            w.writeln("_X10sourceList,");
            w.writeln("_X10toCPPlist,");  // w.writeln("NULL,");
            w.writeln("_CPPtoX10xrefList,");
        } else {
            w.writeln("NULL,");
            w.writeln("NULL,");
            w.writeln("NULL,");
        }
        if (!m.methods.isEmpty()) {
            w.writeln("_X10methodNameList,");
            m.methods.clear();
        } else {
            w.writeln("NULL,");
        }
        
        if (localVariables != null)
        {
        	if (!m.isEmpty()) 
        		w.writeln("_X10variableNameList,");
        	else 
        		w.writeln("NULL,");
        	localVariables.clear();
        	localVariables = null;
        }
        else
        	w.writeln("NULL,");
        if (memberVariables != null)
        {
        	w.writeln("_X10ClassMapList,");
        	memberVariables.clear();
        	memberVariables = null;
        }
        else
        	w.writeln("NULL,");
        if (closureMembers != null)
        {
        	w.writeln("_X10ClosureMapList,");
        	closureMembers.clear();
        	closureMembers = null;
        }
        else
        	w.writeln("NULL,");
        if (!arrayMap.isEmpty())
        {
        	arrayMap.clear();
        	w.writeln("_X10ArrayMapList,");
        }
        else
        	w.writeln("NULL,");
        if (referenceMembers != null)
        {
        	referenceMembers.clear();
        	referenceMembers = null;
        	w.write("_X10RefMapList");
        }
        else
        	w.write("NULL");
        
        w.end(); w.newline();
        w.writeln("};");
	}

	private static String encodeIntAsChars(int i) {
	    String b1 = "\\"+Integer.toOctalString((i >> 24) & 0xFF);
	    String b2 = "\\"+Integer.toOctalString((i >> 16) & 0xFF);
	    String b3 = "\\"+Integer.toOctalString((i >>  8) & 0xFF);
	    String b4 = "\\"+Integer.toOctalString((i >>  0) & 0xFF);
	    return b1+b2+b3+b4;
	}
}<|MERGE_RESOLUTION|>--- conflicted
+++ resolved
@@ -15,10 +15,7 @@
 import java.util.Arrays;
 import java.util.Collections;
 import java.util.Comparator;
-<<<<<<< HEAD
-=======
 import java.util.Enumeration;
->>>>>>> 04ad603a
 import java.util.Iterator;
 import java.util.LinkedHashMap;
 import java.util.List;
@@ -311,12 +308,8 @@
 	//private static ArrayList<Integer> refMap = new ArrayList<Integer>();
 	private static ArrayList<LocalVariableMapInfo> localVariables;
 	private static LinkedHashMap<Integer, ArrayList<MemberVariableMapInfo>> memberVariables;
-<<<<<<< HEAD
-	private static LinkedHashMap<Integer, ClosureMapInfo> closureMembers;
-=======
 	private static LinkedHashMap<Integer, ClassMapInfo> referenceMembers;
 	private static LinkedHashMap<Integer, ClassMapInfo> closureMembers;	
->>>>>>> 04ad603a
 	
 	// the type numbers were provided by Steve Cooper in "x10dbg_types.h"
 	static int determineTypeId(String type)
@@ -561,18 +554,6 @@
 	public void addClosureMember(String name, String type, String containingClass, String file, int startLine, int endLine)
 	{
 		if (closureMembers == null)
-<<<<<<< HEAD
-			closureMembers = new LinkedHashMap<Integer, ClosureMapInfo>();
-		ClosureMapInfo cm = closureMembers.get(stringId(containingClass));
-		if (cm == null)
-		{
-			addLocalVariableMapping("this", containingClass, startLine, endLine, file, true, closureMembers.size());
-			cm = new ClosureMapInfo();			
-			cm.closureMembers = new ArrayList<LineNumberMap.MemberVariableMapInfo>();
-			cm._x10startLine = startLine;
-			cm._x10endLine = endLine;
-			cm._sizeOfArg = containingClass;
-=======
 			closureMembers = new LinkedHashMap<Integer, ClassMapInfo>();
 		ClassMapInfo cm = closureMembers.get(stringId(containingClass));
 		if (cm == null)
@@ -582,7 +563,6 @@
 			cm._members = new ArrayList<LineNumberMap.MemberVariableMapInfo>();
 			cm._sizeOfArg = containingClass;
 			cm._type = 100; // all closures are type 100
->>>>>>> 04ad603a
 			closureMembers.put(stringId(containingClass), cm);
 		}
 		
@@ -1091,11 +1071,6 @@
 		        		else
 		        			typeIndex = offsets[v._x10typeIndex] * -1;
 		        	}
-<<<<<<< HEAD
-		        	else
-		        		typeIndex = v._x10typeIndex;
-		        	w.writeln("    { "+offsets[v._x10name]+", "+v._x10type+", "+typeIndex+", "+offsets[v._cppName]+", "+findFile(v._x10index, files)+", "+v._x10startLine+", "+v._x10endLine+" }, // "+m.lookupString(v._x10name));
-=======
 		        	else if (v._x10type==100)
 		        	{
 			        	if (v._x10startLine == v._x10endLine) // skip generated closures
@@ -1121,7 +1096,6 @@
 		        	else
 		        		typeIndex = v._x10typeIndex;
 	        		w.writeln("    { "+offsets[v._x10name]+", "+v._x10type+", "+typeIndex+", "+offsets[v._cppName]+", "+findFile(v._x10index, files)+", "+v._x10startLine+", "+v._x10endLine+" }, // "+m.lookupString(v._x10name));
->>>>>>> 04ad603a
 		        }
 		        w.writeln("};");
 		        w.forceNewline();
