--- conflicted
+++ resolved
@@ -29,11 +29,7 @@
 
 	public static final String VARIABLE_NAME = "CVMAP";
 
-<<<<<<< HEAD
-	private HashMap<String, Integer> map = CollectionFactory.newHashMap();
-=======
 	private Map<String, Integer> map = CollectionFactory.newHashMap();
->>>>>>> 23d41c93
 
 	/**
 	 * 
