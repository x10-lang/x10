--- conflicted
+++ resolved
@@ -21,16 +21,4 @@
     SunOS_CXXCommandBuilder(Options options, PostCompileProperties x10rt, ErrorQueue eq) {
         super(options, x10rt, eq);
     }
-<<<<<<< HEAD
-
-    public void addPreArgs(ArrayList<String> cxxCmd) {
-        super.addPreArgs(cxxCmd);
-    }
-
-    public void addPostArgs(ArrayList<String> cxxCmd) {
-        super.addPostArgs(cxxCmd);
-        cxxCmd.add("-lrt");
-    }
-=======
->>>>>>> 44007ca3
 }