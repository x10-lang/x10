--- conflicted
+++ resolved
@@ -52,11 +52,7 @@
     private String cxxCompiler = UNKNOWN;
     protected String defaultPostCompiler() {
         if (cxxCompiler.equals(UNKNOWN)) {
-<<<<<<< HEAD
-            String pc = x10rt.props.getProperty("CXX");
-=======
             String pc = x10rt.props.getProperty("X10LIB_CXX");
->>>>>>> 44007ca3
             if (pc != null && (pc.startsWith("mpi") || pc.startsWith("mpCC"))) {
                 // ignore all other settings; mpicxx/mpCC win ties, and also
                 // prevent sanity checking because they will be a wrapper on an unknown compiler
@@ -64,11 +60,7 @@
             } else {
                 // Sanity check that x10rt and all the precompiled libraries were built with the same C++ compiler
                 for (PrecompiledLibrary pcl: options.x10libs) {
-<<<<<<< HEAD
-                    String pc2 = pcl.props.getProperty("CXX");
-=======
                     String pc2 = pcl.props.getProperty("X10LIB_CXX");
->>>>>>> 44007ca3
                     if (pc2 != null) {
                         if (pc != null && !pc2.equals(pc)) {
                             throw new InternalCompilerError("Conflicting postcompilers. Both "+pc+" and "+pc2+" requested");
@@ -117,13 +109,9 @@
      * @param cxxCmd the container to which to append the arguments.
      */
     public void addPreArgs(ArrayList<String> cxxCmd) {
-<<<<<<< HEAD
-        cxxCmd.add("-g");
-=======
         if (options.x10_config.DEBUG) {
             cxxCmd.add("-g");
         }
->>>>>>> 44007ca3
 
         // x10rt and other misc header files
         cxxCmd.add("-I"+options.distPath()+"/include");
@@ -195,13 +183,6 @@
         cxxCmd.addAll(x10rt.ldFlags);
         cxxCmd.addAll(x10rt.libs);
 
-<<<<<<< HEAD
-        cxxCmd.add("-ldl");
-        cxxCmd.add("-lm");
-        cxxCmd.add("-lpthread");
-
-=======
->>>>>>> 44007ca3
         if (options.gpt) {
             cxxCmd.add("-lprofiler");
         }
