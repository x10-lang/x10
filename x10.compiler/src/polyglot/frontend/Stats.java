/*
 * This file is part of the Polyglot extensible compiler framework.
 *
 * Copyright (c) 2000-2006 Polyglot project group, Cornell University
 * 
 */

package polyglot.frontend;

import java.util.ArrayList;
import java.util.Comparator;
import java.util.HashMap;
import java.util.Iterator;
import java.util.List;
import java.util.Map;
import java.util.Collections;
import java.util.Stack;

import polyglot.main.Reporter;
import polyglot.util.CollectionUtil;
import x10.util.CollectionFactory;

/**
 * Statistics collection and reporting object. Extensions can override this to
 * collect more stats or to change reporting.
 */
public class Stats {
    protected static class Counts {
        public long count;
        public Counter counter;
    }

    /*** Count accumulator for an object */
    private class Counter {
        /** Map from Objects to counts for the Object */
        public Map<Object, Counts> counts;

        /** List of Objects used as keys to counts. */
        public List<Object> keys;

        public Counter() {
            counts = CollectionFactory.newHashMap();
            keys = new ArrayList<Object>(50);
        }

        /** Accumulate counts for a key */
        public void accumulate(Object key, long count) {
            Counts t = counts.get(key);
            if (t == null) {
                keys.add(key);
                t = new Counts();
                counts.put(key, t);
            }
            t.count += count;
        }
    }

    private Reporter reporter;
    private Counter phase, site, freq;
    private long startTime, totalTime, reportTimeThreshold;
    private int currDepth, maxDepth;
    private boolean t2;

    /*** Stack of phase names for timing nested phases (goals) */
    private class stackStruct {
        long startTime;
        Object phaseName;
        Object siteName;
        Counter phaseCounter;

        stackStruct(long sTime, Object pName, Object sName, Counter pCounter) {
            startTime = sTime;
            phaseName = pName;
            siteName = sName;
            phaseCounter = pCounter;
        }
    }

    private Stack<stackStruct> start;

    /***
     * Initialize statistics if reporting is requested. Subsequently, we just
     * need to check for non-null pointers to see if we need to do the statistic
     * gathering work.
     * 
     * @param startTime
     */
    public void initialize(ExtensionInfo ext, long startTime) {
        this.startTime = startTime;
<<<<<<< HEAD
        if (Report.should_report(Report.time, 1)) {
            t2 = Report.should_report(Report.time, 2);
            Report.removeTopic(Report.time);
            if (Report.should_report(Report.threshold, 1)) {
                reportTimeThreshold = Report.level(Report.threshold);
                Report.removeTopic(Report.threshold);
=======
        reporter = ext.getOptions().reporter;
        if (reporter.should_report(Reporter.time, 1)) {
            t2 = reporter.should_report(Reporter.time, 2);
            reporter.removeTopic(Reporter.time);
            if (reporter.should_report(Reporter.threshold, 1)) {
                reportTimeThreshold = reporter.level(Reporter.threshold);
                reporter.removeTopic(Reporter.threshold);
>>>>>>> 44007ca3
            }
            phase = new Counter();
            site = new Counter();
            start = new Stack<stackStruct>();
        }
<<<<<<< HEAD
        if (Report.should_report(Report.frequency, 1)) {
            Report.removeTopic(Report.frequency);
=======
        if (reporter.should_report(Reporter.frequency, 1)) {
            reporter.removeTopic(Reporter.frequency);
>>>>>>> 44007ca3
            freq = new Counter();
        }
    }

    /*** Increment frequency counter */
    public void incrFrequency(Object key, long count) {
        if (freq == null) return;
        freq.accumulate(key, count);
    }

    /***
     * Start timing a phase This should be paired with stopTiming
     * 
     * @param phaseName
     * @param siteName
     */
    public void startTiming(Object phaseName, Object siteName) {
        if (phase == null) return;
        Counter c;
        if (start.empty()) {
            c = phase;
        } else {
            stackStruct s = start.peek();
            Counts t = s.phaseCounter.counts.get(s.phaseName);
            if (t == null) {
                s.phaseCounter.keys.add(s.phaseName);
                t = new Counts();
                s.phaseCounter.counts.put(s.phaseName, t);
            }
            if (t.counter == null) {
                t.counter = new Counter();
            }
            c = t.counter;
        }
        start.push(new stackStruct(System.nanoTime(), phaseName, siteName, c));
        currDepth++;
        maxDepth = (currDepth > maxDepth) ? currDepth : maxDepth;
    }

    /***
     * Stop timing a phase. This should be paired with startTiming.
     */
    public void stopTiming() {
        if (phase == null) return;
        stackStruct s = start.pop();
        long elapsed = System.nanoTime() - s.startTime;
        s.phaseCounter.accumulate(s.phaseName, elapsed);
        site.accumulate(s.siteName, elapsed);
        currDepth--;
    }

    /** Reporter the frequency counts. */
    public void reportFrequency() {
        if (freq == null) return;
        reporter.report(1, "\nFrequency Statistics for  X10c");
        reporter.report(1, String.format("%16s", "Count") + " Name");
        reporter.report(1, String.format("%16s", "-----") + " ----");

        for (Iterator<Object> i = freq.keys.iterator(); i.hasNext();) {
            Object key = i.next();
            Counts t = freq.counts.get(key);
            reporter.report(1, String.format("%16d", t.count) + " " + key.toString());
        }
    }

    /** Reporter the times. */
    public void reportTime() {
        totalTime = System.nanoTime() - startTime;
        
        // Scale the threshold to a percentage of total time
        reportTimeThreshold *= totalTime;
        reportTimeThreshold /= 100;

        if (phase != null) reportTiming();

        if (reporter.should_report(Reporter.verbose, 1) || phase != null)
            reporter.report(1, "Total time=" + String.format("%.3f", totalTime / 1e9) + " seconds");
    }

    /** Reporter the times. */
    private void reportTiming() {
<<<<<<< HEAD
        if (currDepth != 0) Report.report(1, "\nWarning: mismatched start/stop times");
=======
        if (currDepth != 0) reporter.report(1, "\nWarning: mismatched start/stop times");
>>>>>>> 44007ca3

        reporter.report(1, "\nPhase Statistics for X10c");
        String pad = "";
        for (int i = t2 ? maxDepth : 1; i > 0; i--)
            pad += "   ";
        reporter.report(1, "Percent" + pad + " Seconds   Name");
        reporter.report(1, "-------" + pad + "---------  ----");
        reportPhase(0, phase);
        long unattributedTime = totalTime;
        for (Iterator<Object> i = phase.keys.iterator(); i.hasNext();) {
            Object key = i.next();
            Counts t = phase.counts.get(key);
            unattributedTime -= t.count;
        }
        reporter.report(1,
                      String.format("%6.3f%%", (unattributedTime * 100) / (double) totalTime) + pad
                              + String.format("%9.3f", unattributedTime / 1e9) + "  Unattributed");

        reporter.report(1, "\nSite Statistics for x10c");
        reporter.report(1, "  Seconds  Name");
        reporter.report(1, "  -------  ----");

        for (Iterator<Object> i = sortByCount(site.counts).iterator(); i.hasNext();) {
            Object key = i.next();
            Counts t = site.counts.get(key);
            if (t.count >= reportTimeThreshold) {
<<<<<<< HEAD
                Report.report(1, String.format("%9.3f", t.count / 1e9) + "  " + key.toString());
=======
                reporter.report(1, String.format("%9.3f", t.count / 1e9) + "  " + key.toString());
>>>>>>> 44007ca3

            }
        }
    }

    /*** This handles reporting nestedphases (goals) */
    private void reportPhase(int depth, Counter c) {
        int d;
        String indent = "";
        for (d = 0; d < depth; d++)
            indent += "   ";
        String pad = "   ";
        if (t2) {
            for (d = depth; d < maxDepth - 1; d++) {
                pad += "   ";
            }
        }
        for (Iterator<Object> i = sortByCount(c.counts).iterator(); i.hasNext();) {
            Object key = i.next();
            Counts t = c.counts.get(key);
            if (t.count > reportTimeThreshold) {
                reporter.report(1,
                              indent + String.format("%6.3f%%", (t.count * 100) / (double) totalTime) + pad
                                      + String.format("%9.3f", t.count / 1e9) + "  " + key.toString());
                if (t2 && t.counter != null) {
                    reportPhase(depth + 1, t.counter);
                }
            }
        }
    }

    /*** Sort the hash maps by frequency */
    private static List<Object> sortByCount(final Map<Object, Counts> m) {
        List<Object> keys = new ArrayList<Object>();
        keys.addAll(m.keySet());
        Collections.sort(keys, new Comparator<Object>() {
            public int compare(Object k1, Object k2) {
                Counts c1 = (Counts) m.get(k1);
                Counts c2 = (Counts) m.get(k2);
                return ((Long) c2.count).compareTo(c1.count);
            }
        });
        return keys;
    }
}<|MERGE_RESOLUTION|>--- conflicted
+++ resolved
@@ -87,14 +87,6 @@
      */
     public void initialize(ExtensionInfo ext, long startTime) {
         this.startTime = startTime;
-<<<<<<< HEAD
-        if (Report.should_report(Report.time, 1)) {
-            t2 = Report.should_report(Report.time, 2);
-            Report.removeTopic(Report.time);
-            if (Report.should_report(Report.threshold, 1)) {
-                reportTimeThreshold = Report.level(Report.threshold);
-                Report.removeTopic(Report.threshold);
-=======
         reporter = ext.getOptions().reporter;
         if (reporter.should_report(Reporter.time, 1)) {
             t2 = reporter.should_report(Reporter.time, 2);
@@ -102,19 +94,13 @@
             if (reporter.should_report(Reporter.threshold, 1)) {
                 reportTimeThreshold = reporter.level(Reporter.threshold);
                 reporter.removeTopic(Reporter.threshold);
->>>>>>> 44007ca3
             }
             phase = new Counter();
             site = new Counter();
             start = new Stack<stackStruct>();
         }
-<<<<<<< HEAD
-        if (Report.should_report(Report.frequency, 1)) {
-            Report.removeTopic(Report.frequency);
-=======
         if (reporter.should_report(Reporter.frequency, 1)) {
             reporter.removeTopic(Reporter.frequency);
->>>>>>> 44007ca3
             freq = new Counter();
         }
     }
@@ -196,11 +182,7 @@
 
     /** Reporter the times. */
     private void reportTiming() {
-<<<<<<< HEAD
-        if (currDepth != 0) Report.report(1, "\nWarning: mismatched start/stop times");
-=======
         if (currDepth != 0) reporter.report(1, "\nWarning: mismatched start/stop times");
->>>>>>> 44007ca3
 
         reporter.report(1, "\nPhase Statistics for X10c");
         String pad = "";
@@ -227,11 +209,7 @@
             Object key = i.next();
             Counts t = site.counts.get(key);
             if (t.count >= reportTimeThreshold) {
-<<<<<<< HEAD
-                Report.report(1, String.format("%9.3f", t.count / 1e9) + "  " + key.toString());
-=======
                 reporter.report(1, String.format("%9.3f", t.count / 1e9) + "  " + key.toString());
->>>>>>> 44007ca3
 
             }
         }
