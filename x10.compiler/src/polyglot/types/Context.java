--- conflicted
+++ resolved
@@ -124,11 +124,7 @@
 
     /** Context name table */
     String MAGIC_NAME_PREFIX = "X10$";
-<<<<<<< HEAD
-    HashMap<String,Name> contextNameTable = CollectionFactory.newHashMap();
-=======
     Map<String,Name> contextNameTable = CollectionFactory.newHashMap();
->>>>>>> 23d41c93
     /** Return the same mangled name if has been created using the same string. */ 
     Name makeFreshName(String name);
     
