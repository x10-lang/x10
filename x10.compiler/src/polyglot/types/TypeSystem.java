--- conflicted
+++ resolved
@@ -1298,10 +1298,7 @@
 
     public <T extends ProcedureDef> boolean throwsSubset(ProcedureInstance<T> p1, ProcedureInstance<T> p2);
 
-<<<<<<< HEAD
-=======
 	X10ClassType System();
 
 	Type Profile();
->>>>>>> facbc45e
 }