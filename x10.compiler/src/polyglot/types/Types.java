/*
 *  This file is part of the X10 project (http://x10-lang.org).
 *
 *  This file is licensed to You under the Eclipse Public License (EPL);
 *  You may not use this file except in compliance with the License.
 *  You may obtain a copy of the License at
 *      http://www.opensource.org/licenses/eclipse-1.0.php
 *
 * This file was originally derived from the Polyglot extensible compiler framework.
 *
 *  (C) Copyright 2000-2007 Polyglot project group, Cornell University
 *  (C) Copyright IBM Corporation 2007-2012.
 */

package polyglot.types;

import java.lang.reflect.Array;
import java.util.ArrayList;
import java.util.Arrays;
import java.util.Collections;
import java.util.List;
import java.util.Collection;
import java.util.HashSet;
import java.util.Set;

import polyglot.ast.Binary;
import polyglot.ast.Binary.Operator;
import polyglot.ast.Cast;
import polyglot.ast.Expr;
import polyglot.ast.Field;
import polyglot.ast.FloatLit;
import polyglot.ast.IntLit;
import polyglot.ast.Lit;
import polyglot.ast.NodeFactory;
import polyglot.ast.Receiver;
import polyglot.ast.Special;
import polyglot.ast.TypeNode;
import polyglot.ast.Unary;
import polyglot.ast.Unary_c;
import polyglot.ast.Variable;
import polyglot.frontend.Job;
import polyglot.main.Reporter;
import polyglot.util.ErrorInfo;
import polyglot.util.InternalCompilerError;
import polyglot.util.Position;
import polyglot.util.Transformation;
import polyglot.util.TransformingList;
import polyglot.visit.ContextVisitor;
import x10.ast.HasZeroTest;
import x10.ast.Here;
import x10.ast.Here_c;
import x10.ast.IsRefTest;
import x10.ast.ParExpr;

import x10.ast.SubtypeTest;
import x10.constraint.XEQV;
import x10.constraint.XExpr;
import x10.constraint.XFailure;
import x10.constraint.XLit;
import x10.constraint.XOp;
import x10.constraint.XTerm;
import x10.constraint.XVar;
import x10.errors.Errors;
import x10.errors.Errors.TypeIsMissingParameters;
import x10.types.ConstrainedType;
import x10.types.FunctionType;
import x10.types.MacroType;
import x10.types.MacroType_c;
import x10.types.ParameterType;
import x10.types.ParameterType.Variance;
import x10.types.ThisDef;
import x10.types.TypeParamSubst;
import x10.types.X10ClassDef;
import x10.types.X10ClassDef_c;
import x10.types.X10ClassType;
import x10.types.X10ConstructorInstance;
import x10.types.X10Def;
import x10.types.X10FieldDef;
import x10.types.X10FieldInstance;
import x10.types.MethodInstance;
import x10.types.X10LocalDef;
import x10.types.X10ParsedClassType;
import x10.types.X10ParsedClassType_c;
import x10.types.X10ProcedureDef;
import x10.types.X10ProcedureInstance;
import x10.types.X10ThisVar;
import x10.types.XTypeTranslator;
import x10.types.constraints.CConstraint;
import x10.types.constraints.ConstraintManager;
import x10.types.constraints.SubtypeConstraint;
import x10.types.constraints.TypeConstraint;
import x10.types.constraints.XConstrainedTerm;
import x10.types.constraints.CLocal;
import x10.types.matcher.Matcher;
import x10.types.matcher.Subst;
import x10.types.matcher.X10FieldMatcher;
import x10.X10CompilerOptions;


public class Types {

    public static <T> T get(Ref<T> ref) {
        return ref != null ? ref.get() : null;
    }

    public static <T> T getCached(Ref<T> ref) {
        return ref != null ? ref.getCached() : null;
    }

    @SuppressWarnings({ "unchecked", "rawtypes" }) // Special-casing TypeObject
    public static <T> Ref<T> ref(T v) {
	    if (v instanceof TypeObject)
		    return (Ref<T>) new Ref_c((TypeObject) v);
	    else if (v == null)
		    return null;
	    else {
		    Ref<T> ref = lazyRef(v, new Runnable() {
			    public void run() { }
		    });
		    ref.update(v);
		    return ref;
	    }
    }

    /** Create a lazy reference to a type object, with an initial value.
     * @param defaultValue initial value
     * @param resolver goal used to bring the reference up-to-date
     * 
     * ### resolver should be a map
     */
    public static <T> LazyRef<T> lazyRef(T defaultValue) {
        return new LazyRef_c<T>(defaultValue);
    }

    public static <T> LazyRef<T> lazyRef(T defaultValue, Runnable resolver) {
        return new LazyRef_c<T>(defaultValue, resolver);
    }

	public static Type addBinding(Type t, XTerm<Type> t1, XTerm<Type> t2) {
		//assert (! (t instanceof UnknownType));
	    CConstraint c = Types.xclause(t);
	    c = c == null ? ConstraintManager.getConstraintSystem().makeCConstraint(baseType(t), t.typeSystem()) :c.copy();
	    c.addEquality(t1, t2);
	    return Types.xclause(Types.baseType(t), c);
	}

	public static Type addBinding(Type t, XTerm<Type> t1, XConstrainedTerm t2) {
	 	assert (! (t instanceof UnknownType));
	 	CConstraint c = ConstraintManager.getConstraintSystem().makeCConstraint(baseType(t), t.typeSystem());
	 	c.addEquality(t1, t2);
	 	return Types.xclause(t, c);
	}

	public static Type addSelfBinding(Type t, XTerm<Type> t1) {
	    assert (! (t instanceof UnknownType));
	    CConstraint c = Types.xclause(t);
	    if (c==null || c.self() == null) return t;
	    c = c == null ? ConstraintManager.getConstraintSystem().makeCConstraint(baseType(t), t.typeSystem()) :c.copy();
	    c.addSelfEquality(t1);
	    return Types.xclause(Types.baseType(t), c); 
	}

	/**
	 * Add t1 != t2 to the type t.
	 * The type returned may be inconsistent.
	 * @param t
	 * @param t1
	 * @param t2
	 * @return
	 */
	public static Type addDisBinding(Type t, XTerm<Type> t1, XTerm<Type> t2) {
	 	assert (! (t instanceof UnknownType));
	 	CConstraint c = Types.xclause(t);
	 	c = c == null ? ConstraintManager.getConstraintSystem().makeCConstraint(baseType(t), t.typeSystem()) :c.copy();
	 	c.addDisEquality(t1, t2);
	 	return Types.xclause(Types.baseType(t), c);
	}

	/**
     * Add c to t. Note: The type returned may have an inconsistent
     * constraint.
     * @param t
     * @param t1
     * @param t2
     * @return
     */
	public static Type addConstraint(Type t, CConstraint xc) {
	    CConstraint c = Types.tryAddingConstraint(t, xc);
	    return Types.xclause(Types.baseType(t), c);
	}

	public static Type addTerm(Type t, XTerm<Type> term) {
	    try {
	        CConstraint c = Types.xclause(t);
	        c = c == null ? ConstraintManager.getConstraintSystem().makeCConstraint(baseType(t), t.typeSystem()) :c.copy();
	        c.addTerm(term);
	        return Types.xclause(Types.baseType(t), c);
	    }
	    catch (XFailure f) {
	        throw new InternalCompilerError("Cannot add term " + term + " to " + t + ".", f);
	    }
	}

	public static void checkVariance(TypeNode t, ParameterType.Variance variance, Job errs) {
	    checkVariance(t.type(),variance,errs,t.position());
	}

	public static void checkVariance(Type t, ParameterType.Variance variance, Job errs, Position pos) {
	    Type base = null;
	    if (t instanceof ParameterType) {
	        ParameterType pt = (ParameterType) t;
	        ParameterType.Variance var = pt.getVariance();
	        if (var==variance || var==ParameterType.Variance.INVARIANT) {
	            // ok
	        } else {
	            Errors.issue(errs, 
	            		new Errors.IllegalVarianceParameter(var, variance, pos)); // todo: t.position() is incorrect (see XTENLANG-1439)
	        }
	
	    } else if (t instanceof X10ParsedClassType_c) {
	        X10ParsedClassType_c pt = (X10ParsedClassType_c) t;
	        List<Type> args = pt.typeArguments();
	        if (args == null)
	            args = Collections.<Type>emptyList();
	        X10ClassDef def = (X10ClassDef) pt.def();
	        final List<ParameterType.Variance> variances = def.variances();
	        for (int i=0; i<Math.min(args.size(), variances.size()); i++) {
	            Type arg = args.get(i);
	            ParameterType.Variance var = variances.get(i);
	            checkVariance(arg, variance.mult(var), errs, pos);
	        }
	    } else if (t instanceof ConstrainedType) {
	        ConstrainedType ct = (ConstrainedType) t;
	        base = get(ct.baseType());
	    } /*else if (t instanceof AnnotatedType_c) {
	        AnnotatedType_c at = (AnnotatedType_c) t;
	        base = at.baseType();
	    }*/ else if (t instanceof MacroType_c) {
	        MacroType mt = (MacroType) t;
	        base = mt.definedType();
	    }
	    if (base!=null)
	        checkVariance(base,variance,errs,pos);
	
	}

	public static Type baseType(Type t) {
		while (true) {
			if (t instanceof MacroType) {
				t = ((MacroType) t).definedType();
				continue;
			}
			if (t instanceof ConstrainedType) {
				t = get(((ConstrainedType) t).baseType());
				continue;
			}
			break;
	    }
	    return t;
	}
	
	public static Type baseTypeRec(Type t) {
		if (t instanceof MacroType) {
			return baseTypeRec(((MacroType) t).definedType());
		}
		if (t instanceof ConstrainedType) {
			return baseTypeRec(get(((ConstrainedType) t).baseType()));
		}
		
		if (t instanceof X10ClassType) {
			X10ClassType c = (X10ClassType)t;
			if (c.typeArguments() == null)
				return t; 
			List<Type> newargs = new ArrayList<Type>(c.typeArguments().size());
	    	for (Type arg : c.typeArguments()) {
	    		newargs.add(baseTypeRec(arg)); 
	    	}
	    	return c.typeArguments(newargs);
		}
		
	    if (t instanceof FunctionType) {
	    	FunctionType f = (FunctionType)t; 
	    	if (f.typeArguments() == null)
	    		return t; 
	    	List<Type> newargs = new ArrayList<Type>(f.typeArguments().size());
	    	for (Type arg : f.typeArguments()) {
	    		newargs.add(baseTypeRec(arg)); 
	    	}
	    	return f.typeArguments(newargs);
	    }
	    return t; 
	}

	
	public static List<FunctionType> functionTypes(Type t) {
	    List<FunctionType> ans = new ArrayList<FunctionType>();
	    Type bt = Types.baseType(t);
	    if (bt instanceof FunctionType) {
	        ans.add((FunctionType)bt);
	    } else {
	        TypeSystem ts = t.typeSystem();
	        if (ts.isFunctionType(bt)) {
	            X10ClassType ct = (X10ClassType)bt;
	            for (Type i : ct.interfaces()) {
	                if (i instanceof FunctionType)
	                    ans.add((FunctionType)i);
	            }
	        }	        
	    }
	    return ans;
	}

	public static ConstrainedType constrainedType(Type base, CConstraint c) {
		return new ConstrainedType((TypeSystem) base.typeSystem(), base.position(), base.position(), ref(base),
				ref(c));
	}

	public static boolean consistent(Type t) {
	    if (t instanceof MacroType) {
	        MacroType mt = (MacroType) t;
	        return consistent(mt.definedType());
	    }
	    if (t instanceof ConstrainedType) {
	        ConstrainedType ct = (ConstrainedType) t;
	        return ct.xclause().consistent();
	    }
	    if (t instanceof X10ParsedClassType) {
	        X10ParsedClassType ct = (X10ParsedClassType) t;
	        return ct.getXClause().consistent();
	    }
	    return true; // clause is null.
	}

	public static boolean eitherIsDependent(Type t1, Type t2) {
		return Types.isDependentOrDependentPath(t1) || Types.isDependentOrDependentPath(t2);
	}

	public static boolean entails(Type t, XTerm<Type> t1, XTerm<Type> t2) {
		 CConstraint c = Types.realX(t, t.typeSystem());
		 if (c==null) 
			 c = ConstraintManager.getConstraintSystem().makeCConstraint(baseType(t), t.typeSystem());
		 
		 return c.entailsEquality(t1, t2);
	  }

	public static boolean disEntails(Type t, XTerm<Type> t1, XTerm<Type> t2) {
		 CConstraint c = Types.realX(t, t.typeSystem());
		 if (c==null) 
			 c = ConstraintManager.getConstraintSystem().makeCConstraint(baseType(t), t.typeSystem());
		 XTerm<Type> eq = ConstraintManager.getConstraintSystem().makeEquals(t.typeSystem(), t1, t2);
		 return c.entailsDisEquality(t1, t2);
	  }

	public static boolean disEntailsSelf(Type t, XTerm<Type> t2) {
		 CConstraint c = Types.realX(t, t.typeSystem());
		 if (c==null) 
			 c = ConstraintManager.getConstraintSystem().makeCConstraint(baseType(t), t.typeSystem());
		 return c.entailsDisEquality(c.self(), t2);
	  }


	public static Type arrayBaseType(Type t) {
		t = baseType(t);
		if (t instanceof X10ClassType) {
			X10ClassType ct = (X10ClassType) t;
			TypeSystem ts = (TypeSystem) t.typeSystem();
			ClassType a = (ClassType) ts.Array();
			ClassType da = (ClassType) ts.Array();
			if (ct.def() == a.def() || ct.def() == da.def())
				return ct.typeArguments().get(0);
			else
				arrayBaseType(ct.superClass());
		}
		return null;
	}

	public static SemanticException error(Type t) {
	    t = baseType(t);
	    if (t instanceof X10ClassType) {
	        X10ClassType ct = (X10ClassType) t;
	        return ct.error();
	    }
	    return null;
	}

	/**
	 * Returns a new constraint that allows null.
	 * E.g., given "{self.home==here, self!=null}" it returns "{self.home==here}"
	 * @param c a constraint "c" that doesn't allow null
	 * @return a new constraint with all the constraints in "c" except {self!=null}
	 * 
	 * TODO: this implementation is wrong, see XTENLANG-1380
	 */
//	public static CConstraint allowNull(CConstraint c) {
//	    final XVar<Type> self = c.self();
//	    CConstraint res = ConstraintManager.getConstraintSystem().makeCConstraint(self);
//	    assert !res.disEntails(self,ConstraintManager.getConstraintSystem().NULL);
//	    for (XTerm<Type> term : c.constraints()) {
//	        CConstraint copy = res.copy();
//	        try {
//	            copy.addTerm(term);
//	        } catch (XFailure xFailure) {
//	            assert false : xFailure;
//	        }
//	        if (!copy.disEntails(self,ConstraintManager.getConstraintSystem().NULL))
//	            res = copy;
//	    }
//	    return res;
//	}

	public static void checkMissingParameters(Receiver receiver) throws SemanticException {
	    Type xt = receiver.type();
	    checkMissingParameters(xt,receiver.position());
	}

	public static void checkMissingParameters(Type xt, Position pos) throws SemanticException {
		if (xt == null) return;
		xt = baseType(xt);
		
		if (xt instanceof X10ParsedClassType) {
			X10ParsedClassType xt1 = (X10ParsedClassType) xt;
	        final X10ClassDef classDef = (X10ClassDef) xt1.def();
			
			if (xt1.isMissingTypeArguments()) {
	            List<ParameterType> expectedArgs = classDef.typeParameters();
				throw new Errors.TypeIsMissingParameters(xt, expectedArgs, pos);
			} else {
	            // todo check the TypeConstraint of the class invariant is satisfied
	            
	        }
		}
	}

	public static Type arrayElementType(Type t) {
		t = baseType(t);
		TypeSystem xt = (TypeSystem) t.typeSystem();
		if (xt.isX10Array(t) || xt.isX10DistArray(t)) {
			if (t instanceof X10ParsedClassType) {
				Type result = ((X10ParsedClassType) t).typeArguments().get(0);
				return result;
			}
		}
		return null;
	}

	public static boolean contextKnowsType(Receiver r) {
		if (r instanceof Variable)
			return ((Variable) r).flags().isFinal();
		if (r instanceof Field)
			return contextKnowsType( ((Field) r).target());
		if (r instanceof Special || r instanceof Here_c || r instanceof Lit)
			return true;
		if (r instanceof ParExpr) 
			return contextKnowsType(((ParExpr) r).expr());
		if (r instanceof Cast) 
			return contextKnowsType(((Cast) r).expr());
		return false;
			
		
	}

	public static boolean areConsistent(Type t1, Type t2) {
	    if ( Types.isConstrained(t1) &&  Types.isConstrained(t2))
	        return Types.tryAddingConstraint(t1, Types.xclause(t2)).consistent();
		return true;
	}


	public static X10ParsedClassType instantiate(Type t, Type... typeArg) {
	if (t instanceof X10ParsedClassType) {
	    X10ParsedClassType ct = (X10ParsedClassType) t;
	    return ct.typeArguments(Arrays.asList(typeArg));
	}
	else {
	    throw new InternalCompilerError("Cannot instantiate non-class " + t);
	}
	}

	public static X10ParsedClassType instantiate(Type t, Ref<? extends Type> typeArg) {
	// TODO: should not deref now, since could be called by class loader
	return instantiate(t, get(typeArg));
	}

	public static X10ClassDef_c getDef(Type t) {
	    if (t==null) return null;
	    // GOLDEN
	    if (t.typeSystem().hasUnknown(t)) {
	    	return null;
	    }
	    return (X10ClassDef_c) ((X10ParsedClassType_c)baseType(t)).def();
	}

	public static boolean isConstrained(Type t) {
		
	        /*if (t instanceof AnnotatedType) {
	            AnnotatedType at = (AnnotatedType) t;
	            return isConstrained(at.baseType());
	        }*/
	        if (t instanceof MacroType) {
	                MacroType mt = (MacroType) t;
	                return isConstrained(mt.definedType());
	        }
		if (t instanceof ConstrainedType) {
			return true;
		}
		return false;
	}

	public static boolean isClass(Type t) {
	    return (t instanceof X10ClassType);
	}
	public static boolean isConstrainedType(Type t) {
        return (t instanceof ConstrainedType);
    }

	public static Type instantiateSelf(XTerm<Type> t, Type type) {
	 	//assert (! (t instanceof UnknownType));
		 CConstraint c = Types.xclause(type);
	        if (! ((c==null) || c.valid())) {
	        	CConstraint env = c = c.instantiateSelf(t);
	        	if (false && ! c.consistent()) {
	        		throw new InternalCompilerError("X10TypeMixin: Instantiating self on " + type + " with " + t + " is inconsistent.");
	        	}
	        	return Types.xclause(baseType(type), c);
	        }
	        return type;
	}

	public static boolean isDependentOrDependentPath(Type t) {
		return isConstrained(t);
	}

	public static Type getParameterType(Type theType, int i) {
	    Type b = baseType(theType);
	    if (b instanceof X10ClassType) {
		X10ClassType ct = (X10ClassType) b;
		if (ct.typeArguments() != null && i < ct.typeArguments().size()) {
		    return ct.typeArguments().get(i);
		}
	    }
	    return null;
	}

	/**
	 * Returns the var that is thisvar of all the terms in {t1,t2} that have a thisvar.
	 * If none do, return null. Else throw a SemanticError.
	 * @param t1
	 * @param t2
	 * @return
	 * @throws SemanticError
	 */
	public static XTerm<Type> getThisVar(Type t1, Type t2) throws XFailure {
		XTerm<Type> thisVar = t1 == null ? null : ((X10ThisVar) t1).thisVar();
		if (thisVar == null)
			return t2==null ? null : ((X10ThisVar) t2).thisVar();
		if (t2 != null && ! thisVar.equals(((X10ThisVar) t2).thisVar()))
			throw new XFailure("Inconsistent this vars " + thisVar + " and "
					+ ((X10ThisVar) t2).thisVar());
		return thisVar;
	}

	public static XTerm<Type> getThisVar(CConstraint t1, CConstraint t2) throws XFailure {
		XTerm<Type> thisVar = t1 == null ? null : t1.thisVar();
		if (thisVar == null)
			return t2==null ? null : t2.thisVar();
		if (t2 != null && ! thisVar.equals( t2.thisVar()))
			throw new XFailure("Inconsistent this vars " + thisVar + " and "
					+ ((X10ThisVar) t2).thisVar());
		return thisVar;
	}

	public static XVar<Type> getThisVar(List<Type> typeArgs) throws XFailure {
		XVar<Type> thisVar = null;
		if (typeArgs != null)
			for (Type type : typeArgs) {
				if (type instanceof X10ThisVar) {
					X10ThisVar xtype = (X10ThisVar)type;
					XVar<Type> o = xtype.thisVar();
					if (thisVar == null) {
						thisVar = o;
					} else {
						if (o != null && !thisVar.equals(o))
							throw new XFailure("Inconsistent thisVars in " + typeArgs
									+ "; cannot instantiate ");
					}
				}
			}
		return thisVar;
	}

	public static XTerm<Type> getRegionLowerBound(Type type) {
		return null;
	}

	public static XTerm<Type> getRegionUpperBound(Type type) {
		return null;
	}

	public static boolean hasVar(Type t, XVar<Type> x) {
	    if (t instanceof ConstrainedType) {
		ConstrainedType ct = (ConstrainedType) t;
		Type b = baseType(t);
		CConstraint c = Types.xclause(t);
		if ( hasVar(b, x)) return true;
		for (XTerm<Type> term : c.terms()) {
		    if (term.hasVar(x))
			return true;
		}
	    }
	    if (t instanceof MacroType) {
		MacroType pt = (MacroType) t;
		return hasVar(pt.definedType(), x);
	    }
	    return false;
	}

	

	/**
	 * Does t imply {self!=null}?
	 */
	public static boolean isNonNull(Type t) {
	    if (isX10Struct(t)) return true;
		return disEntails(t, Types.self(t), ConstraintManager.getConstraintSystem().xnull(t.typeSystem()));
	}

	public static boolean isNoThisAccess(X10Def def,TypeSystem ts) {
	    return isDefAnnotated(def,ts,"x10.compiler.NoThisAccess");
	}

	public static boolean isNonEscaping(X10Def def,TypeSystem ts) {
	    return isDefAnnotated(def,ts,"x10.compiler.NonEscaping");
	}

	public static boolean isDefAnnotated(X10Def def,TypeSystem ts, String name) {
	    try {
	        Type at = ts.systemResolver().findOne(QName.make(name));
	        return !def.annotationsMatching(at).isEmpty();
	    } catch (SemanticException e) {
	        return false;
	    }
	}

	// this is an under-approximation (it is always safe to return false, i.e., the user will just get more errors). In the future we will improve the precision so more types will have zero.
	public static boolean isHaszero(Type t, Context xc) {
	    TypeSystem ts = xc.typeSystem();
	    XLit<Type, ?> zeroLit = null;
	    if (ts.isLongOrLess(t) || ts.isFloat(t) || ts.isDouble(t) || ts.isBoolean(t) || ts.isChar(t)) {
	        zeroLit = ConstraintManager.getConstraintSystem().makeZero(t);  // see Lit_c.constantValue() in its descendants
	    } else if (ts.isObjectOrInterfaceType(t, xc)) {
	        if (Types.permitsNull(xc, t)) return true;
	        //zeroLit = ConstraintManager.getConstraintSystem().NULL;
	    } else if (ts.isParameterType(t)) {
	        // we have some type "T" which is a type parameter. Does it have a zero value?
	        // So, type bounds (e.g., T<:Int) do not help, because  Int{self!=0}<:Int
	        // Similarly, Int<:T doesn't help, because  Int<:Any{self!=null}
	        // However, T==Int does help, and so does an explicit T hasZero
	    	// isref implies haszero which is good too
	    	// [DC] shouldn't we be using some kind of entailment check here?
	        TypeConstraint typeConst = xc.currentTypeConstraint();
	        List<SubtypeConstraint> env =  typeConst.terms();
	        for (SubtypeConstraint sc : env) {
	            if (sc.isEqualityConstraint()) {
	                Type other = null;
	                final Type sub = sc.subtype();
	                final Type sup = sc.supertype();
	                if (ts.typeEquals(t, sub,xc)) {
	                    if (!ts.isParameterType(sub)) other = sub;
	                    if (!ts.isParameterType(sup)) other = sup;
	                }
	                if (other!=null &&                                 
	                        isHaszero(other,xc)) { // careful of infinite recursion when calling isHaszero
	                                    // We cannot have infinite recursion because other is not a ParameterType
	                                    // (we can have that T==U, U==Int. but then typeEquals(T,Int,xc) should return true)
	        	        //zeroLit = ConstraintManager.getConstraintSystem().makeZero(t);
	                    return true; // T is equal to another type that has zero
	                }
	            } else if (sc.isSubtypeConstraint()) {
	                // doesn't help
	            } else {
	                assert sc.isHaszero() || sc.isIsRef();
	                if (ts.typeEquals(t,sc.subtype(),xc)) {
	        	        //zeroLit = ConstraintManager.getConstraintSystem().makeZero(t);
	                    return true;
	                }
	            }
	        }
	    } else if (Types.isX10Struct(t)) {
	        if (!(t instanceof ContainerType)) return false;
	        ContainerType structType = (ContainerType) t;
	        // user-defined structs (such as Complex) can have zero iff
	        // 1) They do not have a class invariant
	        // 2) all their fields have zero
	
	        // todo: When ConstrainedType_c.fields() is fixed (it should add the constraint to the fields), then I can remove this "if"
	        if (isConstrained(t)) return false; // currently I don't handle constrained user-defined types, i.e., Complex{re!=3.0} doesn't haszero
	        // far to do: if t is constrained, then a constraint with all fields=zero entails t's constraint
	        // e.g., Complex and Complex{re!=3.0} haszero,
	        // Complex{re!=0.0} and Complex{re==3.0} doesn't haszero
	
	        final Type base = baseType(t);
	        if (!(base instanceof X10ParsedClassType_c)) return false;
	        X10ParsedClassType_c xlass = (X10ParsedClassType_c) base;
	        final ClassDef def = xlass.def();
	        if (!(def instanceof X10ClassDef_c)) return false;
	        X10ClassDef_c x10ClassDef = (X10ClassDef_c) def;
	
	        // do we have an classInvariant? 
	        // todo: class invariant are not treated correctly: 
	        // X10ClassDecl_c.classInvariant is fine, 
	        // but  X10ClassDef_c.classInvariant is wrong
	        final Ref<CConstraint> ref = x10ClassDef.classInvariant();
	        if (ref!=null && ref.get().terms().size()>0) return false; // the struct has a class invariant (so the zero value might not satisfy it)
	
	        // We use ts.structHaszero to prevent infinite recursion such as in the case of:
	        // struct U(u:U) {}
	        final Boolean res = ts.structHaszero(x10ClassDef);
	        if (res!=null) return res;
	        // it is true for type-checking: S[S[Int]]
	        // struct S[T] {T haszero} {val t:T = Zero.get[T](); }
	        ts.structHaszero().put(x10ClassDef,Boolean.TRUE);
	
	        // make sure all the fields and properties haszero
	        for (FieldInstance field : structType.fields()) {
	            if (field.flags().isStatic()) {
	                continue;
	            }
	            if (!isHaszero(field.type(),xc)) {
	                ts.structHaszero().put(x10ClassDef,Boolean.FALSE);
	                return false;
	            }
	        }
	        return true;
	    }
	    /*
	    if (ts.isParameterType(t)) { // FIXME: why is this code duplicated?
	        // we have some type "T" which is a type parameter. Does it have a zero value?
	        // So, type bounds (e.g., T<:Int) do not help, because  Int{self!=0}<:Int
	        // Similarly, Int<:T doesn't help, because  Int<:Any{self!=null}
	        // However, T==Int does help, and so does an explicit T hasZero
	        TypeConstraint typeConst = xc.currentTypeConstraint();
	        List<SubtypeConstraint> env =  typeConst.terms();
	        for (SubtypeConstraint sc : env) {
	            if (sc.isEqualityConstraint()) {
	                Type other = null;
	                final Type sub = sc.subtype();
	                final Type sup = sc.supertype();
	                if (ts.typeEquals(t, sub,xc)) {
	                    if (!ts.isParameterType(sub)) other = sub;
	                    if (!ts.isParameterType(sup)) other = sup;
	                }
	                if (other!=null)
	                	return isHaszero(other,xc);
	            } else if (sc.isSubtypeConstraint()) {
	                // doesn't help
	            } else {
	                assert sc.isHaszero();
	                if (ts.typeEquals(t,sc.subtype(),xc)) {
	                    return true;
	                }
	            }
	        }
	    }
	    */
	    if (zeroLit == null) return false;
	    if (!isConstrained(t)) return true;
	    final CConstraint constraint = Types.xclause(t);
	    final CConstraint zeroCons = ConstraintManager.getConstraintSystem().makeCConstraint(constraint.self(), ts);
	    // make sure the zeroLit is not in the constraint
	    zeroCons.addSelfEquality(zeroLit);
	    return zeroCons.entails(constraint);
	}

	public static boolean isIsRef(Type t, Context xc) {
	    TypeSystem ts = xc.typeSystem();
	    if (ts.isObjectOrInterfaceType(t, xc)) {
	    	return true;
	    } else if (ts.isParameterType(t)) {
	        // we have some type "T" which is a type parameter. Is it a reference?
	    	// Anything <: another type that is isref ought to do it. 
	        TypeConstraint typeConst = xc.currentTypeConstraint();
	        List<SubtypeConstraint> env =  typeConst.terms();
	        for (SubtypeConstraint sc : env) {
	            if (sc.isEqualityConstraint()) {
	                Type other = null;
	                final Type sub = sc.subtype();
	                final Type sup = sc.supertype();
	                if (ts.typeEquals(t, sub,xc)) { // if this guy is T <: sup or T == sup
	                    if (!ts.isParameterType(sup)) other = sup;
	                }
	                if (other!=null &&                                 
	                		isIsRef(other,xc)) // careful of infinite recursion when calling isIsref
	                                    // We cannot have infinite recursion because other is not a ParameterType
	                                    // (we can have that T==U, U==Int. but then typeEquals(T,Int,xc) should return true)
	                    return true; // T is under some other type that is a ref
	            } else if (sc.isIsRef()) {
	                if (ts.typeEquals(t,sc.subtype(),xc)) {
			        	//System.out.println("ASDASD isIsRef "+t+" using "+sc);
	                    return true;
	                }
	            }
	        }
	    }
	    return false;
	}

	public static Expr getZeroVal(TypeNode typeNode, Position p, ContextVisitor tc) { // see X10FieldDecl_c.typeCheck
	    try {
	        Type t = typeNode.type();
	        TypeSystem ts = tc.typeSystem();
	        NodeFactory nf = tc.nodeFactory();
	    	Context context = tc.context();
	        if (!isHaszero(t,context)) return null;
	
	        Expr e = null;
	        if (t.isBoolean()) {
	            e = nf.BooleanLit(p, false);
	        } else if (ts.isLongOrLess(t)) {
	            e = nf.IntLit(p, ConstraintManager.getConstraintSystem().getIntLitKind(t), 0L);
	        } else if (ts.isChar(t)) {
	            e = nf.CharLit(p, '\0');
	        } else if (ts.isFloat(t)) {
	            e = nf.FloatLit(p, FloatLit.FLOAT, 0.0);
	        } else if (ts.isDouble(t)) {
	            e = nf.FloatLit(p, FloatLit.DOUBLE, 0.0);
	        } else if (ts.isObjectOrInterfaceType(t, context)) {
	            e = nf.NullLit(p);
	        } else if (ts.isParameterType(t) || Types.isX10Struct(t)) {
	            TypeNode receiver = nf.CanonicalTypeNode(p, ts.systemResolver().findOne(QName.make("x10.lang.Zero")));
	            //receiver = (TypeNode) receiver.del().typeCheck(tc).checkConstants(tc);
	            e = nf.X10Call(p,receiver, nf.Id(p,"get"),Collections.singletonList(typeNode), Collections.<Expr>emptyList());
	        }
	
	        if (e != null) {
	            e = (Expr) e.del().typeCheck(tc).checkConstants(tc);
	            if (ts.isSubtype(e.type(), t, context)) { // suppose the field is "var i:Int{self!=0}", then you cannot create an initializer which is 0!
	                return e;
	            }
	        }
	        return null;
	    } catch (Throwable e1) {
	        throw new InternalCompilerError(e1);
	    }
	}

	public static List<Type> expandTypes(List<Type> formals, TypeSystem xts) {
		List<Type> result = new ArrayList<Type>();
		for (Type f : formals) {
		    result.add(xts.expandMacros(f));
		}
		return result;
	}

	public static <PI extends X10ProcedureInstance<?>>  boolean isStatic(PI me) {
		if (me instanceof ConstructorInstance) 
			return true;
		if (me instanceof MethodInstance) {
			MethodInstance mi = (MethodInstance) me;
			return mi.flags().isStatic();
		}
		if (me instanceof MacroType) {
			MacroType mt = (MacroType) me;
			return mt.container()==null || mt.flags().isStatic();
		}
		return false;
	}

	public static ProcedureInstance<?> getOrigMI(ProcedureInstance<?> xp) {
		if (xp instanceof MethodInstance)
			return ((MethodInstance) xp).origMI();
		if (xp instanceof ConstructorInstance)
			return ((ConstructorInstance) xp).origMI();
		return xp;
	}

	public static Type instantiateTypeParametersExplicitly(Type t) {
		/*if (t instanceof AnnotatedType) {
			AnnotatedType at = (AnnotatedType) t;
			Type bt = at.baseType();
			Type ibt = instantiateTypeParametersExplicitly(bt);
			if (ibt != bt)
			    return at.baseType(ibt);
			return at;
		} else*/
		if (t instanceof ConstrainedType) {
			ConstrainedType ct = (ConstrainedType) t;
			Type bt = get(ct.baseType());
			Type ibt = instantiateTypeParametersExplicitly(bt);
			if (ibt != bt)
			    ct = ct.baseType(ref(ibt));
			return ct;
		} else
		if (t instanceof X10ParsedClassType) {
			X10ParsedClassType pct = (X10ParsedClassType) t;
			pct = pct.instantiateTypeParametersExplicitly();
			List<Type> typeArguments = pct.typeArguments();
			List<Type> newTypeArguments = typeArguments;
			if (typeArguments != null) {
			    List<Type> res = new ArrayList<Type>();
			    for (Type a : typeArguments) {
			        Type ia = instantiateTypeParametersExplicitly(a);
			        if (ia != a)
			            newTypeArguments = res;
			        res.add(ia);
			    }
			}
			pct = pct.typeArguments(newTypeArguments);
			return pct;
		} else {
			return t;
		}
	}

	/**
	 * Return the type Array[type]{self.rail==true,self.size==size}.
	 * @param type
	 * @param pos
	 * @return
	 */
	public static Type makeArrayRailOf(Type type, int size, Position pos) {
	    Type t = makeArrayRailOf(type, pos);
	    assert (t.isClass());
	    TypeSystem ts = type.typeSystem();
	    CConstraint c = Types.xclause(t);
	    FieldInstance sizeField = t.toClass().fieldNamed(Name.make("size"));
	    if (sizeField == null)
	        throw new InternalCompilerError("Could not find size field of " + t, pos);
	    try {
	        XTerm<Type> selfSize = ts.xtypeTranslator().translate(c.self(), sizeField);
	        XLit<Type, ?> sizeLiteral = ConstraintManager.getConstraintSystem().makeLit(ts.Int(), size);
	        c.addEquality(selfSize, sizeLiteral);
	        Type result = Types.xclause(t, c);
	        return result;
	    } catch (InternalCompilerError z) {
	        throw new InternalCompilerError("Could not create Array[T]{self.rail==true,self.size==size}");
	    }
	}

	/**
	 * Return the type Array[type]{self.rank==1,self.rect==true,self.zeroBased==true,self.rail==true}.
	 * @param type
	 * @param pos
	 * @return
	 */
	public static Type makeArrayRailOf(Type type, Position pos) {
	    TypeSystem ts = type.typeSystem();
	    X10ClassType t = ts.Array(type);
	    CConstraint c = ConstraintManager.getConstraintSystem().makeCConstraint(baseType(t), t.typeSystem());
	    FieldInstance regionField = t.fieldNamed(Name.make("region"));
	    if (regionField == null)
	        throw new InternalCompilerError("Could not find region field of " + t, pos);
	    FieldInstance rankField = t.fieldNamed(Name.make("rank"));
	    if (rankField == null)
	        throw new InternalCompilerError("Could not find rank field of " + t, pos);
	    FieldInstance rectField = t.fieldNamed(Name.make("rect"));
	    if (rectField == null)
	        throw new InternalCompilerError("Could not find rect field of " + t, pos);
	    FieldInstance zeroBasedField = t.fieldNamed(Name.make("zeroBased"));
	    if (zeroBasedField == null)
	        throw new InternalCompilerError("Could not find zeroBased field of " + t, pos);
	    FieldInstance railField = t.fieldNamed(Name.make("rail"));
	    if (railField == null)
	        throw new InternalCompilerError("Could not find rail field of " + t, pos);

	    XTypeTranslator xt = ts.xtypeTranslator();
	    XTerm<Type> self = c.self();
	    XTerm<Type> selfRank = xt.translate(self, rankField);
	    XTerm<Type> selfRect = xt.translate(self, rectField);
	    XTerm<Type> selfZeroBased = xt.translate(self, zeroBasedField);
	    XTerm<Type> selfRail = xt.translate(self, railField);

	    XLit<Type, ?> rankLiteral = ConstraintManager.getConstraintSystem().makeLit(ts.Int(), 1);
	    c.addEquality(selfRank, rankLiteral);
	    c.addEquality(selfRect, ConstraintManager.getConstraintSystem().xtrue(ts));
	    c.addEquality(selfZeroBased, ConstraintManager.getConstraintSystem().xtrue(ts));
	    c.addEquality(selfRail, ConstraintManager.getConstraintSystem().xtrue(ts));
	    return Types.xclause(t, c); 
	}

	public static TypeConstraint parameterBounds(Type t) {
	    if (t instanceof ParameterType) {
	    }
	    else if (t instanceof ConstrainedType) {
	        ConstrainedType ct = (ConstrainedType) t;
	        TypeConstraint bounds = parameterBounds(get(ct.baseType()));
	        if (bounds == null)
	            assert bounds != null;
	        return bounds;
	    }
	    else if (t instanceof X10ClassType) {
	        X10ClassType ct = (X10ClassType) t;
	        TypeConstraint c = get(ct.x10Def().typeBounds());
	        if (c != null)
	            return TypeParamSubst.reinstantiateTypeConstraint(ct, c);
	    }
	    else if (t instanceof MacroType) {
	        MacroType mt = (MacroType) t;
	        TypeConstraint c = parameterBounds(mt.definedType());
	        TypeConstraint w = mt.typeGuard();
	        if (w != null) {
	            c = (TypeConstraint) c.copy();
	            c.addIn(w);
	        }
	        return c;
	    }
	    
	    return new TypeConstraint();
	}

	/**
	 * Returns the real constraint for the type t -- the specified constraint 
	 * (if any), and the root clause of the base type. 
	 * 
	 * <p>If t has a constraint clause (is a ConstrainedType) 
	 * then the returned constraint will have the same 
	 * self var as t's clause. 
	 * @param t - the type whose real clause is needed (can be null)
	 * @return -- always a non-null constraint. May be inconsistent.
	 */
	public static CConstraint realX(Type t, TypeSystem ts) {
		if (t == null) {
			return ConstraintManager.getConstraintSystem().makeCConstraintNoSelf(ts);
		}
		// [DC] note: t can be null
		if (t instanceof ParameterType) {
			return ConstraintManager.getConstraintSystem().makeCConstraint(baseType(t), t.typeSystem());
		}
		else if (t instanceof ConstrainedType) {
			return ((ConstrainedType) t).getRealXClause().copy();
		}
		else if (t instanceof X10ClassType) {
			X10ClassType ct = (X10ClassType) t;
			CConstraint c = ct.x10Def().getRealClause().copy();
			return TypeParamSubst.reinstantiateConstraint(ct, c);
		}
		else if (t instanceof MacroType) {
			MacroType mt = (MacroType) t;
			CConstraint c = realX(mt.definedType(),ts);
			CConstraint w = mt.guard();
			if (w != null && ! w.valid()) {
				// c = c.copy();
				c.addIn(w); // c may have become inconsistent.
			}
			return c;
		}

		return ConstraintManager.getConstraintSystem().makeCConstraint(baseType(t), ts);
	}

	/**
	 * Is t an X10 struct?
	 * @param t
	 * @return
	 */
	public static boolean isX10Struct(Type t) {
		t = baseType(t);
		if (t instanceof X10ClassType) {
			return ((X10ClassType) t).isX10Struct();
		}
		return false;
	}

	/**
	 * If x is a class type, return struct x. Else return x.
	 * @param x
	 * @return
	 */
	public static Type makeX10Struct(Type t) {
		if (t instanceof X10ClassType) 
			return ((X10ClassType) t).makeX10Struct();
		return t;
	}

	public static Type processFlags(Flags f, Type x) {
	    if (f==null)
	        return x;
	    if (f.isStruct()) {
	        x = makeX10Struct(x);
	    }
	    return x;
	}

	public static X10ParsedClassType_c myBaseType(Type t) {
	    Type basetype = baseType(t);
	    // it can be a ParameterType
	    if (basetype instanceof X10ParsedClassType_c) return (X10ParsedClassType_c) basetype;
	    return null;
	}

	public static void setInconsistent(Type t) {
		if (t instanceof MacroType) {
			MacroType mt = (MacroType) t;
			setInconsistent(mt.definedType());
		}
		if (t instanceof ConstrainedType) {
			ConstrainedType ct = (ConstrainedType) t;
			CConstraint c = get(ct.constraint());
			c.setInconsistent();
			return;
		}
	}

	public static XVar<Type> selfVar(ConstrainedType thisType) {
		return selfVar(thisType.constraint().get());
	}

	public static XVar<Type> selfVar(CConstraint c) {
	    if (c == null) return null;
	    return c.self();
	}

	public static XTerm<Type> selfVarBinding(Type thisType) {
	    CConstraint c = Types.xclause(thisType); // Should this be realX(thisType) ???  - Bowen
	    return selfVarBinding(c);
	}

	public static XTerm<Type> selfVarBinding(CConstraint c) {
	    if (c == null) return null;
	    return c.bindingForVar(c.self());
	}

	public static XTerm<Type> selfBinding(Type thisType) {
		if (thisType == null) return null;
	    CConstraint c = realX(thisType,thisType.typeSystem());
	    return selfBinding(c);
	}

	public static XTerm<Type> selfBinding(CConstraint c) {
	    if (c == null) return null;
	    return c.bindingForVar(c.self());
	}

	public static Type setSelfVar(Type t, XVar<Type> v) throws SemanticException {
		CConstraint c = Types.xclause(t);
		if (c == null) {
			c = ConstraintManager.getConstraintSystem().makeCConstraint(baseType(t), t.typeSystem());
		}
		else {
			c = c.copy();
		}
		c.addSelfEquality(v);
		return Types.xclause(baseType(t), c);
	}

	public static Type setThisVar(Type t, XVar<Type> v) throws SemanticException {
	    CConstraint c = Types.xclause(t);
	    if (c == null) {
	        c = ConstraintManager.getConstraintSystem().makeCConstraint(baseType(t), t.typeSystem());
	    }
	    else {
	        c = c.copy();
	    }
	    
		c.setThisVar(v);
	    return Types.xclause(baseType(t), c);
	}

	/**
	 * If the type constrains the given property to
	 * a particular value, then return that value, otherwise 
	 * return null
	 * @param name -- the name of the property.
	 * @return null if there is no value associated with the property in the type.
	 */
	public static XTerm<Type> propVal(Type t, Name name) {
	    CConstraint c = Types.xclause(t);
	    if (c == null) return null;
		return c.bindingForSelfField(Types.getProperty(t, name).def());
	}

	public static Type promote(Unary.Operator op, JavaPrimitiveType t) throws SemanticException {
	    TypeSystem ts = (TypeSystem) t.typeSystem();
	    Type pt =  ts.promote(t);
	    return  Types.xclause(baseType(pt), 
	    		promoteClause(ts, op, Types.xclause(t)));
	}

	public static CConstraint promoteClause(TypeSystem ts, polyglot.ast.Unary.Operator op, CConstraint c) {
	    if (c == null)
	        return null;
	
	    return ts.xtypeTranslator().unaryOp(op, c);
	}

	public static Type promote(Binary.Operator op, JavaPrimitiveType t1, JavaPrimitiveType t2) throws SemanticException {
	    TypeSystem ts = (TypeSystem) t1.typeSystem();
	    Type pt =  ts.promote(t1, t2);
	    return  Types.xclause(baseType(pt), 
	    		promoteClause(ts, op, Types.xclause(t1), Types.xclause(t2)));
	}

	public static CConstraint promoteClause(TypeSystem ts, Operator op, CConstraint c1, CConstraint c2) {
	    if (c1 == null || c2 == null)
	        return null;
	    return ts.xtypeTranslator().binaryOp(op, c1, c2);
	}

	public static List<FieldInstance> properties(Type t) {
	    t = baseType(t);
	    if (t instanceof X10ClassType) {
	        X10ClassType ct = (X10ClassType) t;
	        return ct.properties();
	    }
	    return Collections.<FieldInstance>emptyList();
	}

	public static boolean isX10Array(Type t) {
	    TypeSystem ts = (TypeSystem) t.typeSystem();
	    Type tt = baseType(t);
	    Type at = baseType(ts.Array());
	    if (tt instanceof ClassType && at instanceof ClassType) {
	        ClassDef tdef = ((ClassType) tt).def();
	        ClassDef adef = ((ClassType) at).def();
	        return ts.descendsFrom(tdef, adef);
	    }
	    return false;
	}

	public static boolean isX10DistArray(Type t) {
	    TypeSystem ts = (TypeSystem) t.typeSystem();
	    Type tt = baseType(t);
	    Type at = baseType(ts.DistArray());
	    if (tt instanceof ClassType && at instanceof ClassType) {
	        ClassDef tdef = ((ClassType) tt).def();
	        ClassDef adef = ((ClassType) at).def();
	        return ts.descendsFrom(tdef, adef);
	    }
	    return false;
	}

	public static XTerm<Type> self(Type t) {
		if (t==null) return null;
	    CConstraint c = realX(t, t.typeSystem());
	    if (c == null)
		    return null;
	    return selfVar(c);
	}
	/**
	 * Are instances of this type accessible from anywhere?
	 * @param t
	 * @return
	
	public static boolean isGlobalType(Type t) {
		if (isX10Struct(t))
			return true;
		return false;
		
	}
	*/

	/**
	 * We need to ensure that there is a symbolic name for this type. i.e. self is bound to some variable.
	 * So if it is not, please create a new EQV and bind self to it. 
	 * 
	 * This is done  in particular before getting field instances of this type. This ensures
	 * that the field instance can be computed accurately, that is the constraint
	 * self = t.f can be added to it, where t is the selfBinding for the container (i.e. this).
	 * 
	 */
	
	/*public static Type ensureSelfBound(Type t) {
		if (t instanceof ConstrainedType) {
			((ConstrainedType) t).ensureSelfBound();
			return t;
		}
		XVar<Type> v = selfVarBinding(t);
		if (v !=null) 
			return t;
		try {
			t = setSelfVar(t,ConstraintManager.getConstraintSystem().makeUQV());
		} catch (SemanticException z) {
			
		}
		if (selfVarBinding(t) == null)
		assert selfVarBinding(t) != null;
		return t;
	}
	*/
	
	public static boolean isUninitializedField(X10FieldDef def,TypeSystem ts) {
	    return isDefAnnotated(def,ts,"x10.compiler.Uninitialized");
	}

	public static boolean isSuppressTransientErrorField(X10FieldDef def,TypeSystem ts) {
	    return isDefAnnotated(def,ts,"x10.compiler.SuppressTransientError");
	}

	public static boolean permitsNull(Context cxt, Type t) {
		if (isX10Struct(t))
			return false;
		CConstraint c = Types.xclause(t);
		if (c!= null && ! c.valid()) {
			c.addIn(cxt.constraintProjection(c));
			if (c.entailsDisEquality(c.self(), ConstraintManager.getConstraintSystem().xnull(t.typeSystem())))
				return false;
		}
		TypeSystem ts = t.typeSystem();
		if (ts.isParameterType(t)) {			
			return false; // a parameter type might be instantiated with a struct that doesn't permit null.
		}
		return true;
	}

	public static Type meetTypes(TypeSystem xts, Type t1, Type t2, Context context) {
	    if (xts.isSubtype(t1, t2, context))
	        return t1;
	    if (xts.isSubtype(t2, t1, context))
	        return t2;
	    return null;
	}

	public static boolean moreSpecificImpl(Type ct, ProcedureInstance<?> xp1, ProcedureInstance<?> xp2, Context context) {
	    TypeSystem ts = (TypeSystem) xp1.typeSystem();
	    Type ct1 = xp2 instanceof MemberInstance<?> ? ((MemberInstance<?>) xp1).container() : null;
	    Type ct2 = xp2 instanceof MemberInstance<?> ? ((MemberInstance<?>) xp2).container() : null;
	
	    Type t1 = ct1;
	    Type t2 = ct2;
	    if (t1 != null && t2 != null) {
	        t1 = baseType(t1);
	        t2 = baseType(t2);
	    }
	
	    boolean descends = t1 != null && t2 != null && ts.descendsFrom(ts.classDefOf(t1), ts.classDefOf(t2));
	
	    Flags flags1 = xp1 instanceof MemberInstance<?> ? ((MemberInstance<?>) xp1).flags() : Flags.NONE;
	    Flags flags2 = xp2 instanceof MemberInstance<?> ? ((MemberInstance<?>) xp2).flags() : Flags.NONE;
	
	    // A static method in a subclass is always more specific.
	    // Note: this rule differs from Java but avoids an anomaly with conversion methods.
	    if (descends && ! ts.hasSameClassDef(t1, t2) && flags1.isStatic() && flags2.isStatic()) {
	        return true;
	    }
	    Reporter reporter = ts.extensionInfo().getOptions().reporter;
	    boolean java = javaStyleMoreSpecificMethod(xp1, xp2, (Context) context, ct1, t1, t2,descends);
	    if (reporter.should_report(Reporter.specificity, 1)) {
	        boolean old = oldStyleMoreSpecificMethod(xp1, xp2, (Context) context, ts, ct1, t1, t2, descends);
	        if (java != old) {
	            String msg = Types.MORE_SPECIFIC_WARNING +
	            ((java && ! old) ? "p1 is now more specific than p2; it was not in 2.0.6."
	                    : "p1 is now not more specific than p2; it was in 2.0.6.")
	                    + "\n\t: p1: " + getOrigMI(xp1)
	                    + "\n\t: at " + xp1.position()
	                    + "\n\t: p2: " + getOrigMI(xp2)
	                    + "\n\t: at " + xp2.position()
	                    + "\n\t: t1 is  " + t1
	                    + "\n\t: t2 is " + t2;
	            //new Error().printStackTrace();
	            reporter.report(1, "Warning: "+msg);
	        }
	    }
	    // Change this to return old to re-enable 2.0.6 style computation.
	    return  java; 
	}

	// This is taken from the 2.0.6 implementation.
	// This contains logic for pre-generic Java. One determines
	// that a method MI1 is more specific than MI2 if each argument of
	// MI1 is a subtype of the corresponding argument of MI2. That is,
	// MI2 is taken as the instance of the method definition for the given
	// call. Hence no type inference is done. 
	private static boolean oldStyleMoreSpecificMethod(
			ProcedureInstance<?> xp1, ProcedureInstance<?> xp2,
			Context context, TypeSystem ts, Type ct1, Type t1, Type t2,
			boolean descends) {
	    XVar<Type>[] ys = toVarArray(toLocalDefList(xp2.formalNames()), getPlaceTerm(xp2));
	    XVar<Type>[] xs = toVarArray(toLocalDefList(xp1.formalNames()), getPlaceTerm(xp1));
	    // if the formal params of p1 can be used to call p2, p1 is more specific
	    if (xp1.formalTypes().size() == xp2.formalTypes().size() ) {
	        for (int i = 0; i < xp1.formalTypes().size(); i++) {
	            Type f1 = xp1.formalTypes().get(i);
	            try {
	                f1 = Subst.subst(f1, ys, xs, new Type[]{}, new ParameterType[]{});
	            } catch (SemanticException e) {
	                throw new InternalCompilerError("Unexpected exception while comparing methods", e);
	            }
	            Type f2 = xp2.formalTypes().get(i);
	            // Ignore constraints.  This avoids an anomaly with the translation with erased constraints
	            // having inverting the result of the most-specific test.  Fixes XTENLANG-455.
	            Type b1 = baseType(f1);
	            Type b2 = baseType(f2);
	            if (! ts.isImplicitCastValid(b1, b2, context)) {
	                return false;
	            }
	        }
	    }
	
	    // If the formal types are all equal, check the containers; otherwise p1 is more specific.
	    for (int i = 0; i < xp1.formalTypes().size(); i++) {
	        Type f1 = xp1.formalTypes().get(i);
	        Type f2 = xp2.formalTypes().get(i);
	        if (! ts.typeEquals(f1, f2, context)) {
	            return true;
	        }
	    }
	
	    if (t1 != null && t2 != null) {
	        // If p1 overrides p2 or if p1 is in an inner class of p2, pick p1.
	        if (descends) {
	            return true;
	        }
	        if (t1.isClass() && t2.isClass()) {
	            if (t1.toClass().isEnclosed(t2.toClass())) {
	                return true;
	            }
	        }
	        return false;
	    }
	
	    return true;
	}

	static ProcedureInstance<?> orig(ProcedureInstance<?> xp) {
		if (xp instanceof MethodInstance) {
		return ((MethodInstance) xp).origMI();
		}
		if (xp instanceof X10ConstructorInstance) {
			return ((X10ConstructorInstance) xp).origMI();
		}
		assert false;
		return null;
	}
	/**
	 * 
	 * @param xp1 -- the first procedure instance
	 * @param xp2 -- the second procedure instance
	 * @param context -- the context for the original call
	 * @param ts
	 * @param ct1
	 * @param t1 -- base type of ct1
	 * @param t2 -- base type of the container of xp2.
	 * @param descends -- does t1 descend from t2?
	 * @return
	 */
	private static boolean javaStyleMoreSpecificMethod(
			ProcedureInstance<?> xp1, ProcedureInstance<?> xp2,
			Context context, Type ct1, Type t1, Type t2,
			boolean descends) {
		assert xp1 != null;
		assert xp2 != null;
		assert context != null;
		TypeSystem ts = (TypeSystem) context.typeSystem();
	    
	    	try {
	    		if (xp2 instanceof MethodInstance) {
	    			// Both xp1 and xp2 should be X10MethodInstance's 
	    			MethodInstance xmi2 = (MethodInstance) xp2;
	    			MethodInstance origMI2 = (MethodInstance) xmi2.origMI();
	    			assert origMI2 != null;
	    			
	    			if (! (xp1 instanceof MethodInstance))
	    				return false;
	    			MethodInstance xmi1 = (MethodInstance) xp1;
	    			MethodInstance origMI1 = (MethodInstance)xmi1.origMI();
	    			assert origMI1 != null;
	    			
	    			// Now determine that a call can be made to thisMI2 using the
	    			// argument list obtained from thisMI1. If not, return false.
	    			List<Type> argTypes = new ArrayList<Type>(origMI1.formalTypes());
	    			XVar<Type>[] ys = toVarArray(toLocalDefList(origMI2.formalNames()), getPlaceTerm(origMI2));
	    			XVar<Type>[] xs = toVarArray(toLocalDefList(origMI1.formalNames()), getPlaceTerm(origMI1));
	    			try {
	    			    argTypes = Subst.subst(argTypes, ys, xs);
	    			} catch (SemanticException e) {
	    			    throw new InternalCompilerError("Unexpected exception while comparing methods", e);
	    			}
	    			if (xp2.formalTypes().size() != argTypes.size())
	        			return false;
	    			// For xp1 to be more specific than xp2, it must have the same number of type parameters
	    			//if (xmi1.typeParameters().size() != 0 && (xmi2.typeParameters().size() != xmi1.typeParameters().size()))
	    			//	return false;
	    			// TODO: Establish that the current context is aware of the method
	    			// guard for xmi1.
	    			List<Type> typeArgs = origMI1.typeParameters(); // pass in the type parameters, no need to infer
	    			MethodInstance r = null;
	    			try { 
	    				r=Matcher.inferAndCheckAndInstantiate(context, origMI2, ct1, typeArgs, argTypes, xp2.position());
	    			} catch (SemanticException z) {
	    				
	    			}
	    					
	    			if (r == null){
	    				r = Matcher.inferAndCheckAndInstantiate(context, 
		    					origMI2, ct1, Collections.<Type>emptyList(), argTypes, xp2.position());
	    				if (r == null){
		    				return false;
		    			}
	    				
	    			}
	    			// fall through, we know that xp1 can be used to make a call to xp2
	    			
	    		} else  if (xp2 instanceof X10ConstructorInstance) {
	    			// Both xp1 and xp2 should be X10ConstructorInstance's 
	                X10ConstructorInstance xmi2 = (X10ConstructorInstance) xp2;
	                X10ConstructorInstance origMI2 = (X10ConstructorInstance) xmi2.origMI();
	                assert origMI2 != null;
	                
	            	if (! (xp1 instanceof X10ConstructorInstance))
	    				return false;
	            	X10ConstructorInstance xmi1 = (X10ConstructorInstance) xp1;
	            	X10ConstructorInstance origMI1 = (X10ConstructorInstance) xmi1.origMI();
	            	assert origMI1 != null;
	            	List<Type> argTypes = new ArrayList<Type>(origMI1.formalTypes());
	            	XVar<Type>[] ys = toVarArray(toLocalDefList(origMI2.formalNames()));
	            	XVar<Type>[] xs = toVarArray(toLocalDefList(origMI1.formalNames()));
	            	try {
	            	    argTypes = Subst.subst(argTypes, ys, xs);
	            	} catch (SemanticException e) {
	            	    throw new InternalCompilerError("Unexpected exception while comparing constructors", e);
	            	}
	    			if (xp2.formalTypes().size() != argTypes.size())
	        			return false;
	    			// TODO: Figure out how to do type inference.
	    			List<Type> typeArgs = xmi2.typeParameters();
	                X10ConstructorInstance r=null;
	                try {
	                	r= Matcher.inferAndCheckAndInstantiate( context,  origMI2, ct1, typeArgs, argTypes, xp2.position());
	                } catch (SemanticException z) {
	                	
	                }
	                if (r == null) {
	                	r = Matcher.inferAndCheckAndInstantiate(context, 
		    					origMI2, ct1, Collections.<Type>emptyList(), argTypes, xp2.position());
	                	if (r == null)
	                	return false;
	                }    
	            
	             // fall through, we know that xp1 can be used to make a call to xp2
	            }	else {
	            	// Should not happen.
	            	// System.out.println("Diagnostic. Unhandled MoreSpecificMatcher case: " + xp2 + " class " + xp2.getClass());
	            	assert false;	
	            }
	    	} catch (SemanticException z) {  		
	    		return false;
	    	}
	// I have kept the logic below from 2.0.6 for now.
	// [DC] I have changed it post 2.3 to handle generics properly
	// TODO: Determine whether this should stay or not.
	    // If the formal types are all equal, check the containers; otherwise p1 is more specific.
	    XVar<Type>[] ys = toVarArray(toLocalDefList(xp2.formalNames()));
	    XVar<Type>[] xs = toVarArray(toLocalDefList(xp1.formalNames()));
	    // Need to substitute the same variable for the thisVars of the two methods
	    // since they could be different. e.g. if pi is defined on Ci, then the
	    // thisVars will be C1#this and C2#this.Neeed 
	    
	    xp1 = orig(xp1);
	    xp2 = orig(xp2);
	    boolean ascends = t1 != null && t2 != null && ts.descendsFrom(ts.classDefOf(t2), ts.classDefOf(t1));
	    boolean stacked = descends || ascends;
	    TypeParamSubst tps = null;
	    
<<<<<<< HEAD
	    XVar<Type> p1This = descends2 ? xp1.def().thisVar(): null;
	    XVar<Type> p2This = descends2 ? xp2.def().thisVar() : null;
	    
	    XVar<Type> thisVar = ConstraintManager.getConstraintSystem().makeUQV(baseTypeRec(ct1));
	    
=======
	    List<ParameterType> tps1 = xp1.def().typeParameters();
	    List<ParameterType> tps2 = xp2.def().typeParameters();
	    if (tps1.size() == tps2.size()) {
		    if (ascends) {
		    	tps = new TypeParamSubst(ts, tps2, tps1);
		    } else if (descends) {
		    	tps = new TypeParamSubst(ts, tps1, tps2);
		    }
	    }
	    
	    XVar p1This = stacked ? xp1.def().thisVar(): null;
	    XVar p2This = stacked ? xp2.def().thisVar() : null;
>>>>>>> facbc45e
	    for (int i = 0; i < xp1.formalTypes().size(); i++) {
	    	// Need to use original type information. The current type
	    	// information may have call specific uqv's in the constraints
	    	// rather than the declared formals.

	    	Type f1 = xp1.formalTypes().get(i);
	        Type f2 = xp2.formalTypes().get(i);
	        
	        if (tps != null) {
		        f1 = tps.reinstantiate(f1);
		        f2 = tps.reinstantiate(f2);
	        }
	       
	    	// [DC] in that case need to do the type substitution
	        try {
	            f1 = Subst.subst(f1, ys, xs); // , new Type[]{}, new ParameterType[]{});
	            if (stacked) {
	                // Substitute for both p1This and p2This, since only one of them
	                // might occur in both.
	                f1 = Subst.subst(f1, thisVar, p1This);
	                f1 = Subst.subst(f1, thisVar, p2This);
	            }
	        } catch (SemanticException e) {
	            throw new InternalCompilerError("Unexpected exception while comparing methods", e);
	        }
	        if (stacked)try { 
	            
	                // Substitute for both p1This and p2This, since only one of them
                    // might occur in both.
	                f2 = Subst.subst(f2, thisVar, p2This);
	                f2 = Subst.subst(f2, thisVar, p1This);
	            
	        } catch (SemanticException e) {
	            throw new InternalCompilerError("Unexpected exception while comparing methods", e);
	        }
	        if (! ts.typeEquals(f1, f2, context)) {
	        	return true;
	        }
	    }
	// the types are all equal, check the containers
	    if (t1 != null && t2 != null) {
	        // If p1 overrides p2 or if p1 is in an inner class of p2, pick p1.
	        if (descends) {
	            return true;
	        }
	        if (t1.isClass() && t2.isClass()) {
	            if (t1.toClass().isEnclosed(t2.toClass())) {
	                return true;
	            }
	        }
	      // p1 may be intfc method, p2 the implementing method
	        return false;
	    }
	
	    return true;
	}

	public static XVar<Type> getPlaceTerm(ProcedureInstance<?> mi) {
	    XConstrainedTerm pt = ((ProcedureDef) mi.def()).placeTerm();
	    return pt != null && pt.term() instanceof XVar<?> ? (XVar<Type>) pt.term() : ConstraintManager.getConstraintSystem().makeUQV(mi.typeSystem().Place());
	}

	public static boolean isTypeConstraintExpression(Expr e) {
	    if (e instanceof ParExpr) 
	        return isTypeConstraintExpression(((ParExpr) e).expr());
	    else if (e instanceof Unary_c)
	        return isTypeConstraintExpression(((Unary) e).expr());
	    else if (e instanceof SubtypeTest)
	        return true;
	    else if (e instanceof HasZeroTest)
	        return true;
	    else if (e instanceof IsRefTest)
	        return true;
	    return false;
	}

	/**
	 * Return T if type implements Reducer[T];
	 * @param type
	 * @return
	 */
	public static Type reducerType(Type type) {
		TypeSystem ts = (TypeSystem) type.typeSystem();
			Type base = baseType(type);
	
			if (base instanceof X10ClassType) {
				if (ts.hasSameClassDef(base, ts.Reducible())) {
					return getParameterType(base, 0);
				}
				else {
					Type sup = ts.superClass(type);
					if (sup != null) {
						Type t = reducerType(sup);
						if (t != null) return t;
					}
					for (Type ti : ts.interfaces(type)) {
						Type t = reducerType(ti);
						if (t != null) {
							return t;
						}
					}
				}
			}
			return null;
		}

	public static Type typeArg(Type t, int i) {
	    if (t instanceof X10ParsedClassType) {
	        X10ParsedClassType ct = (X10ParsedClassType) t;
	        return ct.typeArguments().get(i);
	    } 
	    return typeArg(baseType(t), i);
	}

    ////////////////////////////////////////////////////////////////
    // For better error reporting, we remove the constraints if we ran with DYNAMIC_CALLS.
    public static Type stripConstraintsIfDynamicCalls(Type t) {
        if (t==null) return null;
	    if (((X10CompilerOptions)t.typeSystem().extensionInfo().getOptions()).x10_config.STATIC_CHECKS)
            return t;
        return stripConstraints(t);
    }
	public static Collection<Type> stripConstraintsIfDynamicCalls(Collection<Type> t) {
        if (t==null) return null;
        if (t.size()==0) return t;
	    if (((X10CompilerOptions)t.iterator().next().typeSystem().extensionInfo().getOptions()).x10_config.STATIC_CHECKS)
            return t;
        ArrayList<Type> res = new ArrayList<Type>(t.size());
        for (Type tt : t)
            res.add(stripConstraints(tt));
        return res;
    }
    // completely erases all constraints (from type arguments as well)
	public static Type stripConstraints(Type t) {
	    TypeSystem ts = (TypeSystem) t.typeSystem();
	    t = ts.expandMacros(t);
	    t = baseType(t);
	    if (t instanceof X10ClassType) {
	        X10ClassType ct = (X10ClassType) t;
	        if (ct.typeArguments() == null)
	            return ct;
	        List<Type> types = new ArrayList<Type>(ct.typeArguments().size());
	        for (Type ti : ct.typeArguments()) {
	            Type ti2 = stripConstraints(ti);
	            types.add(ti2);
	        }
	        return ct.typeArguments(types);
	    }
	    return t;
	}

	public static Type superClass(Type t) {
		t = baseType(t);
		assert t instanceof ClassType;
		return ((ClassType) t).superClass();
	}

	public static CConstraint tryAddingConstraint(Type t, CConstraint xc)  {
		 CConstraint c = Types.xclause(t);
	     c = c == null ? ConstraintManager.getConstraintSystem().makeCConstraint(Types.baseType(t), t.typeSystem()) :c.copy();
	     c.addIn(xc);
	     return c;
	}

	public static ConstrainedType toConstrainedType(Type t) {
		ConstrainedType result;
		if (t instanceof ConstrainedType) {
			result=(ConstrainedType) t;
		} else {
			result = constrainedType(t, ConstraintManager.getConstraintSystem().makeCConstraint(Types.baseType(t), t.typeSystem()));
		}
		return result;
	}

	public static XVar<Type> thisVar(XVar<Type> xthis, Type thisType) {
	    Type base = baseType(thisType);
	    if (base instanceof X10ClassType) {
	        XVar<Type> supVar = ((X10ClassType) base).x10Def().thisVar();
	        return supVar;
	    }
	    return xthis;
	}

	/**
	 * Return the constraint c entailed by the assertion v is of type t.
	 * @param v
	 * @param t
	 * @return
	 */
	public static CConstraint xclause(XVar<Type> v, Type t) {
		CConstraint c = xclause(t);
		return c.instantiateSelf(v);
	}

	/**
	 * Returns a copy of t's constraint, if it has one, null otherwise.
	 * @param t
	 * @return
	 */
	public static CConstraint xclause(Type t) {
	        if (t instanceof MacroType) {
	                MacroType mt = (MacroType) t;
	                return xclause(mt.definedType());
	        }
		if (t instanceof ConstrainedType) {
			ConstrainedType ct = (ConstrainedType) t;
			return ct.xclause();
		}
		if (t instanceof X10ParsedClassType) {
			X10ParsedClassType ct = (X10ParsedClassType) t;
			return ct.getXClause().copy();
		}
		return null;
	}
	


	public static Type xclause(Type t, CConstraint c) {
		if (t == null)
			return null;
		if (c == null /*|| c.valid()*/) {
			return t;
		}
		return ConstrainedType.xclause(ref(t), ref(c));
	}
	public static X10FieldInstance getProperty( Type t, Name propName) {
	    TypeSystem xts = t.typeSystem();
	    try {
	        Context c = xts.emptyContext();
	        X10FieldInstance fi = xts.findField(t, t, propName, c);
	        if (fi != null && fi.isProperty()) {
	            return fi;
	        }
	    }
	    catch (SemanticException e) {
	        // ignore
	    }
	    return null;
	}
	
	public static MethodInstance getPropertyMethod(Type t, Name propName) {
	    TypeSystem xts = t.typeSystem();
	    try {
	        Context c = xts.emptyContext();
	        MethodInstance mi = xts.findMethod(t, xts.MethodMatcher(t, propName, Collections.<Type>emptyList(), c));
	        if (mi != null && mi.flags().isProperty()) {
	            return mi;
	        }
	    }
	    catch (SemanticException e) {
	        // ignore
	    }
	    return null;
	}


	/**
	 * Determine if xp1 is more specific than xp2 given some (unknown) current call c to a method m or a constructor
	 * for a class or interface Q (in the given context). (Note that xp1 and xp2 may not be function definitions since
	 * no method resolution is not necessary for function definitions.)
	 * 
	 * <p> We may assume that xp1 and xp2 are instantiations of underlying (possibly generic) procedure definitions, 
	 * pd1 and pd2 (respectively) that lie in the applicable and available method call set for c. 
	 * 
	 * <p> The determination is done as follows. First, if xp1 is an instance of a static method on a class C1, and xp2
	 * is an instance of a static method on a class C2, and C1 is distinct from C2 but descends from it,
	 * Otherwise we examine pd1 and pd2 -- the underlying possibly generic method definitions. Now pd1 is more 
	 * specific than pd2 if a call can be made to pd2 with the information available about pd1's arguments. As usual,
	 * type parameters of pd2 (if any) are permitted to be instantiated during this process.
	 * @param ct -- represents the container on which both xp1 and xp2 are available. Ignored now. TODO: Remove the machinery
	 * introduced to permit ct to be available in this call to moreSpecificImpl.
	 * @param xp1 -- the instantiated procedure definition.
	 * @param xp2
	 * @param context
	 * @return
	 */
	public static String MORE_SPECIFIC_WARNING = "Please check definitions p1 and p2.  ";



    private static Type instantiateThis(X10ParsedClassType_c classType, Type t, Type superType) {
        try {
            return X10FieldMatcher.instantiateAccess(t,superType,classType.x10Def().thisVar(),false);
        } catch (SemanticException e) {
            throw new InternalCompilerError(e);
        }
    }
    //abstract class A implements Iterable<A> {}
    //abstract class B extends A implements Iterable<B> {} // ERR in Java, but ok in X10
    // There can be multiple Iterable[T] due to type parameter upper bounds: X<:Dist && X<:Iterable[...]
    public static HashSet<Type> getIterableIndex(Type t, Context context) {
        HashSet<Type> res = new HashSet<Type>();
        final TypeSystem ts = t.typeSystem();
        Type base = Types.baseType(t);
        if (ts.isParameterType(base)) {
            // Now get the upper bound.
            List<Type> upperBounds = ts.env(context).upperBounds(t, false); // should return non-parameter types
            for (Type upper : upperBounds)
                res.addAll(getIterableIndex(upper, context));
        }
        if (t instanceof ObjectType && base instanceof X10ParsedClassType_c) {
            X10ParsedClassType_c classType_c = (X10ParsedClassType_c) base;
            ObjectType ot = (ObjectType) t;
            final Type superType = ot.superClass();
            if (superType!=null) res.addAll(getIterableIndex(instantiateThis(classType_c,t,superType),context));
            final List<Type> interfaces = ot.interfaces();
            for (Type tt : interfaces)
                res.addAll(getIterableIndex(instantiateThis(classType_c,t,tt),context));

            if (base instanceof X10ParsedClassType) {
                X10ParsedClassType classType = (X10ParsedClassType) base;
                final ClassDef iterable = ts.Iterable().def();
                if (classType.def()==iterable && classType.typeArguments().size()==1) {
                    Type arg = classType.typeArguments().get(0);
                    CConstraint xclause = Types.xclause(t);
			        final XVar<Type> tt = ConstraintManager.getConstraintSystem().makeEQV(baseTypeRec(t));
                    try {
                        xclause = Subst.subst(xclause, tt, xclause.self());
                    } catch (SemanticException e) {
                        assert false;
                    }
                    res.add(Types.xclause(arg, xclause));
                } else if (ts.typeEquals(classType, ts.JLIterable(), context)) {
                    Type arg = ts.Any();
                    CConstraint xclause = Types.xclause(t);
			        final XVar tt = ConstraintManager.getConstraintSystem().makeEQV();
                    try {
                        xclause = Subst.subst(xclause, tt, xclause.self());
                    } catch (SemanticException e) {
                        assert false;
                    }
                    res.add(Types.xclause(arg, xclause));
                }
            }
        }
        return res;
    }

	public static Type removeLocals(Context ctx, Type t) {
		t = t.typeSystem().expandMacros(t);
	
	    if (t instanceof X10ClassType) {
	        X10ClassType ct = (X10ClassType) t;
	        if (ct.typeArguments() == null)
	            return ct;
	        List<Type> types = new ArrayList<Type>(ct.typeArguments().size());
	        for (Type ti : ct.typeArguments()) {
	            Type ti2 = removeLocals(ctx, ti);
	            types.add(ti2);
	        }
	        return ct.typeArguments(types);
	    }
	    Type b = baseType(t);
	    if (b != t)
	        b = removeLocals(ctx, b);
	    CConstraint c = xclause(t);
	    if (c == null)
	        return b;
	    c = removeLocals(ctx, c);
	    return xclause(b, c);
	}

	/** Remove all local variables that are not formals from this constraint.
	 * 
	 * @param cxt
	 * @param c0
	 * @return
	 */
	public static CConstraint removeLocals(Context cxt, CConstraint c0) {
		CConstraint c = c0.self() == null ? ConstraintManager.getConstraintSystem().makeCConstraintNoSelf(cxt.typeSystem())
				                          : ConstraintManager.getConstraintSystem().makeCConstraint(c0.self(), cxt.typeSystem());
	    c.addIn(c0); // ensure that this has a different selfVar.
	    Set<? extends XTerm<Type>> roots = c.getVarsAndFields();
	    if (roots.size() > 0) {
	        for (XTerm<Type> term : roots) {
	        	// the local variable can either occur as a variable or inside a field access
	        	if (term instanceof XVar || term.isProjection()) {
	        		XTerm<Type> t = term.isProjection()? ((XExpr<Type>)term).get(0) : term;
	        		if (t instanceof CLocal) {
						CLocal local = (CLocal) t;
	        			X10LocalDef name = local.def();
	        			if (! cxt.isFormalParameter(name) && cxt.isLocalExcludingAsyncAt(name.name())) {
	        				// This is a local variable. Eliminate!
	        				c = c.project(local);
	        			}
	        		}
	        	}
	        }
	    }
	   return c;
	}

	public static XVar<Type>[] toVarArray(List<? extends VarDef> formalNames) {
	    int size = formalNames.size();
	    @SuppressWarnings("unchecked")
		XVar<Type>[] oldFNs = new XVar[size]; 
	    toVarArray(oldFNs, 0, formalNames);
	    return oldFNs;
	}

	public static XVar<Type>[] toVarArray(List<? extends VarDef> formalNames, XVar<Type> v) {
	    int size = formalNames.size();
	    @SuppressWarnings("unchecked")
		XVar<Type>[] oldFNs = new XVar[size+1]; 
	    toVarArray(oldFNs, 0, formalNames);
	    oldFNs[size] = v;
	    return oldFNs;
	}

	public static XVar<Type>[] toVarArray(List<? extends VarDef> formalNames, XVar<Type> v, XVar<Type> w) {
	    int size = formalNames.size();
	    @SuppressWarnings("unchecked")
		XVar<Type>[] oldFNs = new XVar[size+2]; 
	    toVarArray(oldFNs, 0, formalNames);
	    oldFNs[size] = v;
	    oldFNs[size+1] = w;
	    return oldFNs;
	}

	private static void toVarArray(XVar<Type>[] oldFNs, int offset, List<? extends VarDef> formalNames) {
	    int sz = formalNames.size();
	    for (int i = 0; i < sz; i++) {
	        VarDef f = formalNames.get(i);
	        if (f instanceof X10LocalDef) {
	            oldFNs[offset+i] = ConstraintManager.getConstraintSystem().makeLocal((X10LocalDef) f);
	        } else if (f instanceof ThisDef) {
	            oldFNs[offset+i] = ((ThisDef) f).thisVar();
	        }
	    }
	}

	public static List<LocalDef> toLocalDefList(List<LocalInstance> lis) {
	    return new TransformingList<LocalInstance, LocalDef>(lis,
	            new Transformation<LocalInstance,LocalDef>() {
	                public LocalDef transform(LocalInstance o) {
	                    return o.def();
	                }
	            });
    }

    public static ClassType getClassType(Type t, TypeSystem ts, Context context) {
        Type baseType = Types.baseType(t);
        if (baseType instanceof ParameterType) {
            final List<Type> upperBounds = ts.env(context).upperBounds(baseType, false);
            baseType = null;
            for (Type up : upperBounds) {
                if (!(Types.baseType(up) instanceof ParameterType))
                    baseType = up;
            }
        }
        return baseType==null ? null : baseType.toClass();
    }
    public static ClassType getClassType(Type t, TypeSystem ts) {
        return getClassType(t, ts, null);
    }
    
    public static Type projectOutLocalVariables(Context cxt, Type t) {
    	CConstraint c0 = xclause(t);
    	if (c0==null)
    		return t;
    	CConstraint c = ConstraintManager.getConstraintSystem().makeCConstraint(baseType(t), cxt.typeSystem());
    	c.addIn(c0); // ensure that this has a different selfVar.
    	Set<? extends XTerm<Type>> roots = c.getVarsAndFields();
    	if (roots.size() > 0) {
    		CodeDef def = cxt.currentCode();
    		List<LocalDef> formals = null;
    		if (def instanceof ProcedureDef) {
    			formals = ((ProcedureDef) def).formalNames();
    		}
    		for (XTerm<Type> term : roots) {
    			if (term instanceof XVar || term.isProjection()) {
    				XTerm<Type> root = term.isProjection() ? ((XExpr<Type>)term).get(0) : term; 
    				if (root instanceof CLocal) {
						CLocal rootL = (CLocal)root;
    					X10LocalDef name = rootL.def();
    					if (formals != null && ! formals.contains(name)) {
    						// This is a local variable. Eliminate!
    						c = c.project(rootL);
    					}
    				}
    			}
    		}
    	}
    	return constrainedType(baseType(t), c);
    }
    public static Type addInOuterClauses(Type type, Type outer) {
    	// lshadare question
    	if (type == null)
    		return null; 
    	
        CConstraint xclause = Types.xclause(outer);
        if (xclause != null && ! xclause.valid()) {
            // there is some information to transfer.
            CConstraint result = ConstraintManager.getConstraintSystem().makeCConstraint(baseType(type), type.typeSystem());
            XTerm<Type> qvar = ConstraintManager.getConstraintSystem().makeQualifiedVar(Types.baseType(outer), result.self());
            xclause = xclause.instantiateSelf(qvar);
            result.addIn(xclause);
            type = Types.addConstraint(type, result);
        }
        return type;
    }
    @SuppressWarnings("unchecked")
	public static Type container(Type type, ClassType newContainer) {
        if (type instanceof ClassType) 
            return ((ClassType) type).container(newContainer);
        if (type instanceof ConstrainedType) {
            ConstrainedType ct = ((ConstrainedType) type).copy();
            Type newBase = container(ct.baseType().get(), newContainer);
            ((Ref<Type>) ct.baseType()).update(newBase);
            return ct;
        }
       //return type;
        assert false;
        return null;
    }
    /** The list of outer types for a type. That is if a type is A.B.C.D, 
     * return {A.B.C.D, A.B.C, A.B, A}.
     * 
     * @param type
     * @return
     */
    public static List<X10ClassDef> outerTypes(Type type) {
        List<X10ClassDef> result = new ArrayList<X10ClassDef>();
        Type base = Types.baseType(type);
        if (base instanceof ClassType) {
            ClassType outer = (ClassType) base;
            while (outer != null) {
                result.add(outer.def());
                outer = outer.outer();
            }
        }
        return result;
    }
}<|MERGE_RESOLUTION|>--- conflicted
+++ resolved
@@ -1550,13 +1550,6 @@
 	    boolean stacked = descends || ascends;
 	    TypeParamSubst tps = null;
 	    
-<<<<<<< HEAD
-	    XVar<Type> p1This = descends2 ? xp1.def().thisVar(): null;
-	    XVar<Type> p2This = descends2 ? xp2.def().thisVar() : null;
-	    
-	    XVar<Type> thisVar = ConstraintManager.getConstraintSystem().makeUQV(baseTypeRec(ct1));
-	    
-=======
 	    List<ParameterType> tps1 = xp1.def().typeParameters();
 	    List<ParameterType> tps2 = xp2.def().typeParameters();
 	    if (tps1.size() == tps2.size()) {
@@ -1567,9 +1560,9 @@
 		    }
 	    }
 	    
-	    XVar p1This = stacked ? xp1.def().thisVar(): null;
-	    XVar p2This = stacked ? xp2.def().thisVar() : null;
->>>>>>> facbc45e
+	    XVar<Type> p1This = stacked ? xp1.def().thisVar(): null;
+	    XVar<Type> p2This = stacked ? xp2.def().thisVar() : null;
+	    XVar<Type> thisVar = ConstraintManager.getConstraintSystem().makeUQV(baseTypeRec(ct1));
 	    for (int i = 0; i < xp1.formalTypes().size(); i++) {
 	    	// Need to use original type information. The current type
 	    	// information may have call specific uqv's in the constraints
@@ -1895,7 +1888,7 @@
                 } else if (ts.typeEquals(classType, ts.JLIterable(), context)) {
                     Type arg = ts.Any();
                     CConstraint xclause = Types.xclause(t);
-			        final XVar tt = ConstraintManager.getConstraintSystem().makeEQV();
+			        final XVar tt = ConstraintManager.getConstraintSystem().makeEQV(t);
                     try {
                         xclause = Subst.subst(xclause, tt, xclause.self());
                     } catch (SemanticException e) {
