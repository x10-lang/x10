package polyglot.types;

import java.io.Serializable;
import java.util.HashMap;
import java.util.Map;

import polyglot.util.StringUtil;
import polyglot.util.UniqueID;
import polyglot.util.CollectionUtil; import x10.util.CollectionFactory;

public class Name  implements Serializable {
    private static final long serialVersionUID = -899548430558751316L;

    String name;
    int hash;

    private Name(String name, int hash) {
        this.name = name;
        this.hash = hash;
    }

    static Map<String,Name> internCache = CollectionFactory.newHashMap();
    static int count = 0;
    
    public static Name makeFresh() {
        return makeFresh("id");
    }
    
    public static Name makeFresh(String prefix) {
        return make(prefix + (count++));
    }

    public static Name makeFresh(Name prefix) {
	if (prefix == null)
	    return makeFresh();
	return makeFresh(prefix.toString());
    }
    
    public static Name make(String name) {
        if (! StringUtil.isNameShort(name))
	assert StringUtil.isNameShort(name);
	return makeUnchecked(name);
    }

    public static Name makeUnchecked(String name) {
	synchronized (internCache) {
	    Name n = internCache.get(name);

	    if (n == null) {
		n = new Name(name, name.hashCode());
		internCache.put(name, n);
	    }

	    return n;
	}
    }
    
    public final void equals(final String o) { }
    public final void equals(final QName o) { }

    public boolean equals(Object o) {
<<<<<<< HEAD
	if (o == null)
	    return false;
	// assert o instanceof Name;
=======
        if (o == null)
            return false;
>>>>>>> 44007ca3
        return this == o;
    }

    public int hashCode() {
        return hash;
    }

    public String toString() {
        return name;
    }
}<|MERGE_RESOLUTION|>--- conflicted
+++ resolved
@@ -59,14 +59,8 @@
     public final void equals(final QName o) { }
 
     public boolean equals(Object o) {
-<<<<<<< HEAD
-	if (o == null)
-	    return false;
-	// assert o instanceof Name;
-=======
         if (o == null)
             return false;
->>>>>>> 44007ca3
         return this == o;
     }
 
