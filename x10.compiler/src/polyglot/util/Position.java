/*
 * This file is part of the Polyglot extensible compiler framework.
 *
 * Copyright (c) 2000-2006 Polyglot project group, Cornell University
 * Copyright (c) 2006 IBM Corporation
 * 
 */

package polyglot.util;

import java.io.Serializable;

import polyglot.frontend.Globals;
import polyglot.main.Options;

/**
 * This class represents a posiiton within a file.
 **/
public class Position implements Serializable, Copy
{
    static final long serialVersionUID = -4588386982624074261L;

    private String path;
    private String file;

    private int line;
    private int column;
    
    private int endLine;
    private int endColumn;

    // Position in characters from the beginning of the containing character
    // stream
    private int offset;
    private int endOffset;
    
    private boolean compilerGenerated;

    public static final int UNKNOWN = -1;
    public static final int END_UNUSED = -2;
    public static final Position COMPILER_GENERATED = new Position(true, null, "Compiler Generated");
    
    public static final int THIS_METHOD = 1;
    public static final int CALLER = THIS_METHOD + 1;

//    /**
//     * Get a compiler generated position using the caller at the given stack
//     * depth.  Depth 1 is the caller.  Depth 2 is the caller's caller, etc.
//     */ 
//    public static Position compilerGenerated(int depth) {
//    	if (! Globals.Options().precise_compiler_generated_positions)
//            return COMPILER_GENERATED;
//        StackTraceElement[] stack = new Exception().getStackTrace();
//        if (depth < stack.length) {
//            return new Position(true, null, stack[depth].getFileName() + " (compiler generated)", stack[depth].getLineNumber());
//        }
//        else {
//            return COMPILER_GENERATED;
//        }
//    }
//
//    /** Get a compiler generated position. */ 
//    public static Position compilerGenerated() {
//        return compilerGenerated(CALLER);
//    }
<<<<<<< HEAD
=======

    public static Position compilerGenerated(Position pos) {
        return pos==null ? COMPILER_GENERATED : pos.startOf().markCompilerGenerated();
    }
>>>>>>> c6b069ee

    public boolean isCompilerGenerated() {
        return compilerGenerated;
    }
    
    public Position copy() {
	try {
	    return (Position) super.clone();
	} catch (CloneNotSupportedException e) {
	    assert false;
	    return Position.COMPILER_GENERATED;
	}
    }
    
    public Position markCompilerGenerated() {
	Position p = copy();
	p.compilerGenerated = true;
	return p;
    }
    
    /** For deserialization. */
    protected Position() {
        line = endLine = 0;
        column = endColumn = 0;
        offset = endOffset = 0;
    }

    private Position(boolean compilerGenerated, String path, String file) {
        this(path, file, UNKNOWN, UNKNOWN);
        this.compilerGenerated = compilerGenerated;
    }

    public Position(String path, String file) {
        this(path, file, UNKNOWN, UNKNOWN);
    }

    private Position(boolean compilerGenerated, String path, String file, int line) {
        this(path, file, line, UNKNOWN);
        this.compilerGenerated = compilerGenerated;
    }

    public Position(String path, String file, int line) {
        this(path, file, line, UNKNOWN);
    }

    public Position(String path, String file, int line, int column) {
        this(path, file, line, column, END_UNUSED, END_UNUSED);
    }
    
    public Position(String path, String file, int line, int column, int endLine, int endColumn) {
        this(path, file, line, column, endLine, endColumn, 0, 0);
    }

    public Position(String path, String file, int line, int column, int endLine, int endColumn, int offset, int endOffset) {
        this.file = file;
        this.path = path;
        this.line = line;
        this.column = column;
        this.endLine = endLine;
        this.endColumn = endColumn;
        this.offset = offset;
        this.endOffset = endOffset;
    }

    public Position(Position start, Position end) {
        this(start.path(), start.file(), start.line, start.column, end.endLine, end.endColumn, start.offset, end.endOffset);
    }

    public Position truncateEnd(int len) {
    	if (this.isCompilerGenerated())
    	    return this;
    	
	int eo = endOffset;
	int el = endLine;
	int ec = endColumn;
	
	if (eo >= offset + len)
	    eo -= len;
	else
	    eo = offset;
	
	if (line == el) {
	    if (ec >= column + len)
		ec -= len;
	    else
		ec = column;
	}
	else {
	    if (ec >= len)
		ec -= len;
	    else {
		el = line;
		ec = column;
	    }
	}
	
	return new Position(path, file, line, column, el, ec, offset, eo);
    }
    
    public Position startOf() {
    	if (this.isCompilerGenerated())
    	    return this;
        return new Position(path, file, line, column, line, column, offset, offset);
    }

    public Position endOf() {
    	if (this.isCompilerGenerated())
    	    return this;
        return new Position(path, file, endLine, endColumn, endLine, endColumn, endOffset, endOffset);
    }

    public int line() {
        return line;
    }

    public int column() {
        return column;
    }

    public int endLine() {
        if (endLine == UNKNOWN || (line != UNKNOWN && endLine < line)) {
            return line;
        }
        return endLine;
    }

    public int endColumn() {
        if (endColumn == UNKNOWN || (column != UNKNOWN && endLine()==line() && endColumn < column)) {
            return column;
        }
        return endColumn;
    }

    public int offset() {
        return offset;
    }

    public int endOffset() {
        if (endOffset == UNKNOWN || (offset != UNKNOWN && endOffset < offset)) {
            return offset;
        }
        return endOffset;
    }
    
    public String file() {
        return file;
    }

    public String path() {
        return path;
    }

    public String nameAndLineString() {
        // Maybe we should use path here, if it isn't too long...
        String s = path;

        if (s == null || s.length() == 0) {
            s = file;
        }

        if (s == null || s.length() == 0) {
            s = "unknown file";
        }
        
        if (line != UNKNOWN) {
            s += ":" + line;
            if (endLine != line &&
                    endLine != UNKNOWN && endLine != END_UNUSED) {
                s += "-" + endLine;
            }
        }
        
        return s;
    }

    public String toString() {
        String s = path;

        if (s == null || s.length() == 0) {
            s = file;
        }

        if (s == null || s.length() == 0) {
            s = "unknown file";
        }

        if (line != UNKNOWN) {
            s += ":" + line;
        
            if (column != UNKNOWN) {
                s += "," + column;
                if (line == endLine && 
                  endColumn != UNKNOWN && endColumn != END_UNUSED) {
                    s += "-" + endColumn;
                }
                if (line != endLine && 
                      endColumn != UNKNOWN && endColumn != END_UNUSED) {
                    s += "-" + endLine + "," + endColumn;
                }
            }
        }
        
        return s;
    }
}<|MERGE_RESOLUTION|>--- conflicted
+++ resolved
@@ -63,13 +63,10 @@
 //    public static Position compilerGenerated() {
 //        return compilerGenerated(CALLER);
 //    }
-<<<<<<< HEAD
-=======
 
     public static Position compilerGenerated(Position pos) {
         return pos==null ? COMPILER_GENERATED : pos.startOf().markCompilerGenerated();
     }
->>>>>>> c6b069ee
 
     public boolean isCompilerGenerated() {
         return compilerGenerated;
