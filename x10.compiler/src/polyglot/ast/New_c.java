/*
 * This file is part of the Polyglot extensible compiler framework.
 *
 * Copyright (c) 2000-2006 Polyglot project group, Cornell University
 * Copyright (c) 2006 IBM Corporation
 * 
 */

package polyglot.ast;

import java.util.*;

import polyglot.frontend.Globals;
import polyglot.frontend.Goal;
import polyglot.types.*;
import polyglot.util.*;
import polyglot.visit.*;
import x10.errors.Errors;
import x10.ast.X10New;
import x10.types.X10ClassDef;
import x10.types.X10ConstructorInstance;

/**
 * A <code>New</code> is an immutable representation of the use of the
 * <code>new</code> operator to create a new instance of a class.  In
 * addition to the type of the class being created, a <code>New</code> has a
 * list of arguments to be passed to the constructor of the object and an
 * optional <code>ClassBody</code> used to support anonymous classes.
 */
<<<<<<< HEAD
public abstract class New_c extends Expr_c implements New
=======
public abstract class New_c extends Expr_c implements X10New
>>>>>>> 23d41c93
{
    protected Expr qualifier;
    protected TypeNode tn;
    protected List<Expr> arguments;
    protected ClassBody body;
    protected ConstructorInstance ci;
    protected ClassDef anonType;

    public New_c(Position pos, Expr qualifier, TypeNode tn, List<Expr> arguments, ClassBody body) {
	super(pos);
        assert(tn != null && arguments != null); // qualifier and body may be null
        this.qualifier = qualifier;
        this.tn = tn;
	this.arguments = TypedList.copyAndCheck(arguments, Expr.class, true);
	this.body = body;
    }

    public List<Def> defs() {
        if (body != null) {
            return Collections.<Def>singletonList(anonType);
        }
        return Collections.<Def>emptyList();
    }

    /** Get the qualifier expression of the allocation. */
    public Expr qualifier() {
        return this.qualifier;
    }

    /** Set the qualifier expression of the allocation. */
    public X10New qualifier(Expr qualifier) {
        New_c n = (New_c) copy();
        n.qualifier = qualifier;
        return n;
    }

    /** Get the type we are instantiating. */
    public TypeNode objectType() {
        return this.tn;
    }

    /** Set the type we are instantiating. */
    public X10New objectType(TypeNode tn) {
        New_c n = (New_c) copy();
	n.tn = tn;
	return n;
    }

    public X10ClassDef anonType() {
	return (X10ClassDef) this.anonType;
    }

    public X10New anonType(ClassDef anonType) {
        if (anonType == this.anonType) return this;
	New_c n = (New_c) copy();
	n.anonType = anonType;
	return n;
    }

    public ConstructorInstance procedureInstance() {
	return constructorInstance();
    }

    public X10ConstructorInstance constructorInstance() {
	return (X10ConstructorInstance)this.ci;
    }

    public New procedureInstance(ProcedureInstance<? extends ProcedureDef> pi) {
        return constructorInstance((ConstructorInstance) pi);
    }

    public X10New constructorInstance(ConstructorInstance ci) {
        if (ci == this.ci) return this;
	New_c n = (New_c) copy();
	n.ci = ci;
	return n;
    }

    public List<Expr> arguments() {
	return this.arguments;
    }

    public ProcedureCall arguments(List<Expr> arguments) {
	New_c n = (New_c) copy();
	n.arguments = TypedList.copyAndCheck(arguments, Expr.class, true);
	return n;
    }

    public ClassBody body() {
	return this.body;
    }

    public X10New body(ClassBody body) {
	New_c n = (New_c) copy();
	n.body = body;
	return n;
    }

    /** Reconstruct the expression. */
    protected New_c reconstruct(Expr qualifier, TypeNode tn, List<Expr> arguments, ClassBody body) {
	if (qualifier != this.qualifier || tn != this.tn || ! CollectionUtil.allEqual(arguments, this.arguments) || body != this.body) {
	    New_c n = (New_c) copy();
	    n.tn = tn;
	    n.qualifier = qualifier;
	    n.arguments = TypedList.copyAndCheck(arguments, Expr.class, true);
	    n.body = body;
	    return n;
	}

	return this;
    }

    /** Visit the children of the expression. */
    public abstract Node visitChildren(NodeVisitor v);

    public Context enterChildScope(Node child, Context c) {
        if (child == body && anonType != null && body != null) {
            c = c.pushClass(anonType, anonType.asType());
        }
        return super.enterChildScope(child, c);
    }

    Goal enable = null;
    
    public Node buildTypesOverride(TypeBuilder tb) throws SemanticException {
        TypeSystem ts = tb.typeSystem();

        New_c n = this;

        ConstructorInstance ci = ts.createConstructorInstance(position(), new ErrorRef_c<ConstructorDef>(ts, position(), "Cannot get ConstructorDef before type-checking new expression."));
        n = (New_c) n.constructorInstance(ci);
        
        Expr qual = (Expr) n.visitChild(n.qualifier(), tb);
        TypeNode objectType = (TypeNode) n.visitChild(n.objectType(), tb);
        List<Expr> arguments = n.visitList(n.arguments(), tb);
        
        ClassBody body = null;
        
        if (n.body() != null) {
            TypeBuilder tb2 = tb.pushAnonClass(position());
            ClassDef type = tb2.currentClass();
            type.superType(objectType.typeRef());
            
            n = (New_c) n.anonType(type);
            
            body = (ClassBody) n.visitChild(n.body(), tb2);
        }
        
        n = n.reconstruct(qual, objectType, arguments, body);
        
        return n.type(ts.unknownType(position()));
    }
    
    public abstract New_c typeCheckObjectType(TypeChecker childtc) throws SemanticException;
    
    @Override
    public Node typeCheckOverride(Node parent, ContextVisitor tc) throws SemanticException {
        TypeChecker childtc;
        NodeVisitor childv = tc.enter(parent, this);
        if (childv instanceof TypeChecker) {
            childtc = (TypeChecker) childv;
        }
        else {
            return this;
        }

        New_c n = typeCheckHeader(childtc);
        
        ClassBody body = (ClassBody) n.visitChild(n.body, childtc);

        n = (New_c) n.body(body);
        n = (New_c) tc.leave(parent, this, n, childtc);

        return n;
    }

    protected New_c typeCheckHeader(TypeChecker childtc) throws SemanticException {
	TypeSystem ts = childtc.typeSystem();

	New_c n = this;

	n = n.typeCheckObjectType(childtc);

	Expr qualifier = n.qualifier;
	TypeNode tn = n.tn;
	List<Expr> arguments = n.arguments;
	ClassBody body = n.body;

	if (body != null) {
	    Ref<? extends Type> ct = tn.typeRef();
	    ClassDef anonType = n.anonType();

	    assert anonType != null;

	    if (! ct.get().toClass().flags().isInterface()) {
		anonType.superType(ct);
	    }
	    else {
		anonType.superType(Types.<Type>ref(ts.Object()));
                assert anonType.interfaces().isEmpty() || anonType.interfaces().get(0) == ct;
                if (anonType.interfaces().isEmpty())
                    anonType.addInterface(ct);
	    }
	}

	arguments = visitList(arguments, childtc);
	n = n.reconstruct(qualifier, tn, arguments, body);
	return n;
    }

    /**
     * @param ar
     * @param ct
     * @throws SemanticException
     */
    protected abstract New findQualifier(TypeChecker ar, ClassType ct) throws SemanticException;
    
    public abstract Node typeCheck(ContextVisitor tc) throws SemanticException;

    protected void typeCheckNested(ContextVisitor tc) throws SemanticException {
        if (qualifier != null) {
            // We have not disambiguated the type node yet.

            // Get the qualifier type first.
            Type qt = qualifier.type();

            if (! qt.isClass()) {
                throw new SemanticException("Cannot instantiate member class of a non-class type.", qualifier.position());
            }
            
            // Disambiguate the type node as a member of the qualifier type.
            ClassType ct = tn.type().toClass();

            // According to JLS2 15.9.1, the class type being
            // instantiated must be inner.
	    if (! ct.isInnerClass()) {
            if (!(qualifier instanceof Special)) // Yoav added "this" qualifier for non-static anonymous classes
                throw new SemanticException("Cannot provide a containing instance for non-inner class " + ct.fullName() + ".", qualifier.position());
            }
        }
        else {
            ClassType ct = tn.type().toClass();

            if (ct.isMember()) {
                for (ClassType t = ct; t.isMember(); t = t.outer()) {
                    if (! t.flags().isStatic()) {
                        throw new SemanticException("Cannot allocate non-static member class \"" +t + "\".", position());
                    }
                }
            }
        }
    }

    protected void typeCheckFlags(ContextVisitor tc) throws SemanticException {
        ClassType ct = tn.type().toClass();

	if (this.body == null) {
	    if (ct.flags().isInterface()) {
		throw new SemanticException("Cannot instantiate an interface.", position());
	    }

	    if (ct.flags().isAbstract()) {
		throw new SemanticException("Cannot instantiate an abstract class.", position());
	    }
	}
	else {
	    if (ct.flags().isFinal()) {
		throw new SemanticException("Cannot create an anonymous subclass of a final class.", position());
            }

	    if (ct.flags().isInterface() && ! arguments.isEmpty()) {
	        throw new SemanticException("Cannot pass arguments to an anonymous class that implements an interface.",arguments.get(0).position());
	    }
	}
    }

    @Override
    public Node conformanceCheck(ContextVisitor tc) {
        if (body == null) {
            return this;
        }
        // Check that the anonymous class implements all abstract methods that it needs to.
        try {
            TypeSystem ts = tc.typeSystem();
            ts.checkClassConformance(anonType.asType(), enterChildScope(body, tc.context()));
        } catch (SemanticException e) {
            Errors.issue(tc.job(), e, this);
        }
        return this;
    }

    public Type childExpectedType(Expr child, AscriptionVisitor av) {
        if (child == qualifier) {
            ContainerType t = ci.container();
                     
            if (t.isClass() && t.toClass().isMember()) {
                t = t.toClass().container();
                return t;
            }

            return child.type();
        }

        Iterator<Expr> i = this.arguments.iterator();
        Iterator<Type> j = ci.formalTypes().iterator();

        while (i.hasNext() && j.hasNext()) {
	    Expr e = i.next();
	    Type t = j.next();

            if (e == child) {
                return t;
            }
        }

        return child.type();
    }

    

    /** Get the precedence of the expression. */
    public Precedence precedence() {
        return Precedence.LITERAL;
    }

    public String toString() {
	return (qualifier != null ? (qualifier.toString() + ".") : "") +
            "new " + tn + "(...)" + (body != null ? " " + body : "");
    }

    protected void printQualifier(CodeWriter w, PrettyPrinter tr) {
        if (qualifier != null) {
            print(qualifier, w, tr);
            w.write(".");
        }
    }

    protected void printArgs(CodeWriter w, PrettyPrinter tr) {
	w.write("(");
	w.allowBreak(2, 2, "", 0);
	w.begin(0);

	for (Iterator<Expr> i = arguments.iterator(); i.hasNext();) {
	    Expr e = i.next();

	    print(e, w, tr);

	    if (i.hasNext()) {
		w.write(",");
		w.allowBreak(0);
	    }
	}

	w.end();
	w.write(")");
    }

    protected void printBody(CodeWriter w, PrettyPrinter tr) {
	if (body != null) {
	    w.write(" {");
	    print(body, w, tr);
            w.write("}");
	}
    }

    public void prettyPrint(CodeWriter w, PrettyPrinter tr) {
        printQualifier(w, tr);
	w.write("new ");
       
	// We need to be careful when pretty printing "new" expressions for
        // member classes.  For the expression "e.new C()" where "e" has
        // static type "T", the TypeNode for "C" is actually the type "T.C".
        // But, if we print "T.C", the post compiler will try to lookup "T"
        // in "T".  Instead, we print just "C".
        if (qualifier != null) {
            w.write(tn.nameString());
        }
        else {
            print(tn, w, tr);
        }
        
        printArgs(w, tr);
        printBody(w, tr);
    }
    
    public Term firstChild() {
        return qualifier != null ? (Term) qualifier : tn;
    }

    public <S> List<S> acceptCFG(CFGBuilder v, List<S> succs) {
        if (qualifier != null) {
            v.visitCFG(qualifier, tn, ENTRY);
        }
        
        if (body() != null) {
            v.visitCFG(tn, listChild(arguments, body()), ENTRY);
            v.visitCFGList(arguments, body(), ENTRY);
            v.visitCFG(body(), this, EXIT);
        } else {
            if (!arguments.isEmpty()) {
                v.visitCFG(tn, listChild(arguments, null), ENTRY);
                v.visitCFGList(arguments, this, EXIT);
            } else {
                v.visitCFG(tn, this, EXIT);
            }
        }

        return succs;
    }

}<|MERGE_RESOLUTION|>--- conflicted
+++ resolved
@@ -27,11 +27,7 @@
  * list of arguments to be passed to the constructor of the object and an
  * optional <code>ClassBody</code> used to support anonymous classes.
  */
-<<<<<<< HEAD
-public abstract class New_c extends Expr_c implements New
-=======
 public abstract class New_c extends Expr_c implements X10New
->>>>>>> 23d41c93
 {
     protected Expr qualifier;
     protected TypeNode tn;
