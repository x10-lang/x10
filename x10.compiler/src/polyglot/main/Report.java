/*
 * This file is part of the Polyglot extensible compiler framework.
 *
 * Copyright (c) 2000-2006 Polyglot project group, Cornell University
 * Copyright (c) 2006 IBM Corporation
 * 
 */

package polyglot.main;

/** Class used for reporting debug messages. */
public class Report {
  
<<<<<<< HEAD
  // This topic is the level of detail that should be in messages.
  public final static String debug = "debug";

  static {
    topics.add(cfg);
    topics.add(context);
    topics.add(dataflow);
    topics.add(errors);
    topics.add(frontend);
    topics.add(imports);
    topics.add(loader);
    topics.add(resolver);
    topics.add(serialize);
    topics.add(time);
    topics.add(threshold);
    topics.add(frequency);
    topics.add(types);
    topics.add(visit);
    topics.add(verbose);
    topics.add(debug);
  }

 
  /**
   * Return whether a message on <code>topic</code> of obscurity
   * <code>level</code> should be reported, based on use of the
   * -report command-line switches given by the user.
   */
  public static boolean should_report(String topic, int level) {
    if (noReporting)
        return false;
    return should_report(Collections.singletonList(topic), level); 
  }

  /**
   * Return whether a message on <code>topics</code> of obscurity
   * <code>level</code> should be reported, based on use of the
   * -report command-line switches given by the user.
   */
    public static boolean should_report(Collection<String> topics, int level) {
        if (noReporting) return false;
        if (stackedTopics != null) {
            synchronized (stackedTopics) {
                for (String topic : stackedTopics) {
                    if (level(topic) >= level) return true;                }
            }
        }
        if (topics != null) {
            synchronized (topics) {
                for (String topic : topics) {
                    if (level(topic) >= level) return true;
                }
            }
        }
        return false;
    }

  /**
   * Start reporting messages on <code>topic</code>.
   */
    public static void start_reporting(String topic) {
        if (noReporting) return;
        if (should_report(topic, 1)) {
            if (stackedTopics == null) stackedTopics = new Stack<String>();
            synchronized (stackedTopics) {
                stackedTopics.push(topic);
            }
        }
    }

  /**
   * Stop reporting messages on <code>topic</code>.
   */
  public static void stop_reporting(String topic) {
    if (stackedTopics == null)
          return;
    synchronized (stackedTopics) {
      stackedTopics.remove(topic);
    }
  }

  /** Add a topic to report */
  public static void addTopic(String topic, int level) {
      synchronized (reportTopics) {
      Integer i = (Integer)reportTopics.get(topic);
      if (i == null || i.intValue() < level) {
          reportTopics.put(topic, new Integer(level));
      }
      }
      noReporting = false;
  }

  /** Remove a topic to report */
  public static void removeTopic(String topic) {
      synchronized (reportTopics) {
        reportTopics.remove(topic);
        if (reportTopics.isEmpty()) {
            noReporting = true;
        }
      }
  }

  /** Get the error queue, possibly creating it if not set. */
  public static ErrorQueue getQueue() {
      if (eq == null) {
          eq = new SimpleErrorQueue();
      }
      return eq;
  }

  /** Set the error queue. */
  public static void setQueue(ErrorQueue eq) {
      Report.eq = eq;
  }

  public static int level(String name) {
      synchronized (reportTopics) {
          Object i = reportTopics.get(name);
          if (i == null) return 0;
          else return ((Integer)i).intValue();
=======
  public static Reporter reporter;
  
  /* TODO: eliminate static Report.
   * There are just a few legacy uses of static Report.
   * We handle them individually here until uses go away.
   */
  public static boolean trace;
  public static int workstealing;
  public static boolean verbose;

  public static void initialize(Reporter theReporter) {
      reporter = theReporter;
      synchronized (reporter) {
          trace |= reporter.should_report("trace",1);
          if (reporter.should_report("workstealing",1)) {
              int level = reporter.level("workstealing");
              workstealing = (level > workstealing) ? level : workstealing;
          }
          verbose |= reporter.should_report("verbose",1);
>>>>>>> 44007ca3
      }
  }

}<|MERGE_RESOLUTION|>--- conflicted
+++ resolved
@@ -11,128 +11,6 @@
 /** Class used for reporting debug messages. */
 public class Report {
   
-<<<<<<< HEAD
-  // This topic is the level of detail that should be in messages.
-  public final static String debug = "debug";
-
-  static {
-    topics.add(cfg);
-    topics.add(context);
-    topics.add(dataflow);
-    topics.add(errors);
-    topics.add(frontend);
-    topics.add(imports);
-    topics.add(loader);
-    topics.add(resolver);
-    topics.add(serialize);
-    topics.add(time);
-    topics.add(threshold);
-    topics.add(frequency);
-    topics.add(types);
-    topics.add(visit);
-    topics.add(verbose);
-    topics.add(debug);
-  }
-
- 
-  /**
-   * Return whether a message on <code>topic</code> of obscurity
-   * <code>level</code> should be reported, based on use of the
-   * -report command-line switches given by the user.
-   */
-  public static boolean should_report(String topic, int level) {
-    if (noReporting)
-        return false;
-    return should_report(Collections.singletonList(topic), level); 
-  }
-
-  /**
-   * Return whether a message on <code>topics</code> of obscurity
-   * <code>level</code> should be reported, based on use of the
-   * -report command-line switches given by the user.
-   */
-    public static boolean should_report(Collection<String> topics, int level) {
-        if (noReporting) return false;
-        if (stackedTopics != null) {
-            synchronized (stackedTopics) {
-                for (String topic : stackedTopics) {
-                    if (level(topic) >= level) return true;                }
-            }
-        }
-        if (topics != null) {
-            synchronized (topics) {
-                for (String topic : topics) {
-                    if (level(topic) >= level) return true;
-                }
-            }
-        }
-        return false;
-    }
-
-  /**
-   * Start reporting messages on <code>topic</code>.
-   */
-    public static void start_reporting(String topic) {
-        if (noReporting) return;
-        if (should_report(topic, 1)) {
-            if (stackedTopics == null) stackedTopics = new Stack<String>();
-            synchronized (stackedTopics) {
-                stackedTopics.push(topic);
-            }
-        }
-    }
-
-  /**
-   * Stop reporting messages on <code>topic</code>.
-   */
-  public static void stop_reporting(String topic) {
-    if (stackedTopics == null)
-          return;
-    synchronized (stackedTopics) {
-      stackedTopics.remove(topic);
-    }
-  }
-
-  /** Add a topic to report */
-  public static void addTopic(String topic, int level) {
-      synchronized (reportTopics) {
-      Integer i = (Integer)reportTopics.get(topic);
-      if (i == null || i.intValue() < level) {
-          reportTopics.put(topic, new Integer(level));
-      }
-      }
-      noReporting = false;
-  }
-
-  /** Remove a topic to report */
-  public static void removeTopic(String topic) {
-      synchronized (reportTopics) {
-        reportTopics.remove(topic);
-        if (reportTopics.isEmpty()) {
-            noReporting = true;
-        }
-      }
-  }
-
-  /** Get the error queue, possibly creating it if not set. */
-  public static ErrorQueue getQueue() {
-      if (eq == null) {
-          eq = new SimpleErrorQueue();
-      }
-      return eq;
-  }
-
-  /** Set the error queue. */
-  public static void setQueue(ErrorQueue eq) {
-      Report.eq = eq;
-  }
-
-  public static int level(String name) {
-      synchronized (reportTopics) {
-          Object i = reportTopics.get(name);
-          if (i == null) return 0;
-          else return ((Integer)i).intValue();
-=======
   public static Reporter reporter;
   
   /* TODO: eliminate static Report.
@@ -152,7 +30,6 @@
               workstealing = (level > workstealing) ? level : workstealing;
           }
           verbose |= reporter.should_report("verbose",1);
->>>>>>> 44007ca3
       }
   }
 
